## Iteration 1
Dates: 2/17 - 3/2\
Goal: Foundational user authentication, profile setup, resume analysis.

#### Must-Have Features:
- As a user, I want to sign up/login using email/password or third-party authentication (Google) and log out, so that I can easily access my interview preparation account and keep my account protected when I am done using the app.

- As a user, I want to have a profile page that allows me to upload my resume to generate my profile and also manually edit any resume related fields, including past experience and education so that the app can tailor my interview sessions to my background.

- As a user, I want to have a profile page that allows me to customize my profiles such as name and profile picture, so that I can personalize account.


#### Nice-to-Have Features:
- As a user, I want a dashboard so that I can have a visually clear way to see my skill levels and easily identify my strengths and weaknesses.

* * * * *

## Iteration 2
Dates: 3/3 - 3/16\
Goal: AI question and conversation generation.

#### Must-Have Features:
-   As a user, I want to respond to all interview questions in a session using either voice or text, so that I can practice my communication skills in different formats. 

-   As a user, I want to have a continuous conversation with the AI, so that the interviewer can ask follow-up questions based on my responses and thus simulate a real interview experience.

-   As a user, I want to input the description of the job I am applying to, so that the AI can generate more related questions based on the specific job position.

-   As a user, I want the AI to analyze my profile, so that it can generate some relevant technical/behavioral interview questions for me.

-   As a user, I want to choose the type of questions I want to practice (technical, behavioral), so that I can prepare effectively for my target interviews.


#### Nice-to-Have Features:




## Iteration 3
Dates: 3/17 - 4/6\
Goal: Feedback, scoring, session review capabilities, and response mechanism.

#### Must-Have Features:

-   As a user, I want to receive feedback on my responses by requesting it using a designated button, so that I can improve my interview performance.

-   As a user, I want to review my past interview sessions, so that I can analyze my responses and identify areas for improvement.

-   As a user, I want to add some interview questions to "Favorites", so that I can easily revisit questions I believe are likely to appear in actual interviews.

<<<<<<< HEAD
=======

>>>>>>> e00cf079
#### Nice-to-Have Features:

-   As a user, I want to see an AI-generated ideal answer after answering a question, so that I can compare my response and learn how to improve it.


* * * * *

## Iteration 4
Dates: 4/7 - 4/22\
Goal: Advanced personalization and language/behavioral analysis.

#### Must-Have Features:

-   As a user, I want the AI to provide an overall score for the interview according to some rubric, so that I can keep track of my improvement quantitatively.

-   As a user, I want to see a list of all of the interview questions where my responses need improvement, so that I can focus on improving my weakest areas.


#### Nice-to-Have Features:

-   As a user, I want to practice interview questions in multiple languages, so that I can prepare for interviews in different regions and companies that require various language skills.

-   As a user, I want to practice the interview questions where my responses have been the weakest in a flashcard format, so that I can practice to improve my weakest areas.<|MERGE_RESOLUTION|>--- conflicted
+++ resolved
@@ -48,10 +48,6 @@
 
 -   As a user, I want to add some interview questions to "Favorites", so that I can easily revisit questions I believe are likely to appear in actual interviews.
 
-<<<<<<< HEAD
-=======
-
->>>>>>> e00cf079
 #### Nice-to-Have Features:
 
 -   As a user, I want to see an AI-generated ideal answer after answering a question, so that I can compare my response and learn how to improve it.
