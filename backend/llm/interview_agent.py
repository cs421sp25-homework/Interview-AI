--- conflicted
+++ resolved
@@ -190,10 +190,9 @@
     agent = LLMInterviewAgent(llm_graph=llm_graph, question_threshold=5)
     agent.initialize(interviewer)
     greeting = agent.greet()
-<<<<<<< HEAD
+    
     print(f"[AI]: {greeting}")
-=======
->>>>>>> b38c9d69
+
     last_ai_response = greeting
     while True:
         if agent.is_end(last_ai_response):
@@ -206,14 +205,8 @@
         last_ai_response = agent.next_question(user_input)
         if last_ai_response.strip() == "END_INTERVIEW":
             break
-<<<<<<< HEAD
         print(f"[AI]: {last_ai_response}")
     agent.record_conversation_to_json("interview_conversation.json")
     print("[SYSTEM]: Conversation saved to 'interview_conversation.json'.")
     print("[SYSTEM]: Goodbye!")
-=======
-
-
-    # Optionally record the entire conversation to JSON
-    agent.record_conversation_to_json("interview_conversation.json")
->>>>>>> b38c9d69
+ 