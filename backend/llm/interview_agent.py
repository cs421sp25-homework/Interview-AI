import json
from characters.interviewer import Interviewer
from .llm_graph import LLMGraph
from langchain_core.messages import HumanMessage
from langchain_core.messages import SystemMessage

class LLMInterviewAgent:
    """
    An Interview Agent that leverages an LLM to:
      1. Greet the candidate and ask them to introduce themselves.
      2. Dynamically generate new questions based on candidate responses,
         the interviewee's resume, and the company's needs.
      3. Determine when to end the interview based on a simple threshold
         or an LLM signal (e.g., a special token).
    """

    def __init__(self, llm_graph: LLMGraph, question_threshold: int = 10, thread_id = "default_thread"):
        """
        Args:
            llm_graph (LLMGraph): The LLM wrapper (with memory saver) to manage conversation.
            question_threshold (int): Max number of questions to ask before auto-ending.
        """
        self.llm_graph = llm_graph
        self.question_threshold = question_threshold
        self.question_count = 0
        self.interviewer = None
        self.conversation = []
        self.thread_id = thread_id

    def initialize(self, interviewer: Interviewer):
        """
        Initialize the agent with interviewer information and set up system context.
        """
        self.interviewer = interviewer
        self.question_count = 0

        # Build system context about the interviewer
        system_info = []
        if interviewer.name:
            system_info.append(f"Your Name: {interviewer.name}")
        if interviewer.age:
            system_info.append(f"Your Age: {interviewer.age}")
        if interviewer.personality:
            system_info.append(f"Your Personality: {interviewer.personality}")
        if interviewer.language:
            system_info.append(f"Your Language: {interviewer.language}")
        if interviewer.job_description:
            system_info.append(f"Job Description: {interviewer.job_description}")
        if interviewer.company_name:
            system_info.append(f"Company Name: {interviewer.company_name}")
        if interviewer.interviewee_resume:
            system_info.append(f"Interviewee Resume:\n{interviewer.interviewee_resume}")

        # Combine everything into a system prompt
        system_message_content = (
            "You are an AI interviewer. Below is the context you should consider:\n"
            + "\n".join(system_info)
            + "\n\nYour task:\n"
            "1) Start by greeting the candidate and asking them for a self-introduction.\n"
            "2) For each subsequent user response, craft one relevant follow-up question.\n"
            "3) IMPORTANT: For technical interviews, follow this 2-step approach for each question:\n"
            "   a) ANALYZE: First, examine their response to identify key technical concepts, depth of understanding, and areas to explore.\n" 
            "   b) FOLLOW-UP: Then ask a targeted question directly related to something they just mentioned, diving deeper into implementations, decisions, or technical challenges.\n\n"
            "4) When crafting technical questions, reference specific experiences from their resume:\n"
            "   - Be precise about technologies they've mentioned: 'You used Redis at Company X. How did you implement caching strategies and what invalidation policies did you use?'\n"
            "   - Create realistic scenarios based on their experience: 'Given the microservice architecture you built, how would you handle a partial system failure?'\n"
            "   - Ask for comparisons between technologies they've used: 'You've worked with both SQL and NoSQL databases. When would you choose one over the other?'\n\n"
            "5) Make each question engaging and conversational:\n"
            "   - Acknowledge their previous answer: 'That's an interesting approach to scaling...'\n"
            "   - Connect questions naturally: 'Building on your point about Docker, I'm curious about...'\n"
            "   - Ask about their reasoning: 'What factors led you to choose that architecture?'\n\n"
            "6) For technical questions, explore both practical implementation AND theoretical understanding.\n\n"
            "7) For behavioral interviews, use the STAR format (Situation, Task, Action, Result) to structure questions.\n"
            "8) If you believe the interview has reached a good stopping point, respond ONLY with 'END_INTERVIEW'.\n"
            f"9) Automatically end the interview if there have been {self.question_threshold} questions.\n"
        )

        # Insert the system message to seed the context
        self.llm_graph.invoke(SystemMessage(content=system_message_content), thread_id=self.thread_id)

        welcome_message = f"Welcome to your interview for a position at {interviewer.company_name}. I'm excited to learn more about your skills and experience. Could you please start by telling me a bit about yourself and your background?"
        self.conversation.append({"role": "assistant", "content": welcome_message})

    def greet(self) -> str:
        """
        Use the LLM to produce a greeting and prompt the candidate for self-introduction.
        Returns the LLM's greeting text.
        """
        # Ask the LLM to greet the candidate explicitly
        response = self.llm_graph.invoke(
            HumanMessage(content="Please greet the candidate and ask them for a self-introduction."),
            thread_id=self.thread_id
        )
        ai_message = response["messages"][-1]  # The last message should be the AI's response
        self.conversation.append({"role": "assistant", "content": ai_message.content})
        return ai_message.content

    def next_question(self, user_response: str) -> str:
        """
        Pass the candidate's latest response to the LLM and get the next interview question.
        If the LLM decides the interview should end, it will return 'END_INTERVIEW'.
        """
        # First, analyze the candidate's response
        analysis_prompt = (
            f"Analyze the following candidate response to identify key technical concepts, "
            f"experience level, and areas to explore deeper in follow-up questions:\n\n"
            f"{user_response}\n\n"
            f"Based on this analysis, formulate a targeted follow-up question that directly relates "
            f"to something they just mentioned. Your question should dive deeper into specific "
            f"implementations, technical decisions, or challenges they faced."
        )
        
        # Send the analysis prompt to the LLM
        response = self.llm_graph.invoke(HumanMessage(content=user_response), thread_id=self.thread_id)
        ai_message = response["messages"][-1]
        next_q = ai_message.content
        self.conversation.append({"role": "assistant", "content": next_q})

        # Count this as a new question only if the LLM hasn't ended the interview
        if next_q.strip() != "END_INTERVIEW":
            self.question_count += 1
        return next_q

    def is_end(self, last_ai_response: str) -> bool:
        """
        Check whether the interview has ended.
          - If the LLM returned 'END_INTERVIEW'
          - Or if we've asked >= question_threshold questions
        """
        # Check LLM's special token
        if "END_INTERVIEW" in last_ai_response:
            return True

        # Check question count threshold
        if self.question_count >= self.question_threshold:
            return True

        return False
    
    def record_conversation_to_json(self, filename="conversation.json"):
        """
        Saves the entire conversation to a JSON file for later review.
        Each item is a dict with "role" and "content".
        """
        with open(filename, "w", encoding="utf-8") as f:
            json.dump(self.conversation, f, indent=2, ensure_ascii=False)

    def end_interview(self) -> str:
        """
        Returns a final statement from the AI or a generic end-of-interview message,
        translated if the chosen language is not English.
        """
        closing_remarks = "Thank you for your time. The interview has concluded."

        # If the interviewer's language is not English, try to translate the closing remarks
        if self.interviewer and self.interviewer.language and self.interviewer.language.lower() != "english":
            

            # Ask the model to translate the final remarks
            translation_resp = self.llm_graph.invoke(
                HumanMessage(content=f"Translate the following text to {self.interviewer.language}:\n\n{closing_remarks}"),
                thread_id=self.thread_id
            )
            translated = translation_resp["messages"][-1].content.strip()
            if translated:
                closing_remarks = translated

        # Record the final closing message in the conversation
        self.conversation.append({"role": "assistant", "content": closing_remarks})
        return closing_remarks

<<<<<<< HEAD
=======


    # Example usage (not part of the library code)

>>>>>>> 1c0183e7
if __name__ == "__main__":
    """
    Example usage of the LLMInterviewAgent in an interactive terminal session.
    Run:

        poetry run python -m llm.interview_agent_llm

    or from the project root with a direct path:

        poetry run python llm/interview_agent_llm.py

    Then type your responses as though you are the interviewee.
    """
    from dotenv import load_dotenv
    from .llm_graph import LLMGraph
    from characters.interviewer import Interviewer

    load_dotenv()
    # Create an interviewer object (you can adapt these parameters)
    interviewer = Interviewer(
        name="Alice",
        personality="Friendly but professional",
        age="35",
        language="English",
        job_description="Senior Backend Developer",
        company_name="TechCorp",
        interviewee_resume="Candidate has 5 years of Python experience..."
    )

    # Initialize LLM graph
    llm_graph = LLMGraph()

    # Create interview agent
    agent = LLMInterviewAgent(llm_graph=llm_graph, question_threshold=5)
    # Set up system context
    agent.initialize(interviewer)

    # Get the greeting from the LLM
    greeting = agent.greet()
    print(f"[AI]: {greeting}")

    last_ai_response = greeting

    # Interactive loop
    while True:
        if agent.is_end(last_ai_response):
            print("[SYSTEM]: Interview is complete.\n")
            break

        user_input = input("[You]: ").strip()
        if not user_input:
            print("[SYSTEM]: Please provide a response. Type 'quit' to exit.")
            continue

        if user_input.lower() in ("quit", "exit"):
            print("[SYSTEM]: Exiting the interview.")
            break

        last_ai_response = agent.next_question(user_input)
        if last_ai_response.strip() == "END_INTERVIEW":
            print("[AI]: The interview has ended.")
            break

        print(f"[AI]: {last_ai_response}")

    # Optionally record the entire conversation to JSON
    agent.record_conversation_to_json("interview_conversation.json")
    print("[SYSTEM]: Conversation saved to 'interview_conversation.json'.")
    print("[SYSTEM]: Goodbye!")<|MERGE_RESOLUTION|>--- conflicted
+++ resolved
@@ -169,13 +169,10 @@
         self.conversation.append({"role": "assistant", "content": closing_remarks})
         return closing_remarks
 
-<<<<<<< HEAD
-=======
 
 
     # Example usage (not part of the library code)
 
->>>>>>> 1c0183e7
 if __name__ == "__main__":
     """
     Example usage of the LLMInterviewAgent in an interactive terminal session.
