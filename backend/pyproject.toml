--- conflicted
+++ resolved
@@ -21,15 +21,12 @@
 requests = "^2.32.3"
 pypdf = "^5.3.0"
 pypdf2 = "^3.0.1"
-<<<<<<< HEAD
 pytest = "^8.3.5"
 pytest-cov = "^6.0.0"
 werkzeug = "^3.1.3"
 speechrecognition = "^3.14.1"
 google-cloud-texttospeech = "^2.25.0"
-=======
 gunicorn = "^23.0.0"
->>>>>>> e636ba5e
 
 
 [tool.poetry.group.dev.dependencies]
