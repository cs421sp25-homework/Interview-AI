import re
import traceback
import uuid
from characters.interviewer import Interviewer
from llm.interview_agent import LLMInterviewAgent
from flask import Flask, request, jsonify, redirect
from flask_cors import CORS
from datetime import datetime
from dotenv import load_dotenv
import os
import secrets
import hashlib
import base64
from services.profile_service import ProfileService
from services.resume_service import ResumeService
from services.storage_service import StorageService
from services.config_service import ConfigService
from services.chat_history_service import ChatHistoryService
from utils.error_handlers import handle_bad_request
from utils.validation_utils import validate_file
from llm.llm_graph import LLMGraph
from langchain.schema.messages import HumanMessage
from services.authorization_service import AuthorizationService
from supabase import create_client
from services.config_service import ConfigService
from utils.text_2_speech import text_to_speech
from utils.speech_2_text import speech_to_text
import json
from llm.llm_interface import LLMInterface
import time
from services.elo_calculator import SupabaseEloService

load_dotenv()

app = Flask(__name__)
CORS(app, resources={
    r"/api/*": {
        "origins": ["http://localhost:5173", "http://127.0.0.1:5173"],
        "methods": ["GET", "POST", "PUT", "DELETE", "OPTIONS"],
        "allow_headers": ["Content-Type", "Authorization"],
        "supports_credentials": True
    }
})

app.register_error_handler(400, handle_bad_request)

# Initialize services
supabase_url = os.getenv("SUPABASE_URL")
supabase_key = os.getenv("SUPABASE_KEY")
profile_service = ProfileService(supabase_url, supabase_key)
config_service = ConfigService(supabase_url, supabase_key)
resume_service = ResumeService()
storage_service = StorageService(supabase_url, supabase_key)
config_service = ConfigService(supabase_url, supabase_key)
authorization_service = AuthorizationService(supabase_url, supabase_key)
chat_history_service = ChatHistoryService(supabase_url, supabase_key)
llm_graph = LLMGraph()
supabase = create_client(supabase_url, supabase_key)

active_interviews = {}

# Initialize the ELO service
elo_service = SupabaseEloService()

@app.route('/api/profile', methods=['GET'])
def profile():
    """
    Returns a static profile for demonstration purposes.
    """
    data = {
        "name": "John Doe",
        "about": "A full stack developer who loves Python and JavaScript"
    }
    return jsonify(data)


@app.route('/api/signup', methods=['POST'])
def signup():
    """
    Handles user signup, including resume upload and profile creation.
    """
    try:
        print("signup")
        if 'resume' not in request.files:
            return jsonify({"error": "Resume is required", "message": "Please upload a resume file"}), 400
        
        data = request.form.to_dict()
        resume_file = request.files['resume']

        validate_file(resume_file, allowed_types=['application/pdf'])

        # Upload resume
        file_path = f"{data['email']}/{resume_file.filename}"
        storage_service.upload_file('resumes', file_path, resume_file.read(), resume_file.content_type)
        file_url = storage_service.get_public_url('resumes', file_path)

        # Process resume
        resume_file.seek(0)
        extraction_result = resume_service.process_resume(resume_file)

        # Prepare profile data
        profile_data = {
            **data,
            "resume_url": file_url,
            "education_history": extraction_result.education_history,
            "resume_experience": extraction_result.experience,
            "resume": extraction_result.model_dump()
        }

        # Create profile
        result = profile_service.create_profile(profile_data)

        return jsonify({
            "message": "Signup successful",
            "profile": result.get("data", {})
        }), 200
    except Exception as e:
        print(f"Signup error: {str(e)}")
        return jsonify({"error": "Signup failed", "message": str(e)}), 500
    

@app.route('/api/oauth/signup', methods=['POST'])
def oauth_signup():
    """
    Handles user signup, including resume upload and profile creation.
    """
    try:
        print("signup")
        if 'resume' not in request.files:
            return jsonify({"error": "Resume is required", "message": "Please upload a resume file"}), 400
        
        data = request.form.to_dict()
        resume_file = request.files['resume']

        validate_file(resume_file, allowed_types=['application/pdf'])

        file_path = f"{data['email']}/{resume_file.filename}"
        storage_service.upload_file('resumes', file_path, resume_file.read(), resume_file.content_type)
        file_url = storage_service.get_public_url('resumes', file_path)

        resume_file.seek(0)
        extraction_result = resume_service.process_resume(resume_file)

        # Prepare profile data
        profile_data = {
            **data,
            "resume_url": file_url,
            "education_history": extraction_result.education_history,
            "resume_experience": extraction_result.experience,
            "resume": extraction_result.model_dump()
        }

        # Create profile
        result = profile_service.create_oauth_profile(profile_data)
        
        return jsonify({
            "message": "Signup successful",
            "profile": result.get("data", {})
        }), 200
    except Exception as e:
        print(f"Signup error: {str(e)}")
        return jsonify({"error": "Signup failed", "message": str(e)}), 500


@app.route('/api/config/<email>', methods=['GET'])
def get_config(email):
    """
    Retrieves a user's configurations by email.
    """
    try:
        print(f"email: {email}")
        configs = config_service.get_configs(email)
        print(f"configs: {configs}")

        if not configs:
            return jsonify({"error": "No configurations found"}), 404

        print("Configurations retrieved:", configs)
        return jsonify({
            "message": "Configurations retrieved successfully",
            "data": configs
        }), 200

    except ValueError as ve:
        return jsonify({"error": str(ve)}), 401
    except Exception as e:
        print(f"Error in get_config route: {str(e)}")
        import traceback
        print(f"Traceback: {traceback.format_exc()}")
        return jsonify({"error": "Failed to get configurations", "message": str(e)}), 500


@app.route('/api/profile/<email>', methods=['GET'])
def get_profile(email):
    """
    Retrieves a user's profile by email.
    """
    try:
        profile = profile_service.get_profile(email)

        if not profile:
            return jsonify({"error": "User not found"}), 404

        print(f"profile get")
        return jsonify({
            "message": "Profile retrieved successfully",
            "data": profile.model_dump()
        }), 200

    except ValueError as ve:
        return jsonify({"error": str(ve)}), 401
    except Exception as e:
        print(f"Error in get_profile route: {str(e)}")
        import traceback
        print(f"Traceback: {traceback.format_exc()}")
        return jsonify({"error": "Failed to get profile", "message": str(e)}), 500


@app.route('/api/profile/<email>', methods=['PUT'])
def update_profile(email):
    try:
        data = request.json

        updated_profile = profile_service.update_profile(email, data)
        if not updated_profile:
            return jsonify({"error": "User not found or failed to update"}), 404
        
        print(f"updated_profile: {updated_profile}")

        formatted_response = {
            "name": f"{updated_profile.get('first_name', '')} {updated_profile.get('last_name', '')}".strip(),
            "title": updated_profile.get('job_title', ''),
            "email": updated_profile.get('email', ''),
            "phone": updated_profile.get('phone', ''),
            "skills": updated_profile.get('key_skills', '').split(',') if updated_profile.get('key_skills') else [],
            "about": updated_profile.get('about', ''),
            "linkedin": updated_profile.get('linkedin_url', ''),
            "github": updated_profile.get('github_url', ''),
            "portfolio": updated_profile.get('portfolio_url', ''),
            "photoUrl": updated_profile.get('photo_url', ''),
            "education_history": updated_profile.get('education_history', []),
            "experience": updated_profile.get('resume_experience', [])
        }

        print(f"formatted_response: {formatted_response}")

        return jsonify({
            "message": "Profile updated successfully",
            "data": formatted_response
        }), 200

    except Exception as e:
        print("Error updating profile:", str(e))
        return jsonify({
            "error": "Failed to update profile",
            "message": str(e)
        }), 500


@app.route('/api/parse-resume', methods=['POST'])
def parse_resume():
    """
    Parses a resume file and returns the extracted information.
    """
    try:
        if 'resume' not in request.files:
            return jsonify({"error": "Resume is required", "message": "Please upload a resume file"}), 400

        resume_file = request.files['resume']
        print("Received resume file:", resume_file.filename)
        print("File content type:", resume_file.content_type)

        validate_file(resume_file, allowed_types=['application/pdf'])

        extraction_result = resume_service.process_resume(resume_file)
        extraction_dict = extraction_result.model_dump()

        return jsonify({
            "resume": extraction_dict
        }), 200
    
    except Exception as e:
        return jsonify({"error": "Failed to parse resume", "message": str(e)}), 500


@app.route('/api/upload-image', methods=['POST'])
def upload_image():
    """
    Uploads a profile image and returns the file URL.
    """
    try:
        if 'file' not in request.files or request.files['file'].filename == '':
            return jsonify({"message": "No image uploaded", "url": None}), 200

        image_file = request.files['file']
        email = request.form.get('email', 'default_user')

        print(f"Uploading image for email: {email}")

        validate_file(image_file, allowed_types=['image/jpeg', 'image/png', 'image/gif'])

        print(f"Image validated")

        file_path = f"{email}/{image_file.filename}"
        storage_service.upload_file('profile_pics', file_path, image_file.read(), image_file.content_type)

        print(f"File path: {file_path}")

        file_url = storage_service.get_public_url('profile_pics', file_path)

        return jsonify({
            "message": "Image uploaded successfully",
            "url": file_url
        }), 200
    except Exception as e:
        return jsonify({"error": "Failed to upload image", "message": str(e)}), 500


@app.route('/api/auth/login', methods=['POST'])
def email_login():
    try:
        data = request.json
        print(f"data: {data}")
        email = data.get('email')
        password = data.get('password')

        if not authorization_service.check_email_exists(email):
            return jsonify({"error": "You don't have an account with this email"}), 400
        
        result = authorization_service.check_user_login(email, password)

        if not result:
            return jsonify({"error": "Invalid password"}), 401
        
        return jsonify({"message": "Login successful"}), 200
    except Exception as e:
        print(f"error: {str(e)}")
        return jsonify({"error": "Login failed"}), 500


@app.route('/api/oauth/<provider>', methods=['GET'])
def oauth_login(provider):
    try:
        # Generate a code verifier - this should be a random string
        code_verifier = secrets.token_urlsafe(64)
        
        # Create code_challenge from code_verifier
        code_challenge = base64.urlsafe_b64encode(
            hashlib.sha256(code_verifier.encode()).digest()
        ).decode().rstrip('=')
        
        # Set the redirect to our backend callback endpoint
        callback_url = f"{request.host_url.rstrip('/')}/api/auth/callback"
        print(f"Initiating sign in with {provider}, callback URL: {callback_url}")
        
        response = supabase.auth.sign_in_with_oauth(
            {
                "provider": "google",
                "options": {
                    "redirect_to": callback_url,
                    "scopes": "email profile",
                    "code_challenge": code_challenge,
                    "code_challenge_method": "S256"
                }
            }
        )
        return redirect(response.url)

    except Exception as e:
        print(f"Error in {provider} OAuth: {str(e)}")
        return jsonify({
            "error": "OAuth failed",
            "message": str(e)
        }), 500


@app.route('/api/oauth/email', methods=['GET'])
def get_oauth_email():
    try:
        # Get session ID from query params if available
        session_id = request.args.get('session_id')
        
        user = None
        
        # If session_id is provided, use it to get the user
        if session_id:
            # Get user from session
            user = authorization_service.get_user_from_session(session_id)
        else:
            # Try to get user from cookies or other auth methods
            user = authorization_service.get_current_user()
        
        if not user:
            # For testing/development, return a dummy email
            if app.debug:
                return jsonify({"email": "test@example.com"}), 200
            return jsonify({"error": "No authenticated user found"}), 401
            
        return jsonify({"email": user.email}), 200
        
    except Exception as e:
        print(f"Error getting OAuth email: {str(e)}")
        # For testing/development, return a dummy email
        if app.debug:
            return jsonify({"email": "test@example.com"}), 200
        return jsonify({"error": "Failed to get OAuth email"}), 500


@app.route('/api/auth/callback', methods=['GET'])
def auth_callback():
    try:
        print(f"Request received at callback endpoint")
        
        code = request.args.get('code')
        print(f"Code from query params: {code}")

        try:
            result = supabase.auth.exchange_code_for_session({
                "auth_code": code
            })
            
            print(f"Exchange result: {result}")
            
            if not result or not result.session:
                return jsonify({"error": "Failed to exchange code for session"}), 400
            
            user = result.user
            email = user.email
            is_new_user = True
            if authorization_service.check_email_exists(email):
                is_new_user = False

            print(f"email: {email}")
            return redirect(f"{os.getenv('FRONTEND_URL')}/#/auth/callback?email={email}&is_new_user={is_new_user}")

        except Exception as exchange_error:
            print(f"Exchange error: {str(exchange_error)}")
            return redirect(f"{os.getenv('FRONTEND_URL')}/auth/callback?code={code}")
        
    except Exception as e:
        print(f"Auth callback error: {str(e)}")
        return redirect(f"{os.getenv('FRONTEND_URL')}/auth/callback?error={str(e)}")


@app.route("/api/new_chat", methods=["POST"])
def new_chat():
    import uuid
    from langchain_core.messages import HumanMessage

    data = request.get_json()
    email = data.get("email")
    name = data.get("name")
    
    if not email or not name:
        return jsonify({"error": "Missing 'email' or 'name' in request."}), 400
    
    config_row = config_service.get_single_config(name=name, email=email)
    if not config_row:
        return jsonify({"error": "No config found for given name and email."}), 404

    print(f"get_single_config result: {config_row}")
    
    # Pull relevant config fields
    config_id = config_row.get("id")
    company_name = config_row.get("company_name", "our company")
    interview_name = config_row.get("interview_name", name)
    question_type = config_row.get("question_type", "")
    job_description = config_row.get("job_description", "")
    language = config_row.get("language", "English").strip()

    # Extract user profile information from request
    user_profile = data.get("userProfile", {})

    # --------------------------------------------------
    # Format the user's resume info into a single string
    # --------------------------------------------------
    resume_text = ""
    if user_profile:
        # Personal info
        full_name = f"{user_profile.get('first_name', '')} {user_profile.get('last_name', '')}".strip()
        if full_name:
            resume_text += f"Name: {full_name}\n"

        job_title = user_profile.get('job_title', '')
        if job_title:
            resume_text += f"Current Title: {job_title}\n"

        skills = user_profile.get('key_skills', [])
        if skills:
            if isinstance(skills, str):
                skills = [s.strip() for s in skills.split(',')]
            resume_text += f"Skills: {', '.join(skills)}\n"

        education = user_profile.get('education_history', [])
        if education:
            resume_text += "\nEducation:\n"
            for edu in education:
                if isinstance(edu, dict):
                    institution = edu.get('institution', '')
                    degree = edu.get('degree', '')
                    dates = edu.get('dates', '')
                    if institution or degree:
                        resume_text += f"- {institution}, {degree} {dates}\n"

        experience = user_profile.get('resume_experience', [])
        if experience:
            resume_text += "\nWork Experience:\n"
            for exp in experience:
                if isinstance(exp, dict):
                    company = exp.get('company', '')
                    position = exp.get('position', '')
                    dates = exp.get('dates', '')
                    description = exp.get('description', '')
                    if company or position:
                        resume_text += f"- {position} at {company} {dates}\n"
                        if description:
                            resume_text += f"  {description}\n"

    # -------------------------------------------
    # Build the Interviewer object
    # -------------------------------------------
    interviewer = Interviewer(
        age=config_row.get("interviewer_age", ""),
        language=language,
        job_description=job_description,
        company_name=company_name,
        interviewee_resume=resume_text,
    )

    # -------------------------------------------
    # Create a new LLMInterviewAgent session
    # -------------------------------------------
    thread_id = str(uuid.uuid4())
    agent = LLMInterviewAgent(llm_graph=llm_graph, question_threshold=5, thread_id=thread_id)
    agent.initialize(interviewer)

    # -------------------------------------------
    # Build the initial welcome message
    # -------------------------------------------
    welcome_message = ""
    if question_type == "behavioral":
        welcome_message = f"Welcome to your behavioral interview for {interview_name} at {company_name}. I'll be asking questions about how you've handled various situations in your past experiences. Let's start by having you introduce yourself briefly."
        # Inform LLM this is a behavioral interview
        agent.llm_graph.invoke(HumanMessage(content=f"This is a BEHAVIORAL interview. Focus on asking behavioral questions following the STAR format."), thread_id=thread_id)
    elif question_type == "technical":
        welcome_message = f"Welcome to your technical interview for {interview_name} at {company_name}. I'll be focusing on your technical expertise based on your background and experience. Let's begin with a brief introduction about yourself."
        
        # Create experience-focused prompt
        tech_skills_prompt = """TECHNICAL INTERVIEW GUIDELINES:

CORE APPROACH - TWO-PHASE QUESTIONING:
1. ANALYSIS PHASE - First analyze the candidate's response:
   - Identify key technical concepts, technologies, and methodologies mentioned
   - Note experience level and depth of understanding shown in their explanation
   - Find areas that need deeper exploration or clarification
   
2. FOLLOW-UP PHASE - Then formulate targeted follow-up questions:
   - Ask for specific implementation details ("How exactly did you implement that authentication system?")
   - Request explanations of technical decisions ("Why did you choose PostgreSQL over MongoDB for this use case?")
   - Challenge them to compare approaches ("What tradeoffs did you consider between these architectures?")
   - Probe for deeper technical knowledge ("What would happen if this system needed to scale 10x?")

INTERVIEW STRATEGY:
- Build questions directly from the candidate's resume experiences
- Focus on technologies they've actually used, not theoretical knowledge
- Ask them to solve problems similar to what they've solved before, but with new challenges
- Follow threads of conversation rather than jumping between unrelated topics
- Gradually increase technical depth to assess their expertise level

CONVERSATIONAL TECHNIQUES:
- Acknowledge their answers: "That's a good point about scalability..."
- Bridge to follow-ups: "Based on your implementation of X, how would you approach..."
- Create scenarios from their experience: "Imagine your Redis cache suddenly fails in production..."
- Ask for comparisons: "You've worked with both React and Angular - how would you compare their state management?"

The candidate's resume contains these experiences:"""
        

        if user_profile and user_profile.get('resume_experience'):
            experiences = user_profile['resume_experience']
            for i, exp in enumerate(experiences):
                if isinstance(exp, dict):
                    company = exp.get('company', '')
                    position = exp.get('position', '')
                    dates = exp.get('dates', '')
                    description = exp.get('description', '')

                    tech_skills_prompt += f"\n\nExperience {i+1}:"
                    if company:
                        tech_skills_prompt += f"\nCompany: {company}"
                    if position:
                        tech_skills_prompt += f"\nPosition: {position}"
                    if dates:
                        tech_skills_prompt += f"\nDates: {dates}"
                    if description:
                        tech_skills_prompt += f"\nDetails: {description}"

        agent.llm_graph.invoke(HumanMessage(content=tech_skills_prompt), thread_id=thread_id)
    else:
        welcome_message = (
            f"Welcome to your interview for {interview_name} at {company_name}. "
            "I'm excited to learn more about your skills and experience. "
            "Could you please start by telling me a bit about yourself and your background?"
        )

    # -------------------------------------------
    # If not English, translate the welcome message
    # AND instruct the LLM to continue in that language
    # -------------------------------------------
    if language.lower() != "english":
        # 1) Translate the welcome message
        translation_resp = agent.llm_graph.invoke(
            HumanMessage(content=f"Translate the following text to {language}:\n\n{welcome_message}"),
            thread_id=thread_id
        )
        welcome_translated = translation_resp["messages"][-1].content.strip()
        if welcome_translated:
            welcome_message = welcome_translated

        # 2) Tell the LLM to continue the entire interview in that language
        agent.llm_graph.invoke(
            HumanMessage(content=f"IMPORTANT: Please conduct the entire interview in {language}."),
            thread_id=thread_id
        )

    # -------------------------------------------
    # Store the agent in active_interviews
    # -------------------------------------------
    active_interviews[thread_id] = agent

    # Return the thread_id + the final welcome message
    return jsonify({
        "thread_id": thread_id,
        "response": welcome_message
    })


@app.route("/api/chat", methods=["POST"])
def chat():
    """
    1) Receives thread_id and user response
    2) Retrieves the existing agent from memory
    3) Calls next_question on the agent
    4) If the interview ended, return wrap up message
       Otherwise, return the next question
    """
    data = request.get_json()
    thread_id = data.get("thread_id")
    user_input = data.get("message", "")

    if not thread_id:
        return jsonify({"error": "Missing 'thread_id' in request."}), 400

    if thread_id not in active_interviews:
        return jsonify({"error": "Invalid thread_id or session expired."}), 404
    agent = active_interviews[thread_id]
    # Next question from the agent
    next_ai_response = agent.next_question(user_input)
    
    # Check if interview is ended
    if agent.is_end(next_ai_response):
        # We can optionally remove the agent from active_interviews
        # or keep it if you want to retrieve the conversation later
        wrap_up_message = agent.end_interview()
        return jsonify({"response": wrap_up_message, "ended": True})
    else:
        return jsonify({"response": next_ai_response, "ended": False})


@app.route("/api/chat_history", methods=["POST"])
def save_chat_history():
    data = request.get_json()
    thread_id = data.get("thread_id")
    user_email = data.get("email")
    messages = data.get("messages")
    config_name = data.get("config_name", "Interview Session")
    config_id = data.get("config_id")
    
    if not thread_id or not user_email or not messages:
        return jsonify({"error": "Missing required parameters"}), 400
    
    # Check if there's only a welcome message, if so skip saving
    if len(messages) == 1 and messages[0].get('sender') == 'ai':
        print(f"Skipping save for thread {thread_id} - only contains welcome message")
        return jsonify({"success": True, "skipped": True, "reason": "only_welcome_message"})
    
    # Check existing record's message count
    try:
        existing_log = None
        result = supabase.table('interview_logs').select('*').eq('thread_id', thread_id).execute()
        
        if result.data and len(result.data) > 0:
            existing_log = result.data[0]
            config_name = existing_log.get('config_name', config_name)
            if not config_id and 'config_id' in existing_log:
                config_id = existing_log.get('config_id')
                
            # Check if existing record has more messages
            existing_messages = existing_log.get('log')
            if existing_messages:
                if isinstance(existing_messages, str):
                    import json
                    existing_messages = json.loads(existing_messages)
                    
                if len(existing_messages) > len(messages):
                    print(f"Skipping save for thread {thread_id} - existing log has more messages")
                    return jsonify({"success": True, "skipped": True, "reason": "existing_log_longer"})
    except Exception as e:
        print(f"Error checking existing log: {e}")
    
    chat_history_result = chat_history_service.save_chat_history(thread_id, user_email, messages, config_name, config_id)
    
    
    if not chat_history_result.get('success'):
        return jsonify({"error": "Failed to save chat history"}), 500
    
    interview_id = chat_history_result.get('interview_id')
    if not interview_id:
        return jsonify({"error": "Failed to get interview ID"}), 500
    
    analysis_result = chat_history_service.save_analysis(interview_id, user_email, messages, config_name, config_id)
    
    if not analysis_result.get('success'):
        print(f"Warning: Failed to save analysis for interview {interview_id}: {analysis_result.get('error', 'Unknown error')}")
        # Continue anyway, don't fail the whole request
    
    try:
        result = supabase.table('interview_logs').select('*').eq('thread_id', thread_id).execute()
        if result.data and len(result.data) > 0:
            return jsonify({"success": True, "data": result.data[0]}), 200
    except Exception as e:
        print(f"Error getting updated log: {e}")
    
    return jsonify({"success": True})


@app.route('/api/get_interview_configs/<email>', methods=['GET'])
def get_interview_config(email):
    try:
        result = config_service.get_configs(email)
        # Return empty array if no configs found, instead of 404 error
        return jsonify(result if result else []), 200
    except Exception as e:
        print(f"Error getting configs: {str(e)}")
        # Return empty array instead of error
        return jsonify([]), 200
    

@app.route('/api/create_interview_config', methods=['POST'])
def create_interview_config():
    try:
        data = request.json
        
        # Ensure we have the language key, or set a default if missing
        language = data.get("language", "english")
        data["language"] = language
        
        config_id = config_service.create_config(data)
        if config_id:
            return jsonify({
                'message': 'Interview configuration saved successfully!',
                'id': config_id
            }), 201
        else:
            return jsonify({'message': 'Failed to save interview configuration.'}), 500
    except Exception as e:
        return jsonify({'message': str(e)}), 400

    
@app.route('/api/update_interview_config/<id>', methods=['PUT'])
def update_interview_config(id):
    try:
        data = request.json

        # Same approach: make sure "language" is in data
        language = data.get("language", "english")
        data["language"] = language

        result = config_service.update_config(id, data)
        if result:
            return jsonify({'message': 'Interview configuration updated successfully!',
                            'data': result}), 200
        else:
            return jsonify({'message': 'Configuration not found.'}), 404
    except Exception as e:
        return jsonify({'message': str(e)}), 400


@app.route('/api/delete_interview_config/<id>', methods=['DELETE'])
def delete_interview_config(id):
    try:
        success = config_service.delete_config(id)
        if success:
            return jsonify({'message': 'Interview configuration deleted successfully!'}), 200
        else:
            return jsonify({'message': 'Configuration not found.'}), 404
    except Exception as e:
        return jsonify({'message': str(e)}), 400


@app.route('/api/interview_logs/<email>', methods=['GET'])
def get_interview_logs(email):
    """
    Retrieves all interview logs for a specific user by email.
    """
    try:
        if not email:
            return jsonify({"error": "Email is required"}), 400
            
        result = supabase.table('interview_logs').select('*').eq('email', email).order('created_at', desc=True).execute()
        
        if not result.data:
            return jsonify({"data": []}), 200
        
        enhanced_logs = []
        for log in result.data:
            # Use stored values if available, otherwise try to get from config
            if not log.get('company_name') or not log.get('interview_type'):
                config_id = log.get('config_id')
                if config_id:
                    config_result = supabase.table('interview_config').select('*').eq('id', config_id).execute()
                    if config_result.data and len(config_result.data) > 0:
                        config = config_result.data[0]
                        if not log.get('company_name'):
                            log['company_name'] = config.get('company_name', 'Unknown')
                        if not log.get('interview_type'):
                            log['interview_type'] = config.get('interview_type', 'Unknown')
                        if not log.get('question_type'):
                            log['question_type'] = config.get('question_type', 'Unknown')
                        if not log.get('interview_name'):
                            log['interview_name'] = config.get('interview_name', 'Unknown')
                        if not log.get('job_description'):
                            log['job_description'] = config.get('job_description', '')
                        if not log.get('language'):
                            log['language'] = config.get('language', 'English')
            
            enhanced_logs.append(log)
            
        return jsonify({"data": enhanced_logs}), 200
    except Exception as e:
        print(f"Error fetching interview logs: {str(e)}")
        import traceback
        print(f"Traceback: {traceback.format_exc()}")
        return jsonify({"error": "Failed to fetch interview logs", "message": str(e)}), 500



@app.route('/api/chat_history/<id>', methods=['DELETE'])
def delete_chat_history_by_id(id):
    """
    Deletes an interview log and its associated chat history and performance records by interview log ID.
    """
    try:
        if not id:
            return jsonify({"error": "Interview log ID is required"}), 400

        # Retrieve the interview log to get the thread_id
        result = supabase.table('interview_logs').select('thread_id').eq('id', id).execute()
        if not result.data or len(result.data) == 0:
            return jsonify({"error": "Interview log not found"}), 404

        thread_id = result.data[0].get('thread_id')

        supabase.table('interview_performance').delete().eq('interview_id', id).execute()
        supabase.table('interview_logs').delete().eq('id', id).execute()

        if thread_id:
            chat_history_service.delete_chat_history(thread_id)
            supabase.table('interview_questions').delete().eq('session_id', thread_id).execute()

        return jsonify({
            "success": True,
            "message": "Interview log, performance records, chat history, and associated favorite questions deleted successfully"
        }), 200

    except Exception as e:
        print(f"Error deleting interview log: {str(e)}")
        return jsonify({"error": "Failed to delete interview log", "message": str(e)}), 500


@app.route('/api/chat_history/<int:chat_id>', methods=['GET'])
def get_chat_history_by_id(chat_id):
    """
    Retrieves a single interview log record from Supabase
    by its numeric primary key (id), then merges 'log' + 'audio_metadata'
    into a single list of messages.
    """
    try:
        # 1) Query your 'interview_logs' table in Supabase
        result = supabase.table('interview_logs').select('*').eq('id', chat_id).execute()
        if not result.data or len(result.data) == 0:
            return jsonify({"error": "Interview log not found"}), 404
        
        row = result.data[0]

        # 2) Parse the "log" column (text messages)
        text_messages = []
        if row.get('log'):
            text_messages = json.loads(row['log'])  # e.g., a list of { text, sender, ... }

        # 3) Parse the "audio_metadata" column (audio info)
        audio_metadata = []
        if row.get('audio_metadata'):
            audio_metadata = json.loads(row['audio_metadata'])
            # e.g. [ { "audioUrl": "https://...", "storagePath": "..." }, ... ]

        # 4) Merge them by index, if they line up 1-to-1
        combined_messages = []
        for i, txt_msg in enumerate(text_messages):
            audio_info = audio_metadata[i] if i < len(audio_metadata) else {}
            combined_messages.append({
                **txt_msg,
                "audioUrl": audio_info.get("audioUrl", txt_msg.get("audioUrl")),
                "storagePath": audio_info.get("storagePath", txt_msg.get("storagePath"))
            })

        return jsonify({
            "id": row["id"],
            "messages": combined_messages
        }), 200

    except Exception as e:
        print(f"Error retrieving chat history {chat_id}: {e}")
        return jsonify({"error": "Failed to retrieve chat history", "message": str(e)}), 500


@app.route('/api/text2speech/<email>', methods=['POST'])
def api_text2speech(email):
    """
    Convert text to speech, store in Supabase, and return URL
    """
    try:
        data = request.get_json()
        if not data or 'text' not in data:
            return jsonify({
                "error": "Invalid request",
                "message": "Text field is required"
            }), 400

        # Get user email from auth or request
        text = data['text']
        voice = data.get('voice', 'alloy')
        speed = float(data.get('speed', 1.0))
        
        # Generate speech
        audio_io, duration = text_to_speech(
            text=text,
            voice=voice,
            speed=speed
        )

        timestamp = datetime.now().strftime("%Y%m%d_%H%M%S")
        file_path = f"{email}/ai_{timestamp}.mp3"

        storage_service.upload_file(
            bucket_name="audios",
            file_path=file_path,
            file_content=audio_io.getvalue(),
            content_type="audio/mpeg"
        )
        audio_url = storage_service.get_public_url("audios", file_path)
        
        return jsonify({
            "audio_url": audio_url,
            "storage_path": file_path,
            "duration": duration,
            "status": "success"
        }), 200

    except ValueError as e:
        return jsonify({
            "error": "Invalid input",
            "message": str(e)
        }), 400
    except Exception as e:
        return jsonify({
            "error": "Conversion failed",
            "message": str(e)
        }), 500
    

@app.route('/api/speech2text/<email>', methods=['POST'])
def api_speech2text(email):
    """
    Convert speech to text and store audio in Supabase
    """
    try:
        if 'audio' not in request.files:
            return jsonify({
                "error": "Missing file",
                "message": "Audio file is required"
            }), 400

        audio_file = request.files['audio']
        if audio_file.filename == '':
            return jsonify({
                "error": "Empty file",
                "message": "No audio file selected"
            }), 400

        # Get user email from auth
        user_email = email
        
        # Limit file size (10MB)
        max_size = 10 * 1024 * 1024
        if request.content_length > max_size:
            return jsonify({
                "error": "File too large",
                "message": "Maximum size is 10MB"
            }), 400

        # Store audio in Supabase
        audio_bytes = audio_file.read()
        timestamp = datetime.now().strftime("%Y%m%d_%H%M%S")
        file_path = f"{email}/user_{timestamp}.mp3"

        storage_service.upload_file(
            bucket_name="audios",
            file_path=file_path,
            file_content=audio_bytes,
            content_type="audio/mpeg"
        )
        audio_url = storage_service.get_public_url("audios", file_path)
        
        # Then process transcription
        transcript = speech_to_text(audio_bytes)
        
        return jsonify({
            "transcript": transcript,
            "audio_url": audio_url,
            "storage_path": file_path,
            "status": "success"
        }), 200

    except Exception as e:
        return jsonify({
            "error": "Conversion failed",
            "message": str(e)
        }), 500
    
@app.route('/api/generate_good_response', methods=['POST'])
def generate_good_response():
    data = request.get_json()
    user_message = data.get('message', '')
    ai_question = data.get('ai_question', '')
    target_language = data.get('language', 'English') 
    
    if not user_message:
         return jsonify({"error": "Missing message"}), 400

    print(f"Received AI question: {ai_question}")
    print(f"Received user message: {user_message}")

    time.sleep(3)

    # Build a prompt that adapts to question type
    prompt = f"""As an expert interview coach, your task is to create an improved interview answer.

INTERVIEW CONTEXT:
Interviewer's Question: "{ai_question if ai_question else 'Not provided'}"

Candidate's Original Answer:
"{user_message}"

INSTRUCTIONS:
Analyze the type of question (behavioral, technical, situational, or general), but DO NOT include this analysis in your response.

Create an improved answer following the appropriate guidelines for that question type:

FOR BEHAVIORAL QUESTIONS:
- Use the STAR format (Situation, Task, Action, Results)
- Include specific details about the context
- Focus on YOUR actions and contributions 
- Quantify results when possible
- End with lessons learned

FOR TECHNICAL QUESTIONS:
- Start with a clear definition or explanation of the concept
- Provide examples that demonstrate understanding
- Explain any relevant trade-offs or alternatives
- Connect the concept to real-world applications
- Show both theoretical knowledge and practical experience

FOR SITUATIONAL QUESTIONS:
- Outline your approach step-by-step
- Explain your reasoning for each decision
- Demonstrate problem-solving skills and critical thinking
- Focus on collaboration and communication strategies
- Consider multiple perspectives or solutions

FOR GENERAL QUESTIONS:
- Be concise and focused
- Highlight relevant experiences and skills
- Align your answer with the job requirements
- Show enthusiasm and genuine interest
- Demonstrate self-awareness and growth mindset

GENERAL GUIDELINES:
- Be concise but thorough
- Use professional but natural language
- Show confidence without arrogance
- Address the specific question directly
- Avoid clichés and generic statements
- Structure the answer with clear beginning, middle, and end

RESPONSE FORMAT REQUIREMENTS:
- Start directly with the improved answer content
- DO NOT include any classification of the question type
- DO NOT include phrases like "Improved Answer:" or "This is a technical question"
- DO NOT include any meta-commentary about the answer
- Provide ONLY the answer itself

Your response:"""

    # Initialize the LLM interface and call the model.
    llm_interface = LLMInterface()
    messages = [HumanMessage(content=prompt)]
    response = llm_interface.invoke(messages)

    # Retrieve the last message's content as the enhanced response.
    good_response = response[-1].content
    
    clean_prefixes = [
        "This is a behavioral question.", 
        "This is a technical question.", 
        "This is a situational question.", 
        "This is a general question.",
        "This is a behavioral question:", 
        "This is a technical question:", 
        "This is a situational question:", 
        "This is a general question:",
        "Improved Answer:", 
        "IMPROVED ANSWER:"
    ]
    
    for prefix in clean_prefixes:
        if good_response.startswith(prefix):
            good_response = good_response[len(prefix):].strip()
    
    patterns = [
        r'^This is an? \w+ question\.\s*',
        r'^This is an? \w+ question:\s*',
        r'^Improved answer:\s*',
        r'^Here\'s an improved answer:\s*',
        r'^Here is an improved answer:\s*',
    ]
    
    for pattern in patterns:
        good_response = re.sub(pattern, '', good_response, flags=re.IGNORECASE)

    if target_language.lower() != 'english':
        translation_prompt = f"Translate the following interview answer into {target_language}:\n\n{good_response}"
        translation_response = llm_interface.invoke([HumanMessage(content=translation_prompt)])
        translated_response = translation_response[-1].content.strip()
        return jsonify({"response": translated_response})
    
    return jsonify({"response": good_response.strip()})


# service that returns the scores of the interview
# mock the scores for now
@app.route('/api/overall_scores/<id>', methods=['GET'])
@app.route('/api/overall_scores/email/<email>', methods=['GET'])
def get_overall_scores(id=None, email=None):
    print(f"Getting overall scores for id: {id}, email: {email}")

    try:
        result = supabase.table('interview_performance').select('*').eq('user_email', email).execute()
            
        if not result.data or len(result.data) == 0:
                # Return default data if no interviews found
            return jsonify({
                "scores": {
                    "confidence": 0,
                    "communication": 0,
                    "technical": 0,
                    "problem_solving": 0,
                    "resume strength": 0,
                    "leadership": 0
                }
            })
            
        # Calculate average scores across all interviews
        total_interviews = len(result.data)
        total_confidence = 0
        total_communication = 0
        total_technical = 0
        total_problem_solving = 0
        total_resume_strength = 0
        total_leadership = 0
            
        # Collect all strengths and improvement areas
        all_strengths = []
        all_improvements = []
            
        for interview in result.data:
            total_confidence += interview.get('confidence_score', 0)
            total_communication += interview.get('communication_score', 0)
            total_technical += interview.get('technical_accuracy_score', 0)
            total_problem_solving += interview.get('problem_solving_score', 0)
            total_resume_strength += interview.get('resume_strength_score', 0)
            total_leadership += interview.get('leadership_score', 0)
            
        # Calculate averages
        avg_confidence = total_confidence / total_interviews
        avg_communication = total_communication / total_interviews
        avg_technical = total_technical / total_interviews
        avg_problem_solving = total_problem_solving / total_interviews
        avg_resume_strength = total_resume_strength / total_interviews
        avg_leadership = total_leadership / total_interviews
            
        return jsonify({
            "scores": {
                "confidence": avg_confidence,
                "communication": avg_communication,
                "technical": avg_technical,
                "problem_solving": avg_problem_solving,
                "resume strength": avg_resume_strength,
                "leadership": avg_leadership
            }
        })

    except Exception as e:
        print(f"Error getting overall scores: {str(e)}")
        import traceback
        print(f"Traceback: {traceback.format_exc()}")
        return jsonify({"error": "Failed to get overall scores", "message": str(e)}), 500


@app.route('/api/interview_scores/<interview_id>', methods=['GET'])
def get_interview_scores(interview_id: int):                 
    print(f"Getting interview scores for id: {interview_id}")
    # get the scores of the interview from the database
    try:
        result = supabase.table('interview_performance').select('*').eq('interview_id', interview_id).execute()
        if not result.data:
            return jsonify({"error": "Interview scores not found"}), 404
        return jsonify({"scores": {
            "confidence": result.data[0].get('confidence_score'),
            "communication": result.data[0].get('communication_score'),
            "technical": result.data[0].get('technical_accuracy_score'),
            "problem_solving": result.data[0].get('problem_solving_score'),
            "resume strength": result.data[0].get('resume_strength_score'),
            "leadership": result.data[0].get('leadership_score'),
        }}), 200
    except Exception as e:
        return jsonify({"error": "Failed to get interview scores", "message": str(e)}), 500


@app.route('/api/interview_feedback_strengths/<interview_id>', methods=['GET'])
def get_interview_feedback_strengths(interview_id: int):
    print(f"Getting interview feedback strengths for id: {interview_id}")
    try:
        result = supabase.table('interview_performance').select('*').eq('interview_id', interview_id).execute()
        if not result.data:
            return jsonify({"error": "Interview feedback not found"}), 404
        return jsonify({"strengths": result.data[0].get('strengths')}), 200
    except Exception as e:
        return jsonify({"error": "Failed to get interview feedback strengths", "message": str(e)}), 500


@app.route('/api/interview_feedback_improvement_areas/<interview_id>', methods=['GET'])
def get_interview_feedback_improvement_areas(interview_id: int):
    print(f"Getting interview feedback improvement areas for id: {interview_id}")
    try:
        result = supabase.table('interview_performance').select('*').eq('interview_id', interview_id).execute()
        if not result.data:
            return jsonify({"error": "Interview feedback not found"}), 404
        return jsonify({"improvement_areas": result.data[0].get('areas_for_improvement')}), 200
    except Exception as e:
        return jsonify({"error": "Failed to get interview feedback improvement areas", "message": str(e)}), 500


@app.route('/api/interview_feedback_specific_feedback/<interview_id>', methods=['GET'])
def get_interview_feedback_specific_feedback(interview_id: int):
    print(f"Getting interview feedback specific feedback for id: {interview_id}")
    try:
        result = supabase.table('interview_performance').select('*').eq('interview_id', interview_id).execute()
        if not result.data:
            return jsonify({"error": "Interview feedback not found"}), 404
        return jsonify({"specific_feedback": result.data[0].get('specific_feedback')}), 200
    except Exception as e:
        return jsonify({"error": "Failed to get interview feedback specific feedback", "message": str(e)}), 500


@app.route('/api/favorite_questions/<email>', methods=['GET'])
def get_favorite_questions(email):
    """
    Retrieves all favorite questions for a specific user.
    Optionally filters by session_id if provided in query parameters.
    """
    try:
        if not email:
            return jsonify({"data": []}), 200
        
        query = supabase.table('interview_questions').select('*').eq('email', email).eq('is_favorite', True)
        
        session_id = request.args.get('session_id')
        if session_id:
            query = query.eq('session_id', session_id)
            
        result = query.execute()
        
        return jsonify({"data": result.data if result.data else []}), 200
    except Exception as e:
        print(f"Error in get_favorite_questions: {str(e)}")
        print(f"Traceback: {traceback.format_exc()}")
        return jsonify({"data": []}), 200

@app.route('/api/favorite_questions', methods=['POST'])
def add_favorite_question():
    """
    Adds a question to favorites.
    """
    try:
        data = request.json
        
        required_fields = ['question_text', 'session_id', 'email']
        for field in required_fields:
            if field not in data:
                return jsonify({"error": f"Missing required field: {field}"}), 400
        
        if 'is_favorite' not in data:
            data['is_favorite'] = True
            
        if 'created_at' not in data:
            data['created_at'] = datetime.utcnow().isoformat()
        
        data['session_id'] = data['session_id'] 
        
        if 'thread_id' in data:
            data['thread_id'] = data['thread_id']

        data['question_type'] = data['question_type']
                
        existing = supabase.table('interview_questions').select('*').eq('question_text', data['question_text']).eq('session_id', data['session_id']).eq('email', data['email']).execute()
        
        if existing.data and len(existing.data) > 0:
            # Update existing record
            result = supabase.table('interview_questions').update({
                'is_favorite': data['is_favorite'],
                'updated_at': datetime.utcnow().isoformat(),
                'thread_id': data.get('thread_id'),
                'session_id': data['session_id'],
                'question_type': data['question_type']
            }).eq('id', existing.data[0]['id']).execute()
        else:
            result = supabase.table('interview_questions').insert(data).execute()
        
        if not result.data:
            return jsonify({"error": "Failed to insert/update data"}), 500
            
        return jsonify({"data": result.data[0]}), 201
    except Exception as e:
        print("Error in add_favorite_question:", str(e))
        print("Traceback:", traceback.format_exc())
        return jsonify({"error": "Failed to add favorite question", "message": str(e)}), 500


@app.route('/api/favorite_questions/<id>', methods=['DELETE'])
def remove_favorite_question(id):
    """
    Removes a question from favorites.
    """
    try:
        result = supabase.table('interview_questions').delete().eq('id', id).execute()
        return jsonify({"message": "Question removed from favorites"}), 200
    except Exception as e:
        return jsonify({"error": "Failed to remove favorite question", "message": str(e)}), 500

@app.route('/api/favorite_questions/session/<session_id>', methods=['DELETE'])
def delete_favorite_questions_by_session(session_id):
    """
    Deletes all favorite questions for a specific session.
    """
    try:
        if not session_id:
            return jsonify({"error": "Session ID is required"}), 400

        result = supabase.table('interview_questions').delete().eq('session_id', session_id).execute()
        return jsonify({"message": "Favorite questions deleted successfully"}), 200
    except Exception as e:
        return jsonify({"error": "Failed to delete favorite questions", "message": str(e)}), 500
    

<<<<<<< HEAD
=======

@app.route('/api/chat_history/<int:chat_id>', methods=['GET'])
def get_chat_history_by_id(chat_id):
    """
    Retrieves a single interview log record from Supabase
    by its numeric primary key (id), then merges 'log' + 'audio_metadata'
    into a single list of messages.
    """
    try:
        # 1) Query your 'interview_logs' table in Supabase
        result = supabase.table('interview_logs').select('*').eq('id', chat_id).execute()
        if not result.data or len(result.data) == 0:
            return jsonify({"error": "Interview log not found"}), 404
        
        row = result.data[0]

        # 2) Parse the "log" column (text messages)
        text_messages = []
        if row.get('log'):
            text_messages = json.loads(row['log'])  # e.g., a list of { text, sender, ... }

        # 3) Parse the "audio_metadata" column (audio info)
        audio_metadata = []
        if row.get('audio_metadata'):
            audio_metadata = json.loads(row['audio_metadata'])
            # e.g. [ { "audioUrl": "https://...", "storagePath": "..." }, ... ]

        # 4) Merge them by index, if they line up 1-to-1
        combined_messages = []
        for i, txt_msg in enumerate(text_messages):
            audio_info = audio_metadata[i] if i < len(audio_metadata) else {}
            combined_messages.append({
                **txt_msg,
                "audioUrl": audio_info.get("audioUrl", txt_msg.get("audioUrl")),
                "storagePath": audio_info.get("storagePath", txt_msg.get("storagePath"))
            })

        return jsonify({
            "id": row["id"],
            "messages": combined_messages
        }), 200

    except Exception as e:
        print(f"Error retrieving chat history {chat_id}: {e}")
        return jsonify({"error": "Failed to retrieve chat history", "message": str(e)}), 500

@app.route('/api/elo/update', methods=['POST'])
def update_elo_score():
    """
    Update a user's ELO score based on interview performance
    
    Required fields:
    - email: User's email address
    - score: Interview score (0-100)
    
    Optional fields:
    - name: User's name (defaults to "Anonymous User" if not provided)
    - difficulty: Interview difficulty ("easy", "medium", "hard")
    - interview_type: Type of interview
    """
    data = request.json
    
    # Validate required fields
    if not data or 'email' not in data or 'score' not in data:
        return jsonify({
            "success": False,
            "message": "Email and score are required"
        }), 400
    
    try:
        # Get parameters
        email = data['email']
        score = int(data['score'])
        name = data.get('name', "Anonymous User")
        difficulty = data.get('difficulty', 'medium')
        interview_type = data.get('interview_type', 'general')
        
        # Validate score range
        if score < 0 or score > 100:
            return jsonify({
                "success": False,
                "message": "Score must be between 0 and 100"
            }), 400
        
        # Update ELO score
        result = elo_service.update_elo_score(
            email=email,
            interview_score=score,
            name=name,
            difficulty=difficulty,
            interview_type=interview_type
        )
        
        return jsonify({
            "success": True,
            "data": result
        })
    
    except Exception as e:
        app.logger.error(f"Error updating ELO score: {str(e)}")
        return jsonify({
            "success": False,
            "message": f"Error updating ELO score: {str(e)}"
        }), 500

@app.route('/api/elo/history/<email>', methods=['GET'])
def get_elo_history(email):
    """
    Get a user's ELO history sorted by time
    
    Parameters:
    - email: User's email address (path parameter)
    - limit: Maximum number of history entries to return (query parameter)
    """
    try:
        # Get optional limit parameter
        limit = request.args.get('limit', default=90, type=int)
        print(f"Getting ELO history for email: {email} with limit: {limit}")
        
        # Get user's ELO history
        history = elo_service.get_user_elo_history(email, limit)
        
        return jsonify({
            "success": True,
            "data": history
        })
    
    except Exception as e:
        app.logger.error(f"Error fetching ELO history: {str(e)}")
        return jsonify({
            "success": False,
            "message": f"Error fetching ELO history: {str(e)}"
        }), 500

@app.route('/api/elo/current/<email>', methods=['GET'])
def get_current_elo(email):
    """
    Get a user's current ELO score and change from the previous score
    
    Parameters:
    - email: User's email address (path parameter)
    """
    try:
        # Get current ELO score
        current_elo = elo_service.get_user_elo(email)
        
        # Get user's ELO history to determine change
        history = elo_service.get_user_elo_history(email, limit=2)
        
        # Calculate change
        change = 0
        previous_elo = None
        
        if len(history) >= 2:
            # The history is ordered with oldest first, so index 0 is earlier than index 1
            previous_elo = history[1]['score']  # Second to last entry
            print(f"history: {history}")
            change = current_elo - previous_elo
        
        return jsonify({
            "success": True,
            "data": {
                "email": email,
                "current_elo": current_elo,
                "previous_elo": previous_elo,
                "change": change
            }
        })
    
    except Exception as e:
        app.logger.error(f"Error fetching current ELO: {str(e)}")
        return jsonify({
            "success": False,
            "message": f"Error fetching current ELO: {str(e)}"
        }), 500

@app.route('/api/elo/leaderboard', methods=['GET'])
def get_leaderboard():
    """
    Get the top ELO scores
    
    Parameters:
    - limit: Maximum number of users to return (query parameter)
    - offset: Number of users to skip (query parameter)
    """
    try:
        # Get optional parameters
        limit = request.args.get('limit', default=10, type=int)
        offset = request.args.get('offset', default=0, type=int)
        
        # Get leaderboard
        leaderboard = elo_service.get_leaderboard(limit, offset)
        
        return jsonify({
            "success": True,
            "data": leaderboard
        })
    
    except Exception as e:
        app.logger.error(f"Error fetching leaderboard: {str(e)}")
        return jsonify({
            "success": False,
            "message": f"Error fetching leaderboard: {str(e)}"
        }), 500

# Add a health check endpoint
@app.route('/api/health', methods=['GET'])
def health_check():
    return jsonify({
        "status": "healthy",
        "message": "ELO API is running"
    })

>>>>>>> 603933a9
if __name__ == '__main__':
    import os
    port = int(os.environ.get("PORT", 5001)) 
    app.run(debug=True, host='0.0.0.0', port=port)<|MERGE_RESOLUTION|>--- conflicted
+++ resolved
@@ -1383,8 +1383,6 @@
         return jsonify({"error": "Failed to delete favorite questions", "message": str(e)}), 500
     
 
-<<<<<<< HEAD
-=======
 
 @app.route('/api/chat_history/<int:chat_id>', methods=['GET'])
 def get_chat_history_by_id(chat_id):
@@ -1598,7 +1596,6 @@
         "message": "ELO API is running"
     })
 
->>>>>>> 603933a9
 if __name__ == '__main__':
     import os
     port = int(os.environ.get("PORT", 5001)) 
