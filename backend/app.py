from flask import Flask, request, jsonify, redirect
from flask_cors import CORS
import requests
from dotenv import load_dotenv
import os
from services.profile_service import ProfileService
from services.resume_service import ResumeService
from services.storage_service import StorageService
from utils.error_handlers import handle_bad_request
from utils.validation_utils import validate_file
from services.chat_service import ChatService
from models.profile_model import Profile
from models.resume_model import ResumeData
from llm.llm_graph import LLMGraph
from langchain.schema.messages import HumanMessage
from services.authorization_service import AuthorizationService

# Load environment variables
load_dotenv()

app = Flask(__name__)
CORS(app)
app.register_error_handler(400, handle_bad_request)

# Initialize services
supabase_url = os.getenv("SUPABASE_URL")
supabase_key = os.getenv("SUPABASE_KEY")
profile_service = ProfileService(supabase_url, supabase_key)
resume_service = ResumeService()
storage_service = StorageService(supabase_url, supabase_key)
authorization_service = AuthorizationService(supabase_url, supabase_key)
llm_graph = LLMGraph()


@app.route('/api/profile', methods=['GET'])
def profile():
    """
    Returns a static profile for demonstration purposes.
    """
    data = {
        "name": "John Doe",
        "about": "A full stack developer who loves Python and JavaScript"
    }
    return jsonify(data)



@app.route('/api/signup', methods=['POST'])
def signup():
    """
    Handles user signup, including resume upload and profile creation.
    """
    try:
        print("signup")
        if 'resume' not in request.files:
            return jsonify({"error": "Resume is required", "message": "Please upload a resume file"}), 400
        
        data = request.form.to_dict()
        resume_file = request.files['resume']

        # Validate file
        validate_file(resume_file, allowed_types=['application/pdf'])

        # Upload resume
        file_path = f"{data['email']}/{resume_file.filename}"
        storage_service.upload_file('resumes', file_path, resume_file.read(), resume_file.content_type)
        file_url = storage_service.get_public_url('resumes', file_path)

        # Process resume
        resume_file.seek(0)
        extraction_result = resume_service.process_resume(resume_file)

        # Prepare profile data
        profile_data = {
            **data,
            "resume_url": file_url,
            "education_history": extraction_result.education_history,
            "resume_experience": extraction_result.experience,
            "resume": extraction_result.model_dump()
        }

        # Create profile
        result = profile_service.create_profile(profile_data)

        return jsonify({
            "message": "Signup successful",
            "data": result
        }), 200
    except Exception as e:
        print(f"Signup error: {str(e)}")
        return jsonify({"error": "Signup failed", "message": str(e)}), 500


@app.route('/api/profile/<email>', methods=['GET'])
def get_profile(email):
    """
    Retrieves a user's profile by email.
    """
    try:
        profile = profile_service.get_profile(email)

        

        if not profile:
            return jsonify({"error": "User not found"}), 404
        # print(f"model dumped profile: {profile.model_dump()}")

        print(f"profile get")
        return jsonify({
            "message": "Profile retrieved successfully",
            "data": profile.model_dump()
        }), 200
    

    except ValueError as ve:
        return jsonify({"error": str(ve)}), 401
    except Exception as e:
        print(f"Error in get_profile route: {str(e)}")
        import traceback
        print(f"Traceback: {traceback.format_exc()}")
        return jsonify({"error": "Failed to get profile", "message": str(e)}), 500


@app.route('/api/profile/<email>', methods=['PUT'])
def update_profile(email):
    try:
        data = request.json
<<<<<<< HEAD
        print("Received data:")
=======

        print(f"data: {data}")
>>>>>>> 26bd637b

        # Call the service to update the profile
        updated_profile = profile_service.update_profile(email, data)
        if not updated_profile:
            return jsonify({"error": "User not found or failed to update"}), 404
        
        print(f"updated_profile: {updated_profile}")

        formatted_response = {
            "name": f"{updated_profile.get('first_name', '')} {updated_profile.get('last_name', '')}".strip(),
            "title": updated_profile.get('job_title', ''),
            "email": updated_profile.get('email', ''),
            "phone": updated_profile.get('phone', ''),
            "skills": updated_profile.get('key_skills', '').split(',') if updated_profile.get('key_skills') else [],
            "about": updated_profile.get('about', ''),
            "linkedin": updated_profile.get('linkedin_url', ''),
            "github": updated_profile.get('github_url', ''),
            "portfolio": updated_profile.get('portfolio_url', ''),
            "photoUrl": updated_profile.get('photo_url', ''),
            "education_history": updated_profile.get('education_history', []),
            "experience": updated_profile.get('resume_experience', [])
        }

        print(f"formatted_response: {formatted_response}")

        return jsonify({
            "message": "Profile updated successfully",
            "data": formatted_response
        }), 200

    except Exception as e:
        print("Error updating profile:", str(e))
        return jsonify({
            "error": "Failed to update profile",
            "message": str(e)
        }), 500


@app.route('/api/parse-resume', methods=['POST'])
def parse_resume():
    """
    Parses a resume file and returns the extracted information.
    """
    try:
        if 'resume' not in request.files:
            return jsonify({"error": "Resume is required", "message": "Please upload a resume file"}), 400

        resume_file = request.files['resume']
        print("Received resume file:", resume_file.filename)
        print("File content type:", resume_file.content_type)

        # Validate file
        validate_file(resume_file, allowed_types=['application/pdf'])

        # Process resume
        extraction_result = resume_service.process_resume(resume_file)
        extraction_dict = extraction_result.model_dump()

        return jsonify({
            "resume": extraction_dict
        }), 200
    
    except Exception as e:
        return jsonify({"error": "Failed to parse resume", "message": str(e)}), 500


@app.route('/api/upload-image', methods=['POST'])
def upload_image():
    """
    Uploads a profile image and returns the file URL.
    """
    try:
        if 'file' not in request.files or request.files['file'].filename == '':
            return jsonify({"message": "No image uploaded", "url": None}), 200

        image_file = request.files['file']
        email = request.form.get('email', 'default_user')

        print(f"Uploading image for email: {email}")

        # Validate file
        validate_file(image_file, allowed_types=['image/jpeg', 'image/png', 'image/gif'])

        print(f"Image validated")

        # Upload image
        file_path = f"{email}/{image_file.filename}"
        storage_service.upload_file('profile_pics', file_path, image_file.read(), image_file.content_type)

        print(f"File path: {file_path}")

        file_url = storage_service.get_public_url('profile_pics', file_path)

        return jsonify({
            "message": "Image uploaded successfully",
            "url": file_url
        }), 200
    except Exception as e:
        return jsonify({"error": "Failed to upload image", "message": str(e)}), 500



@app.route('/api/auth/login', methods=['POST'])
def email_login():
    try:
        data = request.json
        print(f"data: {data}")
        email = data.get('email')
        password = data.get('password')

        if not authorization_service.check_email_exists(email):
            return jsonify({"error": "You don't have an account with this email"}), 400
        
        result = authorization_service.check_user_login(email, password)

        if not result:
            return jsonify({"error": "Invalid password"}), 401
        
        return jsonify({"message": "Login successful"}), 200
    except Exception as e:
        print(f"error: {str(e)}")
        return jsonify({"error": "Login failed"}), 500



# @app.route('/api/oauth/<provider>', methods=['GET'])
# def oauth_login(provider):
#     allowed_providers = ['google', 'github']
#     if provider not in allowed_providers:
#         return jsonify({"error": "Invalid provider"}), 400

#     callback_url = f"{os.getenv('BACKEND_URL')}/api/oauth/callback/{provider}"

#     # Build PKCE-based OAuth URL (server-side flow)
#     # with Google-specific query params if you want offline access (refresh token).
#     from urllib.parse import urlencode

#     base_url = f"{os.getenv('SUPABASE_URL')}/auth/v1/authorize"
#     query = {
#         "provider": provider,
#         "response_type": "code",       # ensure we get a 'code'
#         "type": "pkce",                # PKCE flow
#         "redirect_to": callback_url,   # must match one in your Supabase redirect list
#         "scopes": "openid email"
#     }

#     # If you want a Google refresh token:
#     if provider == 'google':
#         query["access_type"] = "offline"
#         query["prompt"] = "consent"

#     auth_url = f"{base_url}?{urlencode(query)}"
#     print("Redirecting to:", auth_url)
#     return redirect(auth_url)



# @app.route('/api/oauth/callback/<provider>', methods=['GET'])
# def oauth_callback(provider):
#     code = request.args.get('code')
#     if not code:
#         # Possibly user arrived with an existing session (no code).
#         print("No 'code' param - checking for existing session...")

#         # If your 'authorization_service' checks cookies or session for an existing user:
#         user_data = authorization_service.get_current_user()
#         if user_data:
#             # Return user’s profile info
#             return jsonify({
#                 "message": "User already has a session",
#                 "user": {
#                     "email": user_data.email,
#                     # ...any other fields
#                 }
#             }), 200
#         else:
#             # No code, no existing session => redirect or error
#             return redirect(f"{os.getenv('FRONTEND_URL')}/login?error=no_code_no_session")
    
#     # Otherwise handle the normal code-exchange flow...
#     try:
#         # Exchange code for tokens
#         # ...
#         return redirect(f"{os.getenv('FRONTEND_URL')}/dashboard")
#     except Exception as exc:
#         return redirect(f"{os.getenv('FRONTEND_URL')}/login?error=callback_failed")




# Chat API
@app.route("/api/chat", methods=["POST"])
def chat():
    data = request.get_json()
    user_input = data["message"]
    thread_id = data.get("thread_id", "default_thread")

    input_message = HumanMessage(content=user_input)

    output = llm_graph.invoke(input_message, thread_id=thread_id)

    if output.get("messages"):
        ai_response = output["messages"][-1].content
        return jsonify({"response": ai_response})
    else:
        return jsonify({"error": "No response from AI"}), 500



@app.route('/api/oauth/email', methods=['GET'])
def get_oauth_email():
    try:
        # Get session ID from query params if available
        session_id = request.args.get('session_id')
        
        user = None
        
        # If session_id is provided, use it to get the user
        if session_id:
            # Get user from session
            user = authorization_service.get_user_from_session(session_id)
        else:
            # Try to get user from cookies or other auth methods
            user = authorization_service.get_current_user()
        
        if not user:
            # For testing/development, return a dummy email
            if app.debug:
                return jsonify({"email": "test@example.com"}), 200
            return jsonify({"error": "No authenticated user found"}), 401
            
        return jsonify({"email": user.email}), 200
        
    except Exception as e:
        print(f"Error getting OAuth email: {str(e)}")
        # For testing/development, return a dummy email
        if app.debug:
            return jsonify({"email": "test@example.com"}), 200
        return jsonify({"error": "Failed to get OAuth email"}), 500


if __name__ == '__main__':
    app.run(debug=True, host='127.0.0.1', port=5001)<|MERGE_RESOLUTION|>--- conflicted
+++ resolved
@@ -125,12 +125,7 @@
 def update_profile(email):
     try:
         data = request.json
-<<<<<<< HEAD
         print("Received data:")
-=======
-
-        print(f"data: {data}")
->>>>>>> 26bd637b
 
         # Call the service to update the profile
         updated_profile = profile_service.update_profile(email, data)
