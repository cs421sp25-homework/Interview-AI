--- conflicted
+++ resolved
@@ -275,12 +275,18 @@
         }), 200
 
     except Exception as e:
-<<<<<<< HEAD
         print(f"Error parsing resume: {str(e)}")
         return jsonify({
             "error": "Failed to parse resume",
-=======
-        return jsonify({"error": str(e)}), 500
+            "message": str(e)
+        }), 500
+
+# @app.route('/api/upload-image', methods=['POST'])
+# def upload_image():
+#     try:
+#         if 'file' not in request.files or request.files['file'].filename == '':
+#             return jsonify({"message": "No image uploaded", "url": None}), 200
+
 
 # OAuth Login 
 @app.route('/api/oauth/<provider>', methods=['GET'])
@@ -309,21 +315,15 @@
         print(f"Error in {provider} OAuth: {str(e)}")
         return jsonify({
             "error": "OAuth failed",
->>>>>>> a0cdb4f1
-            "message": str(e)
-        }), 500
-
-@app.route('/api/upload-image', methods=['POST'])
-def upload_image():
-    try:
-<<<<<<< HEAD
-        if 'file' not in request.files or request.files['file'].filename == '':
-            return jsonify({"message": "No image uploaded", "url": None}), 200
-=======
+            "message": str(e)
+        }), 500
+
+@app.route('/api/auth/callback', methods=['GET'])
+def auth_callback():
+    try:
         access_token = "sbp_9cb9509f5e92c7b8f8149c700a8e5c3c280f7a4b"
         if not access_token:
             return jsonify({"error": "Access token missing"}), 400
->>>>>>> a0cdb4f1
 
         image_file = request.files['file']
         username = request.form.get('username', 'default_user')
