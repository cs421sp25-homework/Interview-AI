import uuid
from models.config_model import Interview
from characters.interviewer import Interviewer
from llm.interview_agent import LLMInterviewAgent
from flask import Flask, request, jsonify, redirect, send_file
from flask_cors import CORS
import requests
from datetime import datetime
from dotenv import load_dotenv
import os
import secrets
import hashlib
import base64
from services.profile_service import ProfileService
from services.resume_service import ResumeService
from services.storage_service import StorageService
from services.config_service import ConfigService
from services.chat_history_service import ChatHistoryService
from utils.error_handlers import handle_bad_request
from utils.validation_utils import validate_file
from services.chat_service import ChatService
from models.profile_model import Profile
from models.resume_model import ResumeData
from llm.llm_graph import LLMGraph
from langchain.schema.messages import HumanMessage
from services.authorization_service import AuthorizationService
from supabase import create_client
from services.config_service import ConfigService
from utils.text_2_speech import text_to_speech
from utils.speech_2_text import speech_to_text
from utils.audio_conversion import convert_to_wav
import json
from llm.llm_interface import LLMInterface
import time


# Load environment variables
load_dotenv()

app = Flask(__name__)
<<<<<<< HEAD
CORS(app, resources={r"/api/*": {"origins": [os.getenv('FRONTEND_URL', 'http://127.0.0.1:5173'), "http://localhost:5173"]}})
=======
CORS(app, resources={
    r"/api/*": {
        "origins": ["http://localhost:5173", "http://127.0.0.1:5173"],
        "methods": ["GET", "POST", "PUT", "DELETE", "OPTIONS"],
        "allow_headers": ["Content-Type", "Authorization"],
        "supports_credentials": True
    }
})
>>>>>>> 492f20e2

app.register_error_handler(400, handle_bad_request)

# Initialize services
supabase_url = os.getenv("SUPABASE_URL")
supabase_key = os.getenv("SUPABASE_KEY")
profile_service = ProfileService(supabase_url, supabase_key)
config_service = ConfigService(supabase_url, supabase_key)
resume_service = ResumeService()
storage_service = StorageService(supabase_url, supabase_key)
config_service = ConfigService(supabase_url, supabase_key)
authorization_service = AuthorizationService(supabase_url, supabase_key)
chat_history_service = ChatHistoryService(supabase_url, supabase_key)
llm_graph = LLMGraph()
supabase = create_client(supabase_url, supabase_key)

active_interviews = {}

@app.route('/api/profile', methods=['GET'])
def profile():
    """
    Returns a static profile for demonstration purposes.
    """
    data = {
        "name": "John Doe",
        "about": "A full stack developer who loves Python and JavaScript"
    }
    return jsonify(data)



@app.route('/api/signup', methods=['POST'])
def signup():
    """
    Handles user signup, including resume upload and profile creation.
    """
    try:
        print("signup")
        if 'resume' not in request.files:
            return jsonify({"error": "Resume is required", "message": "Please upload a resume file"}), 400
        
        data = request.form.to_dict()
        resume_file = request.files['resume']

        # Validate file
        validate_file(resume_file, allowed_types=['application/pdf'])

        # Upload resume
        file_path = f"{data['email']}/{resume_file.filename}"
        storage_service.upload_file('resumes', file_path, resume_file.read(), resume_file.content_type)
        file_url = storage_service.get_public_url('resumes', file_path)

        # Process resume
        resume_file.seek(0)
        extraction_result = resume_service.process_resume(resume_file)

        # Prepare profile data
        profile_data = {
            **data,
            "resume_url": file_url,
            "education_history": extraction_result.education_history,
            "resume_experience": extraction_result.experience,
            "resume": extraction_result.model_dump()
        }

        # Create profile
        result = profile_service.create_profile(profile_data)

        # result 已经是可序列化的字典
        return jsonify({
            "message": "Signup successful",
            "profile": result.get("data", {})
        }), 200
    except Exception as e:
        print(f"Signup error: {str(e)}")
        return jsonify({"error": "Signup failed", "message": str(e)}), 500
    


@app.route('/api/oauth/signup', methods=['POST'])
def oauth_signup():
    """
    Handles user signup, including resume upload and profile creation.
    """
    try:
        print("signup")
        if 'resume' not in request.files:
            return jsonify({"error": "Resume is required", "message": "Please upload a resume file"}), 400
        
        data = request.form.to_dict()
        resume_file = request.files['resume']

        # Validate file
        validate_file(resume_file, allowed_types=['application/pdf'])

        # Upload resume
        file_path = f"{data['email']}/{resume_file.filename}"
        storage_service.upload_file('resumes', file_path, resume_file.read(), resume_file.content_type)
        file_url = storage_service.get_public_url('resumes', file_path)

        # Process resume
        resume_file.seek(0)
        extraction_result = resume_service.process_resume(resume_file)

        # Prepare profile data
        profile_data = {
            **data,
            "resume_url": file_url,
            "education_history": extraction_result.education_history,
            "resume_experience": extraction_result.experience,
            "resume": extraction_result.model_dump()
        }

        # Create profile
        result = profile_service.create_oauth_profile(profile_data)
        
        # result 已经是可序列化的字典
        return jsonify({
            "message": "Signup successful",
            "profile": result.get("data", {})
        }), 200
    except Exception as e:
        print(f"Signup error: {str(e)}")
        return jsonify({"error": "Signup failed", "message": str(e)}), 500




@app.route('/api/config/<email>', methods=['GET'])
def get_config(email):
    """
    Retrieves a user's configurations by email.
    """
    try:
        print(f"email: {email}")
        configs = config_service.get_configs(email)  # Now returns a list
        print(f"configs: {configs}")

        if not configs:
            return jsonify({"error": "No configurations found"}), 404

        print("Configurations retrieved:", configs)
        return jsonify({
            "message": "Configurations retrieved successfully",
            "data": configs
        }), 200

    except ValueError as ve:
        return jsonify({"error": str(ve)}), 401
    except Exception as e:
        print(f"Error in get_config route: {str(e)}")
        import traceback
        print(f"Traceback: {traceback.format_exc()}")
        return jsonify({"error": "Failed to get configurations", "message": str(e)}), 500


@app.route('/api/profile/<email>', methods=['GET'])
def get_profile(email):
    """
    Retrieves a user's profile by email.
    """
    try:
        profile = profile_service.get_profile(email)

        

        if not profile:
            return jsonify({"error": "User not found"}), 404
        # print(f"model dumped profile: {profile.model_dump()}")

        print(f"profile get")
        return jsonify({
            "message": "Profile retrieved successfully",
            "data": profile.model_dump()
        }), 200
    

    except ValueError as ve:
        return jsonify({"error": str(ve)}), 401
    except Exception as e:
        print(f"Error in get_profile route: {str(e)}")
        import traceback
        print(f"Traceback: {traceback.format_exc()}")
        return jsonify({"error": "Failed to get profile", "message": str(e)}), 500


@app.route('/api/profile/<email>', methods=['PUT'])
def update_profile(email):
    try:
        data = request.json
        print("Received data:")

        # Call the service to update the profile
        updated_profile = profile_service.update_profile(email, data)
        if not updated_profile:
            return jsonify({"error": "User not found or failed to update"}), 404
        
        print(f"updated_profile: {updated_profile}")

        formatted_response = {
            "name": f"{updated_profile.get('first_name', '')} {updated_profile.get('last_name', '')}".strip(),
            "title": updated_profile.get('job_title', ''),
            "email": updated_profile.get('email', ''),
            "phone": updated_profile.get('phone', ''),
            "skills": updated_profile.get('key_skills', '').split(',') if updated_profile.get('key_skills') else [],
            "about": updated_profile.get('about', ''),
            "linkedin": updated_profile.get('linkedin_url', ''),
            "github": updated_profile.get('github_url', ''),
            "portfolio": updated_profile.get('portfolio_url', ''),
            "photoUrl": updated_profile.get('photo_url', ''),
            "education_history": updated_profile.get('education_history', []),
            "experience": updated_profile.get('resume_experience', [])
        }

        print(f"formatted_response: {formatted_response}")

        return jsonify({
            "message": "Profile updated successfully",
            "data": formatted_response
        }), 200

    except Exception as e:
        print("Error updating profile:", str(e))
        return jsonify({
            "error": "Failed to update profile",
            "message": str(e)
        }), 500


@app.route('/api/parse-resume', methods=['POST'])
def parse_resume():
    """
    Parses a resume file and returns the extracted information.
    """
    try:
        if 'resume' not in request.files:
            return jsonify({"error": "Resume is required", "message": "Please upload a resume file"}), 400

        resume_file = request.files['resume']
        print("Received resume file:", resume_file.filename)
        print("File content type:", resume_file.content_type)

        # Validate file
        validate_file(resume_file, allowed_types=['application/pdf'])

        # Process resume
        extraction_result = resume_service.process_resume(resume_file)
        extraction_dict = extraction_result.model_dump()

        return jsonify({
            "resume": extraction_dict
        }), 200
    
    except Exception as e:
        return jsonify({"error": "Failed to parse resume", "message": str(e)}), 500


@app.route('/api/upload-image', methods=['POST'])
def upload_image():
    """
    Uploads a profile image and returns the file URL.
    """
    try:
        if 'file' not in request.files or request.files['file'].filename == '':
            return jsonify({"message": "No image uploaded", "url": None}), 200

        image_file = request.files['file']
        email = request.form.get('email', 'default_user')

        print(f"Uploading image for email: {email}")

        # Validate file
        validate_file(image_file, allowed_types=['image/jpeg', 'image/png', 'image/gif'])

        print(f"Image validated")

        # Upload image
        file_path = f"{email}/{image_file.filename}"
        storage_service.upload_file('profile_pics', file_path, image_file.read(), image_file.content_type)

        print(f"File path: {file_path}")

        file_url = storage_service.get_public_url('profile_pics', file_path)

        return jsonify({
            "message": "Image uploaded successfully",
            "url": file_url
        }), 200
    except Exception as e:
        return jsonify({"error": "Failed to upload image", "message": str(e)}), 500



@app.route('/api/auth/login', methods=['POST'])
def email_login():
    try:
        data = request.json
        print(f"data: {data}")
        email = data.get('email')
        password = data.get('password')

        if not authorization_service.check_email_exists(email):
            return jsonify({"error": "You don't have an account with this email"}), 400
        
        result = authorization_service.check_user_login(email, password)

        if not result:
            return jsonify({"error": "Invalid password"}), 401
        
        return jsonify({"message": "Login successful"}), 200
    except Exception as e:
        print(f"error: {str(e)}")
        return jsonify({"error": "Login failed"}), 500


@app.route('/api/oauth/<provider>', methods=['GET'])
def oauth_login(provider):
    try:
        # Generate a code verifier - this should be a random string
        code_verifier = secrets.token_urlsafe(64)
        
        # Create code_challenge from code_verifier
        code_challenge = base64.urlsafe_b64encode(
            hashlib.sha256(code_verifier.encode()).digest()
        ).decode().rstrip('=')
        
        # Set the redirect to our backend callback endpoint
        callback_url = f"{request.host_url.rstrip('/')}/api/auth/callback"
        print(f"Initiating sign in with {provider}, callback URL: {callback_url}")
        print(f"Code verifier: {code_verifier}")
        print(f"Code challenge: {code_challenge}")
        
        # First get the response
        response = supabase.auth.sign_in_with_oauth(
            {
                "provider": "google",
                "options": {
                    "redirect_to": callback_url,
                    "scopes": "email profile",
                    "code_challenge": code_challenge,
                    "code_challenge_method": "S256"
                }
            }
        )
        return redirect(response.url)

    except Exception as e:
        print(f"Error in {provider} OAuth: {str(e)}")
        return jsonify({
            "error": "OAuth failed",
            "message": str(e)
        }), 500


@app.route('/api/auth/callback', methods=['GET'])
def auth_callback():
    try:
        print(f"Request received at callback endpoint")
        
        # Get the code from the request URL
        code = request.args.get('code')
        print(f"Code from query params: {code}")

        try:
            result = supabase.auth.exchange_code_for_session({
                "auth_code": code
            })
            
            print(f"Exchange result: {result}")
            
            if not result or not result.session:
                return jsonify({"error": "Failed to exchange code for session"}), 400
            
            # Get user info and redirect to frontend
            user = result.user
            email = user.email
            is_new_user = True
            if authorization_service.check_email_exists(email):
                is_new_user = False

            print(f"email: {email}")
            return redirect(f"{os.getenv('FRONTEND_URL')}/#/auth/callback?email={email}&is_new_user={is_new_user}")



        except Exception as exchange_error:
            print(f"Exchange error: {str(exchange_error)}")
            # Redirect to frontend for client-side handling
            return redirect(f"{os.getenv('FRONTEND_URL')}/auth/callback?code={code}")
        
    except Exception as e:
        print(f"Auth callback error: {str(e)}")
        return redirect(f"{os.getenv('FRONTEND_URL')}/auth/callback?error={str(e)}")

@app.route("/api/new_chat", methods=["POST"])
def new_chat():
    data = request.get_json()
    email = data.get("email")
    name = data.get("name")
    
    if not email or not name:
        return jsonify({"error": "Missing 'email' or 'name' in request."}), 400
    
    config_row = config_service.get_single_config(name=name, email=email)
    if not config_row:
        return jsonify({"error": "No config found for given name and email."}), 404

    print(f"get_single_config result: {config_row}")
    
    config_id = config_row.get("id")
    company_name = config_row.get("company_name", "our company")
    interview_name = config_row.get("interview_name", name)
    question_type = config_row.get("question_type", "")
    job_description = config_row.get("job_description", "")
    
    # Extract user profile information from request
    user_profile = data.get("userProfile", {})
    
    # Format resume information from user profile
    resume_text = ""
    if user_profile:
        # Format personal information
        full_name = f"{user_profile.get('first_name', '')} {user_profile.get('last_name', '')}".strip()
        if full_name:
            resume_text += f"Name: {full_name}\n"
        
        # Format job title
        job_title = user_profile.get('job_title', '')
        if job_title:
            resume_text += f"Current Title: {job_title}\n"
        
        # Format skills
        skills = user_profile.get('key_skills', [])
        if skills:
            if isinstance(skills, str):
                skills = [s.strip() for s in skills.split(',')]
            resume_text += f"Skills: {', '.join(skills)}\n"
        
        # Format education history
        education = user_profile.get('education_history', [])
        if education:
            resume_text += "\nEducation:\n"
            for edu in education:
                if isinstance(edu, dict):
                    institution = edu.get('institution', '')
                    degree = edu.get('degree', '')
                    dates = edu.get('dates', '')
                    if institution or degree:
                        resume_text += f"- {institution}, {degree} {dates}\n"
        
        # Format work experience
        experience = user_profile.get('resume_experience', [])
        if experience:
            resume_text += "\nWork Experience:\n"
            for exp in experience:
                if isinstance(exp, dict):
                    company = exp.get('company', '')
                    position = exp.get('position', '')
                    dates = exp.get('dates', '')
                    description = exp.get('description', '')
                    if company or position:
                        resume_text += f"- {position} at {company} {dates}\n"
                        if description:
                            resume_text += f"  {description}\n"
    
    interviewer = Interviewer(
        age=config_row.get("interviewer_age", ""),
        language=config_row.get("interviewer_language", "English"),
        job_description=job_description,
        company_name=company_name,
        interviewee_resume=resume_text,  # Pass formatted resume to interviewer
    )

    thread_id = str(uuid.uuid4())
    
    agent = LLMInterviewAgent(llm_graph=llm_graph, question_threshold=5, thread_id=thread_id)  
    agent.initialize(interviewer)

    welcome_message = ""
    if question_type == "behavioral":
        welcome_message = f"Welcome to your behavioral interview for {interview_name} at {company_name}. I'll be asking questions about how you've handled various situations in your past experiences. Let's start by having you introduce yourself briefly."
        # Inform LLM this is a behavioral interview
        agent.llm_graph.invoke(HumanMessage(content=f"This is a BEHAVIORAL interview. Focus on asking behavioral questions following the STAR format."), thread_id=thread_id)
    elif question_type == "technical":
        welcome_message = f"Welcome to your technical interview for {interview_name} at {company_name}. I'll be focusing on your technical expertise based on your background and experience. Let's begin with a brief introduction about yourself."
        
        # Create experience-focused prompt
        tech_skills_prompt = """TECHNICAL INTERVIEW GUIDELINES:

CORE APPROACH - TWO-PHASE QUESTIONING:
1. ANALYSIS PHASE - First analyze the candidate's response:
   - Identify key technical concepts, technologies, and methodologies mentioned
   - Note experience level and depth of understanding shown in their explanation
   - Find areas that need deeper exploration or clarification
   
2. FOLLOW-UP PHASE - Then formulate targeted follow-up questions:
   - Ask for specific implementation details ("How exactly did you implement that authentication system?")
   - Request explanations of technical decisions ("Why did you choose PostgreSQL over MongoDB for this use case?")
   - Challenge them to compare approaches ("What tradeoffs did you consider between these architectures?")
   - Probe for deeper technical knowledge ("What would happen if this system needed to scale 10x?")

INTERVIEW STRATEGY:
- Build questions directly from the candidate's resume experiences
- Focus on technologies they've actually used, not theoretical knowledge
- Ask them to solve problems similar to what they've solved before, but with new challenges
- Follow threads of conversation rather than jumping between unrelated topics
- Gradually increase technical depth to assess their expertise level

CONVERSATIONAL TECHNIQUES:
- Acknowledge their answers: "That's a good point about scalability..."
- Bridge to follow-ups: "Based on your implementation of X, how would you approach..."
- Create scenarios from their experience: "Imagine your Redis cache suddenly fails in production..."
- Ask for comparisons: "You've worked with both React and Angular - how would you compare their state management?"

The candidate's resume contains these experiences:"""
        
        # Add formatted work experience for reference
        if user_profile and user_profile.get('resume_experience'):
            experiences = user_profile.get('resume_experience', [])
            if experiences:
                for i, exp in enumerate(experiences):
                    if isinstance(exp, dict):
                        company = exp.get('company', '')
                        position = exp.get('position', '')
                        dates = exp.get('dates', '')
                        description = exp.get('description', '')
                        
                        tech_skills_prompt += f"\n\nExperience {i+1}:"
                        if company:
                            tech_skills_prompt += f"\nCompany: {company}"
                        if position:
                            tech_skills_prompt += f"\nPosition: {position}"
                        if dates:
                            tech_skills_prompt += f"\nDates: {dates}"
                        if description:
                            tech_skills_prompt += f"\nDetails: {description}"
        
        tech_skills_prompt += """

EXAMPLE QUESTION FLOW:

Based on resume: "Built a microservice architecture using Node.js and Docker"

Initial question:
"I see you implemented microservices with Node.js at ABC Company. Could you walk me through the architecture and how services communicated with each other?"

After their response:
[ANALYSIS: Candidate mentioned using REST APIs but didn't explain service discovery]

Follow-up questions:
"You mentioned REST APIs for service communication. How did you handle service discovery in this architecture?"
"If one of your microservices failed, what recovery mechanisms did you implement?"
"Given that you used Docker, what was your approach to orchestration and scaling?"

Remember: Each question should show you've carefully listened to their previous answer. Structure the interview as a deep technical conversation, not an interrogation."""
        
        # Inform LLM this is a technical interview with specific focus areas
        agent.llm_graph.invoke(HumanMessage(content=tech_skills_prompt), thread_id=thread_id)
    else:
        welcome_message = f"Welcome to your interview for {interview_name} at {company_name}. I'm excited to learn more about your skills and experience. Could you please start by telling me a bit about yourself and your background?"

    active_interviews[thread_id] = agent

    return jsonify({
        "thread_id": thread_id,
        "response": welcome_message
    })

@app.route("/api/chat", methods=["POST"])
def chat():
    """
    1) Receives thread_id and user response
    2) Retrieves the existing agent from memory
    3) Calls next_question on the agent
    4) If the interview ended, return wrap up message
       Otherwise, return the next question
    """
    data = request.get_json()
    thread_id = data.get("thread_id")
    user_input = data.get("message", "")
    user_email = data.get("email", "")
    config_name = data.get("config_name", "Interview Session")
    config_id = data.get("config_id")

    if not thread_id:
        return jsonify({"error": "Missing 'thread_id' in request."}), 400

    if thread_id not in active_interviews:
        return jsonify({"error": "Invalid thread_id or session expired."}), 404
    agent = active_interviews[thread_id]
    # Next question from the agent
    next_ai_response = agent.next_question(user_input)
    
    # Check if interview is ended
    if agent.is_end(next_ai_response):
        # We can optionally remove the agent from active_interviews
        # or keep it if you want to retrieve the conversation later
        wrap_up_message = agent.end_interview()
        return jsonify({"response": wrap_up_message, "ended": True})
    else:
        return jsonify({"response": next_ai_response, "ended": False})

@app.route("/api/chat_history", methods=["POST"])
def save_chat_history():
    data = request.get_json()
    thread_id = data.get("thread_id")
    user_email = data.get("email")
    messages = data.get("messages")
    config_name = data.get("config_name", "Interview Session")
    config_id = data.get("config_id")
    
    if not thread_id or not user_email or not messages:
        return jsonify({"error": "Missing required parameters"}), 400
    
    # Check if there's only a welcome message, if so skip saving
    if len(messages) == 1 and messages[0].get('sender') == 'ai':
        print(f"Skipping save for thread {thread_id} - only contains welcome message")
        return jsonify({"success": True, "skipped": True, "reason": "only_welcome_message"})
    
    # Check existing record's message count
    try:
        existing_log = None
        result = supabase.table('interview_logs').select('*').eq('thread_id', thread_id).execute()
        
        if result.data and len(result.data) > 0:
            existing_log = result.data[0]
            config_name = existing_log.get('config_name', config_name)
            if not config_id and 'config_id' in existing_log:
                config_id = existing_log.get('config_id')
                
            # Check if existing record has more messages
            existing_messages = existing_log.get('log')
            if existing_messages:
                if isinstance(existing_messages, str):
                    import json
                    existing_messages = json.loads(existing_messages)
                    
                if len(existing_messages) > len(messages):
                    print(f"Skipping save for thread {thread_id} - existing log has more messages")
                    return jsonify({"success": True, "skipped": True, "reason": "existing_log_longer"})
    except Exception as e:
        print(f"Error checking existing log: {e}")
    
    chat_history_result = chat_history_service.save_chat_history(thread_id, user_email, messages, config_name, config_id)
    
    
    if not chat_history_result.get('success'):
        return jsonify({"error": "Failed to save chat history"}), 500
    
    interview_id = chat_history_result.get('interview_id')
    if not interview_id:
        return jsonify({"error": "Failed to get interview ID"}), 500
    
    analysis_result = chat_history_service.save_analysis(interview_id, user_email, messages, config_name, config_id)
    
    if not analysis_result.get('success'):
        print(f"Warning: Failed to save analysis for interview {interview_id}: {analysis_result.get('error', 'Unknown error')}")
        # Continue anyway, don't fail the whole request
    
    try:
        result = supabase.table('interview_logs').select('*').eq('thread_id', thread_id).execute()
        if result.data and len(result.data) > 0:
            return jsonify({"success": True, "data": result.data[0]}), 200
    except Exception as e:
        print(f"Error getting updated log: {e}")
    
    return jsonify({"success": True})

@app.route('/api/oauth/email', methods=['GET'])
def get_oauth_email():
    try:
        # Get session ID from query params if available
        session_id = request.args.get('session_id')
        
        user = None
        
        # If session_id is provided, use it to get the user
        if session_id:
            # Get user from session
            user = authorization_service.get_user_from_session(session_id)
        else:
            # Try to get user from cookies or other auth methods
            user = authorization_service.get_current_user()
        
        if not user:
            # For testing/development, return a dummy email
            if app.debug:
                return jsonify({"email": "test@example.com"}), 200
            return jsonify({"error": "No authenticated user found"}), 401
            
        return jsonify({"email": user.email}), 200
        
    except Exception as e:
        print(f"Error getting OAuth email: {str(e)}")
        # For testing/development, return a dummy email
        if app.debug:
            return jsonify({"email": "test@example.com"}), 200
        return jsonify({"error": "Failed to get OAuth email"}), 500
    

@app.route('/api/get_interview_configs/<email>', methods=['GET'])
def get_interview_config(email):
    try:
        result = config_service.get_configs(email)
        # Return empty array if no configs found, instead of 404 error
        return jsonify(result if result else []), 200
    except Exception as e:
        print(f"Error getting configs: {str(e)}")
        # Return empty array instead of error
        return jsonify([]), 200


@app.route('/api/create_interview_config', methods=['POST'])
def create_interview_config():
    try:
        data = request.json
        config_id = config_service.create_config(data) 
        if config_id:
            return jsonify({'message': 'Interview configuration saved successfully!', 'id': config_id}), 201
        else:
            return jsonify({'message': 'Failed to save interview configuration.'}), 500
    except Exception as e:
        return jsonify({'message': str(e)}), 400

    
@app.route('/api/update_interview_config/<id>', methods=['PUT'])
def update_interview_config(id):
    try:
        data = request.json
        print(data)

        result = config_service.update_config(id, data)
        if result:
            return jsonify({'message': 'Interview configuration updated successfully!', 'data': result}), 200
        else:
            return jsonify({'message': 'Configuration not found.'}), 404
    except Exception as e:
        return jsonify({'message': str(e)}), 400


@app.route('/api/delete_interview_config/<id>', methods=['DELETE'])
def delete_interview_config(id):
    try:
        success = config_service.delete_config(id)
        if success:
            return jsonify({'message': 'Interview configuration deleted successfully!'}), 200
        else:
            return jsonify({'message': 'Configuration not found.'}), 404
    except Exception as e:
        return jsonify({'message': str(e)}), 400


@app.route('/api/interview_logs/<email>', methods=['GET'])
def get_interview_logs(email):
    """
    Retrieves all interview logs for a specific user by email.
    """
    try:
        if not email:
            return jsonify({"error": "Email is required"}), 400
            
        result = supabase.table('interview_logs').select('*').eq('email', email).order('created_at', desc=True).execute()
        
        if not result.data:
            return jsonify({"data": []}), 200
        
        enhanced_logs = []
        for log in result.data:
            # Use stored values if available, otherwise try to get from config
            if not log.get('company_name') or not log.get('interview_type'):
                config_id = log.get('config_id')
                if config_id:
                    config_result = supabase.table('interview_config').select('*').eq('id', config_id).execute()
                    if config_result.data and len(config_result.data) > 0:
                        config = config_result.data[0]
                        if not log.get('company_name'):
                            log['company_name'] = config.get('company_name', 'Unknown')
                        if not log.get('interview_type'):
                            log['interview_type'] = config.get('interview_type', 'Unknown')
                        if not log.get('question_type'):
                            log['question_type'] = config.get('question_type', 'Unknown')
                        if not log.get('interview_name'):
                            log['interview_name'] = config.get('interview_name', 'Unknown')
                        if not log.get('job_description'):
                            log['job_description'] = config.get('job_description', '')
            
            enhanced_logs.append(log)
            
        return jsonify({"data": enhanced_logs}), 200
    except Exception as e:
        print(f"Error fetching interview logs: {str(e)}")
        import traceback
        print(f"Traceback: {traceback.format_exc()}")
        return jsonify({"error": "Failed to fetch interview logs", "message": str(e)}), 500


@app.route('/api/chat_history/<id>', methods=['DELETE'])
def delete_chat_history_by_id(id):
    """
    Deletes an interview log and its associated chat history and performance records by interview log ID.
    """
    try:
        if not id:
            return jsonify({"error": "Interview log ID is required"}), 400

        # Retrieve the interview log to get the thread_id
        result = supabase.table('interview_logs').select('thread_id').eq('id', id).execute()
        if not result.data or len(result.data) == 0:
            return jsonify({"error": "Interview log not found"}), 404

        thread_id = result.data[0].get('thread_id')

        # Delete associated performance records (new table dependency)
        supabase.table('interview_performance').delete().eq('interview_id', id).execute()

        # Delete the interview log record
        supabase.table('interview_logs').delete().eq('id', id).execute()

        # Also delete associated chat history if available
        if thread_id:
            chat_history_service.delete_chat_history(thread_id)
            
            # Delete all favorite questions associated with this session
            supabase.table('interview_questions').delete().eq('session_id', thread_id).execute()

        return jsonify({
            "success": True,
            "message": "Interview log, performance records, chat history, and associated favorite questions deleted successfully"
        }), 200

    except Exception as e:
        print(f"Error deleting interview log: {str(e)}")
        return jsonify({"error": "Failed to delete interview log", "message": str(e)}), 500

# @app.route('/api/text2speech', methods=['POST'])
# def api_text2speech():
#     """
#     Convert text to speech with duration estimation
#     """
#     try:
#         data = request.get_json()
#         if not data or 'text' not in data:
#             return jsonify({
#                 "error": "Invalid request",
#                 "message": "Text field is required"
#             }), 400

#         text = data['text']
#         voice = data.get('voice', 'alloy')
#         speed = float(data.get('speed', 1.0))
        
#         audio_io, duration = text_to_speech(
#             text=text,
#             voice=voice,
#             speed=speed
#         )
        
#         filename = f"tts_{datetime.now().strftime('%Y%m%d_%H%M%S')}.mp3"
        
#         response = send_file(
#             audio_io,
#             mimetype="audio/mpeg",
#             as_attachment=False,
#             download_name=filename
#         )
        
#         # Add duration to headers
#         response.headers['X-Audio-Duration'] = str(duration)
#         return response

#     except ValueError as e:
#         return jsonify({
#             "error": "Invalid input",
#             "message": str(e)
#         }), 400
#     except Exception as e:
#         return jsonify({
#             "error": "Conversion failed",
#             "message": str(e)
#         }), 500

@app.route('/api/text2speech/<email>', methods=['POST'])
def api_text2speech(email):
    """
    Convert text to speech, store in Supabase, and return URL
    """
    try:
        data = request.get_json()
        if not data or 'text' not in data:
            return jsonify({
                "error": "Invalid request",
                "message": "Text field is required"
            }), 400

        # Get user email from auth or request
        text = data['text']
        voice = data.get('voice', 'alloy')
        speed = float(data.get('speed', 1.0))
        
        # Generate speech
        audio_io, duration = text_to_speech(
            text=text,
            voice=voice,
            speed=speed
        )

        # Store audio in Supabase
        timestamp = datetime.now().strftime("%Y%m%d_%H%M%S")
        file_path = f"{email}/ai_{timestamp}.mp3"

        storage_service.upload_file(
            bucket_name="audios",
            file_path=file_path,
            file_content=audio_io.getvalue(),
            content_type="audio/mpeg"
        )
        audio_url = storage_service.get_public_url("audios", file_path)
        
        return jsonify({
            "audio_url": audio_url,
            "storage_path": file_path,
            "duration": duration,
            "status": "success"
        }), 200

    except ValueError as e:
        return jsonify({
            "error": "Invalid input",
            "message": str(e)
        }), 400
    except Exception as e:
        return jsonify({
            "error": "Conversion failed",
            "message": str(e)
        }), 500
    
# @app.route('/api/speech2text', methods=['POST'])
# def api_speech2text():
#     """
#     Convert speech to text with enhanced error handling
#     """
#     try:
#         if 'audio' not in request.files:
#             return jsonify({
#                 "error": "Missing file",
#                 "message": "Audio file is required"
#             }), 400

#         audio_file = request.files['audio']
#         if audio_file.filename == '':
#             return jsonify({
#                 "error": "Empty file",
#                 "message": "No audio file selected"
#             }), 400

#         # Limit file size (10MB)
#         max_size = 10 * 1024 * 1024
#         if request.content_length > max_size:
#             return jsonify({
#                 "error": "File too large",
#                 "message": "Maximum size is 10MB"
#             }), 400

#         transcript = speech_to_text(audio_file.read())
#         return jsonify({
#             "transcript": transcript,
#             "status": "success"
#         }), 200

#     except Exception as e:
#         return jsonify({
#             "error": "Conversion failed",
#             "message": str(e)
#         }), 500

@app.route('/api/speech2text/<email>', methods=['POST'])
def api_speech2text(email):
    """
    Convert speech to text and store audio in Supabase
    """
    try:
        if 'audio' not in request.files:
            return jsonify({
                "error": "Missing file",
                "message": "Audio file is required"
            }), 400

        audio_file = request.files['audio']
        if audio_file.filename == '':
            return jsonify({
                "error": "Empty file",
                "message": "No audio file selected"
            }), 400

        # Get user email from auth
        user_email = email
        
        # Limit file size (10MB)
        max_size = 10 * 1024 * 1024
        if request.content_length > max_size:
            return jsonify({
                "error": "File too large",
                "message": "Maximum size is 10MB"
            }), 400

        # Store audio in Supabase
        audio_bytes = audio_file.read()
        timestamp = datetime.now().strftime("%Y%m%d_%H%M%S")
        file_path = f"{email}/user_{timestamp}.mp3"

        storage_service.upload_file(
            bucket_name="audios",
            file_path=file_path,
            file_content=audio_bytes,
            content_type="audio/mpeg"
        )
        audio_url = storage_service.get_public_url("audios", file_path)
        
        # Then process transcription
        transcript = speech_to_text(audio_bytes)
        
        return jsonify({
            "transcript": transcript,
            "audio_url": audio_url,
            "storage_path": file_path,
            "status": "success"
        }), 200

    except Exception as e:
        return jsonify({
            "error": "Conversion failed",
            "message": str(e)
        }), 500
    
@app.route('/api/generate_good_response', methods=['POST'])
def generate_good_response():
    data = request.get_json()
    user_message = data.get('message', '')
    ai_question = data.get('ai_question', '')
    
    if not user_message:
         return jsonify({"error": "Missing message"}), 400

    print(f"Received AI question: {ai_question}")
    print(f"Received user message: {user_message}")

    # 添加一个人为的延迟来显示加载状态 (3 秒)
    time.sleep(3)

    # Build a prompt that adapts to question type
    prompt = f"""As an expert interview coach, your task is to create an improved interview answer.

INTERVIEW CONTEXT:
Interviewer's Question: "{ai_question if ai_question else 'Not provided'}"

Candidate's Original Answer:
"{user_message}"

INSTRUCTIONS:
Analyze the type of question (behavioral, technical, situational, or general), but DO NOT include this analysis in your response.

Create an improved answer following the appropriate guidelines for that question type:

FOR BEHAVIORAL QUESTIONS:
- Use the STAR format (Situation, Task, Action, Results)
- Include specific details about the context
- Focus on YOUR actions and contributions 
- Quantify results when possible
- End with lessons learned

FOR TECHNICAL QUESTIONS:
- Start with a clear definition or explanation of the concept
- Provide examples that demonstrate understanding
- Explain any relevant trade-offs or alternatives
- Connect the concept to real-world applications
- Show both theoretical knowledge and practical experience

FOR SITUATIONAL QUESTIONS:
- Outline your approach step-by-step
- Explain your reasoning for each decision
- Demonstrate problem-solving skills and critical thinking
- Focus on collaboration and communication strategies
- Consider multiple perspectives or solutions

FOR GENERAL QUESTIONS:
- Be concise and focused
- Highlight relevant experiences and skills
- Align your answer with the job requirements
- Show enthusiasm and genuine interest
- Demonstrate self-awareness and growth mindset

GENERAL GUIDELINES:
- Be concise but thorough
- Use professional but natural language
- Show confidence without arrogance
- Address the specific question directly
- Avoid clichés and generic statements
- Structure the answer with clear beginning, middle, and end

RESPONSE FORMAT REQUIREMENTS:
- Start directly with the improved answer content
- DO NOT include any classification of the question type
- DO NOT include phrases like "Improved Answer:" or "This is a technical question"
- DO NOT include any meta-commentary about the answer
- Provide ONLY the answer itself

Your response:"""

    # Initialize the LLM interface and call the model.
    llm_interface = LLMInterface()
    messages = [HumanMessage(content=prompt)]
    response = llm_interface.invoke(messages)

    # Retrieve the last message's content as the enhanced response.
    good_response = response[-1].content
    
    # 清理回答内容，移除可能的前缀内容
    clean_prefixes = [
        "This is a behavioral question.", 
        "This is a technical question.", 
        "This is a situational question.", 
        "This is a general question.",
        "This is a behavioral question:", 
        "This is a technical question:", 
        "This is a situational question:", 
        "This is a general question:",
        "Improved Answer:", 
        "IMPROVED ANSWER:"
    ]
    
    for prefix in clean_prefixes:
        if good_response.startswith(prefix):
            good_response = good_response[len(prefix):].strip()
    
    # 使用正则表达式清理更复杂的前缀模式
    import re
    patterns = [
        r'^This is an? \w+ question\.\s*',
        r'^This is an? \w+ question:\s*',
        r'^Improved answer:\s*',
        r'^Here\'s an improved answer:\s*',
        r'^Here is an improved answer:\s*',
    ]
    
    for pattern in patterns:
        good_response = re.sub(pattern, '', good_response, flags=re.IGNORECASE)
    
    return jsonify({"response": good_response.strip()})


# service that returns the scores of the interview
# mock the scores for now
@app.route('/api/overall_scores/<id>', methods=['GET'])
@app.route('/api/overall_scores/email/<email>', methods=['GET'])
def get_overall_scores(id=None, email=None):
    print(f"Getting overall scores for id: {id}, email: {email}")

    try:
        result = supabase.table('interview_performance').select('*').eq('user_email', email).execute()
            
        if not result.data or len(result.data) == 0:
                # Return default data if no interviews found
            return jsonify({
                "scores": {
                    "confidence": 0,
                    "communication": 0,
                    "technical": 0,
                    "problem_solving": 0,
                    "resume strength": 0,
                    "leadership": 0
                }
            })
            
        # Calculate average scores across all interviews
        total_interviews = len(result.data)
        total_confidence = 0
        total_communication = 0
        total_technical = 0
        total_problem_solving = 0
        total_resume_strength = 0
        total_leadership = 0
            
        # Collect all strengths and improvement areas
        all_strengths = []
        all_improvements = []
            
        for interview in result.data:
            total_confidence += interview.get('confidence_score', 0)
            total_communication += interview.get('communication_score', 0)
            total_technical += interview.get('technical_accuracy_score', 0)
            total_problem_solving += interview.get('problem_solving_score', 0)
            total_resume_strength += interview.get('resume_strength_score', 0)
            total_leadership += interview.get('leadership_score', 0)
            
        # Calculate averages
        avg_confidence = total_confidence / total_interviews
        avg_communication = total_communication / total_interviews
        avg_technical = total_technical / total_interviews
        avg_problem_solving = total_problem_solving / total_interviews
        avg_resume_strength = total_resume_strength / total_interviews
        avg_leadership = total_leadership / total_interviews
            
            
        return jsonify({
            "scores": {
                "confidence": avg_confidence,
                "communication": avg_communication,
                "technical": avg_technical,
                "problem_solving": avg_problem_solving,
                "resume strength": avg_resume_strength,
                "leadership": avg_leadership
            }
        })
        

    except Exception as e:
        print(f"Error getting overall scores: {str(e)}")
        import traceback
        print(f"Traceback: {traceback.format_exc()}")
        return jsonify({"error": "Failed to get overall scores", "message": str(e)}), 500


@app.route('/api/interview_scores/<interview_id>', methods=['GET'])
def get_interview_scores(interview_id: int):                 
    print(f"Getting interview scores for id: {interview_id}")
    # get the scores of the interview from the database
    try:
        result = supabase.table('interview_performance').select('*').eq('interview_id', interview_id).execute()
        if not result.data:
            return jsonify({"error": "Interview scores not found"}), 404
        return jsonify({"scores": {
            "confidence": result.data[0].get('confidence_score'),
            "communication": result.data[0].get('communication_score'),
            "technical": result.data[0].get('technical_accuracy_score'),
            "problem_solving": result.data[0].get('problem_solving_score'),
            "resume strength": result.data[0].get('resume_strength_score'),
            "leadership": result.data[0].get('leadership_score'),
        }}), 200
    except Exception as e:
        return jsonify({"error": "Failed to get interview scores", "message": str(e)}), 500



@app.route('/api/interview_feedback_strengths/<interview_id>', methods=['GET'])
def get_interview_feedback_strengths(interview_id: int):
    print(f"Getting interview feedback strengths for id: {interview_id}")
    try:
        result = supabase.table('interview_performance').select('*').eq('interview_id', interview_id).execute()
        if not result.data:
            return jsonify({"error": "Interview feedback not found"}), 404
        return jsonify({"strengths": result.data[0].get('strengths')}), 200
    except Exception as e:
        return jsonify({"error": "Failed to get interview feedback strengths", "message": str(e)}), 500

@app.route('/api/interview_feedback_improvement_areas/<interview_id>', methods=['GET'])
def get_interview_feedback_improvement_areas(interview_id: int):
    print(f"Getting interview feedback improvement areas for id: {interview_id}")
    try:
        result = supabase.table('interview_performance').select('*').eq('interview_id', interview_id).execute()
        if not result.data:
            return jsonify({"error": "Interview feedback not found"}), 404
        return jsonify({"improvement_areas": result.data[0].get('areas_for_improvement')}), 200
    except Exception as e:
        return jsonify({"error": "Failed to get interview feedback improvement areas", "message": str(e)}), 500

@app.route('/api/interview_feedback_specific_feedback/<interview_id>', methods=['GET'])
def get_interview_feedback_specific_feedback(interview_id: int):
    print(f"Getting interview feedback specific feedback for id: {interview_id}")
    try:
        result = supabase.table('interview_performance').select('*').eq('interview_id', interview_id).execute()
        if not result.data:
            return jsonify({"error": "Interview feedback not found"}), 404
        return jsonify({"specific_feedback": result.data[0].get('specific_feedback')}), 200
    except Exception as e:
        return jsonify({"error": "Failed to get interview feedback specific feedback", "message": str(e)}), 500

@app.route('/api/favorite_questions/<email>', methods=['GET'])
def get_favorite_questions(email):
    """
    Retrieves all favorite questions for a specific user.
    Optionally filters by session_id if provided in query parameters.
    """
    try:
        if not email:
            return jsonify({"data": []}), 200

        print(f"Fetching favorite questions for email: {email}")
        
        # Build the query
        query = supabase.table('interview_questions').select('*').eq('email', email).eq('is_favorite', True)
        
        # Check if session_id is provided in query parameters
        session_id = request.args.get('session_id')
        if session_id:
            print(f"Filtering by session_id: {session_id}")  # Add logging
            query = query.eq('session_id', session_id)
            
        print(f"Final query: {query}")  # Add logging
        result = query.execute()
        
        print(f"Query result: {result}")
        # Always return a 200 status code with data array (empty if no favorites)
        return jsonify({"data": result.data if result.data else []}), 200
    except Exception as e:
        print(f"Error in get_favorite_questions: {str(e)}")
        import traceback
        print(f"Traceback: {traceback.format_exc()}")
        # Return empty array instead of error for better UX
        return jsonify({"data": []}), 200

@app.route('/api/favorite_questions', methods=['POST'])
def add_favorite_question():
    """
    Adds a question to favorites.
    """
    try:
        data = request.json
        print("Received data for favorite question:", data)
        
        # Validate required fields
        required_fields = ['question_text', 'session_id', 'email']
        for field in required_fields:
            if field not in data:
                return jsonify({"error": f"Missing required field: {field}"}), 400
        
        # Set is_favorite to True if not provided
        if 'is_favorite' not in data:
            data['is_favorite'] = True
            
        # Set created_at if not provided
        if 'created_at' not in data:
            data['created_at'] = datetime.utcnow().isoformat()
        
        # Ensure session_id is included in the data
        data['session_id'] = data['session_id']  # This line ensures session_id is part of the data
        
        # Add thread_id to the data if provided
        if 'thread_id' in data:
            data['thread_id'] = data['thread_id']

        data['question_type'] = data['question_type']
        
        print("Attempting to insert data into Supabase:", data)
        
        # First check if the question already exists
        existing = supabase.table('interview_questions').select('*').eq('question_text', data['question_text']).eq('session_id', data['session_id']).eq('email', data['email']).execute()
        
        if existing.data and len(existing.data) > 0:
            # Update existing record
            result = supabase.table('interview_questions').update({
                'is_favorite': data['is_favorite'],
                'updated_at': datetime.utcnow().isoformat(),
                'thread_id': data.get('thread_id'),  # Update thread_id if it exists
                'session_id': data['session_id'],  # Ensure session_id is updated
                'question_type': data['question_type']
            }).eq('id', existing.data[0]['id']).execute()
        else:
            # Insert new record
            result = supabase.table('interview_questions').insert(data).execute()
        
        if not result.data:
            return jsonify({"error": "Failed to insert/update data"}), 500
            
        return jsonify({"data": result.data[0]}), 201
    except Exception as e:
        print("Error in add_favorite_question:", str(e))
        import traceback
        print("Traceback:", traceback.format_exc())
        return jsonify({"error": "Failed to add favorite question", "message": str(e)}), 500

@app.route('/api/favorite_questions/<id>', methods=['DELETE'])
def remove_favorite_question(id):
    """
    Removes a question from favorites.
    """
    try:
        result = supabase.table('interview_questions').delete().eq('id', id).execute()
        return jsonify({"message": "Question removed from favorites"}), 200
    except Exception as e:
        return jsonify({"error": "Failed to remove favorite question", "message": str(e)}), 500

@app.route('/api/favorite_questions/session/<session_id>', methods=['DELETE'])
def delete_favorite_questions_by_session(session_id):
    """
    Deletes all favorite questions for a specific session.
    """
    try:
        if not session_id:
            return jsonify({"error": "Session ID is required"}), 400

        # Delete all favorite questions for this session
        result = supabase.table('interview_questions').delete().eq('session_id', session_id).execute()
        return jsonify({"message": "Favorite questions deleted successfully"}), 200
    except Exception as e:
        return jsonify({"error": "Failed to delete favorite questions", "message": str(e)}), 500

if __name__ == '__main__':
    import os
    port = int(os.environ.get("PORT", 5001)) 
    app.run(debug=True, host='0.0.0.0', port=port)<|MERGE_RESOLUTION|>--- conflicted
+++ resolved
@@ -38,9 +38,6 @@
 load_dotenv()
 
 app = Flask(__name__)
-<<<<<<< HEAD
-CORS(app, resources={r"/api/*": {"origins": [os.getenv('FRONTEND_URL', 'http://127.0.0.1:5173'), "http://localhost:5173"]}})
-=======
 CORS(app, resources={
     r"/api/*": {
         "origins": ["http://localhost:5173", "http://127.0.0.1:5173"],
@@ -49,7 +46,6 @@
         "supports_credentials": True
     }
 })
->>>>>>> 492f20e2
 
 app.register_error_handler(400, handle_bad_request)
 
