--- conflicted
+++ resolved
@@ -1,9 +1,5 @@
-<<<<<<< HEAD
 import traceback
 from flask import Flask, jsonify, request, redirect
-=======
-from flask import Flask, request, jsonify
->>>>>>> f31caaab
 from flask_cors import CORS
 from dotenv import load_dotenv
 import os
@@ -58,7 +54,6 @@
 
         # Upload resume
         file_path = f"{data['email']}/{resume_file.filename}"
-<<<<<<< HEAD
         
         # Upload to the 'resumes' bucket
         supabase.storage.from_('resumes').upload(
@@ -95,10 +90,7 @@
             'education_history': extraction_result.get('education_history', []),
             'resume_experience': extraction_result.get('experience', [])
         }).execute()
-=======
-        storage_service.upload_file('resumes', file_path, resume_file.read(), resume_file.content_type)
-        file_url = storage_service.get_public_url('resumes', file_path)
->>>>>>> f31caaab
+
 
         # Process resume
         resume_file.seek(0)
@@ -116,16 +108,6 @@
     except Exception as e:
         return jsonify({"error": "Signup failed", "message": str(e)}), 500
 
-
-<<<<<<< HEAD
-@app.route('/api/resume-summary/<email>', methods=['GET'])
-def get_resume_summary(email):
-    try:
-        # Get user profile from Supabase
-        result = supabase.table('profiles').select('*').eq('email', email).execute()
-        
-        if not result.data:
-=======
 @app.route('/api/profile/<username>', methods=['GET'])
 def get_profile(username):
     """
@@ -134,7 +116,6 @@
     try:
         profile = profile_service.get_profile(username)
         if not profile:
->>>>>>> f31caaab
             return jsonify({"error": "User not found"}), 404
             
         user_profile = result.data[0]
@@ -143,7 +124,6 @@
         if not resume_url:
             return jsonify({"error": "No resume found for this user"}), 404
 
-<<<<<<< HEAD
         # Process the resume and get the summary
         extraction_result = process_resume(resume_url)
         
@@ -198,30 +178,9 @@
             "message": str(e)
         }), 500
 
-@app.route('/api/profile/<email>', methods=['PUT'])
-def update_profile(email):
-    try:
-        data = request.json
-        
-        # Update profile in Supabase
-        result = supabase.table('profiles').update(data).eq('email', email).execute()
-        
-        return jsonify({
-            "message": "Profile updated successfully",
-            "data": result.data[0]
-        }), 200
-
-    except Exception as e:
-        print(f"Error updating profile: {str(e)}")
-        return jsonify({
-            "error": "Failed to update profile",
-            "message": str(e)
-        }), 500
-    
 # Email/Password Login 
 @app.route('/api/auth/login', methods=['POST'])
 def email_login():
-=======
         return jsonify({
             "message": "Profile retrieved successfully",
             "data": profile.model_dump()
@@ -260,13 +219,12 @@
     """
     Parses a resume file and returns the extracted information.
     """
->>>>>>> f31caaab
+
     try:
         data = request.json
         email = data.get('email')
         password = data.get('password')
 
-<<<<<<< HEAD
         if not email or not password:
             return jsonify({"error": "Email and password are required"}), 400
 
@@ -296,7 +254,7 @@
                 "email": email,
                 "token": response.session.access_token
             }
-=======
+          
         resume_file = request.files['resume']
         print("Received resume file:", resume_file.filename)
         print("File content type:", resume_file.content_type)
@@ -310,11 +268,9 @@
 
         return jsonify({
             "resume": extraction_dict
->>>>>>> f31caaab
         }), 200
     
     except Exception as e:
-<<<<<<< HEAD
         print(f"Error in email login: {str(e)}")
         return jsonify({"error": str(e)}), 500
 
@@ -408,7 +364,6 @@
 
 @app.route('/api/auth/callback', methods=['GET'])
 def auth_callback():
-=======
         return jsonify({"error": "Failed to parse resume", "message": str(e)}), 500
 
 
@@ -417,7 +372,6 @@
     """
     Uploads a profile image and returns the file URL.
     """
->>>>>>> f31caaab
     try:
         auth_header = request.headers.get('Authorization')
         if not auth_header or not auth_header.startswith('Bearer '):
@@ -430,7 +384,7 @@
         # Get user data from token
         user = supabase.auth.get_user(access_token)
 
-<<<<<<< HEAD
+
         if not user or not user.user:
             return jsonify({"error": "Invalid token"}), 401
 
@@ -449,7 +403,6 @@
                 "last_name": " ".join(user_data.user_metadata.get("full_name", "").split()[1:]) if user_data.user_metadata.get("full_name") else "",
                 "auth_provider": provider
             }).execute()
-=======
         # Validate file
         validate_file(image_file, allowed_types=['image/jpeg', 'image/png', 'image/gif'])
 
@@ -457,7 +410,7 @@
         file_path = f"{username}/{image_file.filename}"
         storage_service.upload_file('profile_pics', file_path, image_file.read(), image_file.content_type)
         file_url = storage_service.get_public_url('profile_pics', file_path)
->>>>>>> f31caaab
+
 
         return jsonify({
             "message": "OAuth login successful",
@@ -468,7 +421,6 @@
             }
         }), 200
     except Exception as e:
-<<<<<<< HEAD
         print(f"Error in auth callback: {str(e)}")
         traceback.print_exc()
         return jsonify({"error": str(e)}), 500
@@ -496,9 +448,7 @@
             "error": "Logout failed",
             "message": str(e)
         }), 500
-=======
         return jsonify({"error": "Failed to upload image", "message": str(e)}), 500
->>>>>>> f31caaab
 
 if __name__ == '__main__':
     app.run(debug=True, host='127.0.0.1', port=5001)