--- conflicted
+++ resolved
@@ -28,12 +28,9 @@
 from utils.text_2_speech import text_to_speech
 from utils.speech_2_text import speech_to_text
 from utils.audio_conversion import convert_to_wav
-<<<<<<< HEAD
 import json
-=======
 from llm.llm_interface import LLMInterface
 
->>>>>>> b0cd434f
 
 # Load environment variables
 load_dotenv()
