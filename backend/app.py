--- conflicted
+++ resolved
@@ -224,14 +224,6 @@
         }), 200
 
     except Exception as e:
-<<<<<<< HEAD
-        return jsonify({"error": str(e)}), 500
-=======
-        print(f"Error parsing resume: {str(e)}")
-        return jsonify({
-            "error": "Failed to parse resume",
-            "message": str(e)
-        }), 500
 
 # @app.route('/api/upload-image', methods=['POST'])
 # def upload_image():
@@ -259,7 +251,8 @@
         user_id = user.id
 
         existing_user = supabase.table('profiles').select('*').eq('email', email).execute()
->>>>>>> 5355d99e
+
+        
 
         if not existing_user.data:
             supabase.table('profiles').insert({
