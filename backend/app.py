--- conflicted
+++ resolved
@@ -326,98 +326,7 @@
             "error": "Failed to upload image",
             "message": str(e)
         }), 500
-    
-# Email/Password Login 
-@app.route('/api/auth/login', methods=['POST'])
-def email_login():
-    try:
-        data = request.json
-        email = data.get('email')
-        password = data.get('password')
-
-        if not email or not password:
-            return jsonify({"error": "Email and password are required"}), 400
-
-        response = supabase.auth.sign_in_with_password({"email": email, "password": password})
-
-        if "error" in response:
-            return jsonify({"error": "Invalid email or password"}), 401
-
-        user = response.user
-        user_id = user.id
-
-        existing_user = supabase.table('profiles').select('*').eq('email', email).execute()
-
-        if not existing_user.data:
-            supabase.table('profiles').insert({
-                "id": user_id, 
-                "email": email,
-                "first_name": user.user_metadata.get("first_name", ""),
-                "last_name": user.user_metadata.get("last_name", ""),
-                "auth_provider": "email"
-            }).execute()
-
-        return jsonify({
-            "message": "Login successful",
-            "user": {
-                "id": user_id,
-                "email": email,
-                "token": response.session.access_token
-            }
-        }), 200
-
-    except Exception as e:
-        return jsonify({"error": str(e)}), 500
-
-<<<<<<< HEAD
-# OAuth Login 
-@app.route('/api/auth/login/<provider>', methods=['GET'])
-def auth_login(provider):
-    redirect_url = f"{os.getenv('SUPABASE_URL')}/auth/v1/authorize?provider={provider}&redirect_to=http://localhost:5001/api/auth/callback"
-    return jsonify({"auth_url": redirect_url})
-
-@app.route('/api/auth/callback', methods=['GET'])
-def auth_callback():
-    try:
-        access_token = request.args.get("access_token")
-        if not access_token:
-            return jsonify({"error": "Access token missing"}), 400
-
-        supabase.auth.session = {"access_token": access_token}
-        user = supabase.auth.get_user()
-
-        if "error" in user:
-            return jsonify({"error": "Invalid token"}), 401
-
-        user_data = user["user"]
-        user_email = user_data["email"]
-        user_id = user_data["id"]
-        provider = user_data["app_metadata"]["provider"]
-
-        existing_user = supabase.table('profiles').select('*').eq('email', user_email).execute()
-
-        if not existing_user.data:
-            supabase.table('profiles').insert({
-                "id": user_id, 
-                "email": user_email,
-                "first_name": user_data.get("user_metadata", {}).get("first_name", ""),
-                "last_name": user_data.get("user_metadata", {}).get("last_name", ""),
-                "auth_provider": provider
-            }).execute()
-
-        return jsonify({
-            "message": "OAuth login successful",
-            "user": {
-                "id": user_id,
-                "email": user_email,
-                "provider": provider
-            }
-        }), 200
-
-    except Exception as e:
-        return jsonify({"error": str(e)}), 500
-=======
+
 
 if __name__ == '__main__':
-    app.run(debug=True, host='127.0.0.1', port=5001)
->>>>>>> c74f9c99
+    app.run(debug=True, host='127.0.0.1', port=5001)