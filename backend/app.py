--- conflicted
+++ resolved
@@ -41,14 +41,7 @@
 llm_graph = LLMGraph()
 supabase = create_client(supabase_url, supabase_key)
 
-<<<<<<< HEAD
-@app.route("/")  # Test route
-def home():
-    return "Flask Backend is Running!"
-
-=======
 active_interviews = {}
->>>>>>> c5f50cc2
 
 @app.route('/api/profile', methods=['GET'])
 def profile():
