import re
import traceback
import uuid
from characters.interviewer import Interviewer
from llm.interview_agent import LLMInterviewAgent
from flask import Flask, request, jsonify, redirect
from flask_cors import CORS
from datetime import datetime
from dotenv import load_dotenv
import os
import secrets
import hashlib
import base64
from services.profile_service import ProfileService
from services.resume_service import ResumeService
from services.storage_service import StorageService
from services.config_service import ConfigService
from services.chat_history_service import ChatHistoryService
from utils.error_handlers import handle_bad_request
from utils.validation_utils import validate_file
from llm.llm_graph import LLMGraph
from langchain.schema.messages import HumanMessage
from services.authorization_service import AuthorizationService
from supabase import create_client
from services.config_service import ConfigService
from utils.text_2_speech import text_to_speech
from utils.speech_2_text import speech_to_text
import json
from llm.llm_interface import LLMInterface
import time

load_dotenv()

app = Flask(__name__)
CORS(app, resources={
    r"/api/*": {
        "origins": ["http://localhost:5173", "http://127.0.0.1:5173"],
        "methods": ["GET", "POST", "PUT", "DELETE", "OPTIONS"],
        "allow_headers": ["Content-Type", "Authorization"],
        "supports_credentials": True
    }
})

app.register_error_handler(400, handle_bad_request)

# Initialize services
supabase_url = os.getenv("SUPABASE_URL")
supabase_key = os.getenv("SUPABASE_KEY")
profile_service = ProfileService(supabase_url, supabase_key)
config_service = ConfigService(supabase_url, supabase_key)
resume_service = ResumeService()
storage_service = StorageService(supabase_url, supabase_key)
config_service = ConfigService(supabase_url, supabase_key)
authorization_service = AuthorizationService(supabase_url, supabase_key)
chat_history_service = ChatHistoryService(supabase_url, supabase_key)
llm_graph = LLMGraph()
supabase = create_client(supabase_url, supabase_key)

active_interviews = {}

@app.route('/api/profile', methods=['GET'])
def profile():
    """
    Returns a static profile for demonstration purposes.
    """
    data = {
        "name": "John Doe",
        "about": "A full stack developer who loves Python and JavaScript"
    }
    return jsonify(data)


@app.route('/api/signup', methods=['POST'])
def signup():
    """
    Handles user signup, including resume upload and profile creation.
    """
    try:
        print("signup")
        if 'resume' not in request.files:
            return jsonify({"error": "Resume is required", "message": "Please upload a resume file"}), 400
        
        data = request.form.to_dict()
        resume_file = request.files['resume']

        validate_file(resume_file, allowed_types=['application/pdf'])

        # Upload resume
        file_path = f"{data['email']}/{resume_file.filename}"
        storage_service.upload_file('resumes', file_path, resume_file.read(), resume_file.content_type)
        file_url = storage_service.get_public_url('resumes', file_path)

        # Process resume
        resume_file.seek(0)
        extraction_result = resume_service.process_resume(resume_file)

        # Prepare profile data
        profile_data = {
            **data,
            "resume_url": file_url,
            "education_history": extraction_result.education_history,
            "resume_experience": extraction_result.experience,
            "resume": extraction_result.model_dump()
        }

        # Create profile
        result = profile_service.create_profile(profile_data)

        return jsonify({
            "message": "Signup successful",
            "profile": result.get("data", {})
        }), 200
    except Exception as e:
        print(f"Signup error: {str(e)}")
        return jsonify({"error": "Signup failed", "message": str(e)}), 500
    

@app.route('/api/oauth/signup', methods=['POST'])
def oauth_signup():
    """
    Handles user signup, including resume upload and profile creation.
    """
    try:
        print("signup")
        if 'resume' not in request.files:
            return jsonify({"error": "Resume is required", "message": "Please upload a resume file"}), 400
        
        data = request.form.to_dict()
        resume_file = request.files['resume']

        validate_file(resume_file, allowed_types=['application/pdf'])

        file_path = f"{data['email']}/{resume_file.filename}"
        storage_service.upload_file('resumes', file_path, resume_file.read(), resume_file.content_type)
        file_url = storage_service.get_public_url('resumes', file_path)

        resume_file.seek(0)
        extraction_result = resume_service.process_resume(resume_file)

        # Prepare profile data
        profile_data = {
            **data,
            "resume_url": file_url,
            "education_history": extraction_result.education_history,
            "resume_experience": extraction_result.experience,
            "resume": extraction_result.model_dump()
        }

        # Create profile
        result = profile_service.create_oauth_profile(profile_data)
        
        return jsonify({
            "message": "Signup successful",
            "profile": result.get("data", {})
        }), 200
    except Exception as e:
        print(f"Signup error: {str(e)}")
        return jsonify({"error": "Signup failed", "message": str(e)}), 500


@app.route('/api/config/<email>', methods=['GET'])
def get_config(email):
    """
    Retrieves a user's configurations by email.
    """
    try:
        print(f"email: {email}")
        configs = config_service.get_configs(email)
        print(f"configs: {configs}")

        if not configs:
            return jsonify({"error": "No configurations found"}), 404

        print("Configurations retrieved:", configs)
        return jsonify({
            "message": "Configurations retrieved successfully",
            "data": configs
        }), 200

    except ValueError as ve:
        return jsonify({"error": str(ve)}), 401
    except Exception as e:
        print(f"Error in get_config route: {str(e)}")
        import traceback
        print(f"Traceback: {traceback.format_exc()}")
        return jsonify({"error": "Failed to get configurations", "message": str(e)}), 500


@app.route('/api/profile/<email>', methods=['GET'])
def get_profile(email):
    """
    Retrieves a user's profile by email.
    """
    try:
        profile = profile_service.get_profile(email)

        if not profile:
            return jsonify({"error": "User not found"}), 404

        print(f"profile get")
        return jsonify({
            "message": "Profile retrieved successfully",
            "data": profile.model_dump()
        }), 200

    except ValueError as ve:
        return jsonify({"error": str(ve)}), 401
    except Exception as e:
        print(f"Error in get_profile route: {str(e)}")
        import traceback
        print(f"Traceback: {traceback.format_exc()}")
        return jsonify({"error": "Failed to get profile", "message": str(e)}), 500


@app.route('/api/profile/<email>', methods=['PUT'])
def update_profile(email):
    try:
        data = request.json

        updated_profile = profile_service.update_profile(email, data)
        if not updated_profile:
            return jsonify({"error": "User not found or failed to update"}), 404
        
        print(f"updated_profile: {updated_profile}")

        formatted_response = {
            "name": f"{updated_profile.get('first_name', '')} {updated_profile.get('last_name', '')}".strip(),
            "title": updated_profile.get('job_title', ''),
            "email": updated_profile.get('email', ''),
            "phone": updated_profile.get('phone', ''),
            "skills": updated_profile.get('key_skills', '').split(',') if updated_profile.get('key_skills') else [],
            "about": updated_profile.get('about', ''),
            "linkedin": updated_profile.get('linkedin_url', ''),
            "github": updated_profile.get('github_url', ''),
            "portfolio": updated_profile.get('portfolio_url', ''),
            "photoUrl": updated_profile.get('photo_url', ''),
            "education_history": updated_profile.get('education_history', []),
            "experience": updated_profile.get('resume_experience', [])
        }

        print(f"formatted_response: {formatted_response}")

        return jsonify({
            "message": "Profile updated successfully",
            "data": formatted_response
        }), 200

    except Exception as e:
        print("Error updating profile:", str(e))
        return jsonify({
            "error": "Failed to update profile",
            "message": str(e)
        }), 500


@app.route('/api/parse-resume', methods=['POST'])
def parse_resume():
    """
    Parses a resume file and returns the extracted information.
    """
    try:
        if 'resume' not in request.files:
            return jsonify({"error": "Resume is required", "message": "Please upload a resume file"}), 400

        resume_file = request.files['resume']
        print("Received resume file:", resume_file.filename)
        print("File content type:", resume_file.content_type)

        validate_file(resume_file, allowed_types=['application/pdf'])

        extraction_result = resume_service.process_resume(resume_file)
        extraction_dict = extraction_result.model_dump()

        return jsonify({
            "resume": extraction_dict
        }), 200
    
    except Exception as e:
        return jsonify({"error": "Failed to parse resume", "message": str(e)}), 500


@app.route('/api/upload-image', methods=['POST'])
def upload_image():
    """
    Uploads a profile image and returns the file URL.
    """
    try:
        if 'file' not in request.files or request.files['file'].filename == '':
            return jsonify({"message": "No image uploaded", "url": None}), 200

        image_file = request.files['file']
        email = request.form.get('email', 'default_user')

        print(f"Uploading image for email: {email}")

        validate_file(image_file, allowed_types=['image/jpeg', 'image/png', 'image/gif'])

        print(f"Image validated")

        file_path = f"{email}/{image_file.filename}"
        storage_service.upload_file('profile_pics', file_path, image_file.read(), image_file.content_type)

        print(f"File path: {file_path}")

        file_url = storage_service.get_public_url('profile_pics', file_path)

        return jsonify({
            "message": "Image uploaded successfully",
            "url": file_url
        }), 200
    except Exception as e:
        return jsonify({"error": "Failed to upload image", "message": str(e)}), 500


@app.route('/api/auth/login', methods=['POST'])
def email_login():
    try:
        data = request.json
        print(f"data: {data}")
        email = data.get('email')
        password = data.get('password')

        if not authorization_service.check_email_exists(email):
            return jsonify({"error": "You don't have an account with this email"}), 400
        
        result = authorization_service.check_user_login(email, password)

        if not result:
            return jsonify({"error": "Invalid password"}), 401
        
        return jsonify({"message": "Login successful"}), 200
    except Exception as e:
        print(f"error: {str(e)}")
        return jsonify({"error": "Login failed"}), 500


@app.route('/api/oauth/<provider>', methods=['GET'])
def oauth_login(provider):
    try:
        # Generate a code verifier - this should be a random string
        code_verifier = secrets.token_urlsafe(64)
        
        # Create code_challenge from code_verifier
        code_challenge = base64.urlsafe_b64encode(
            hashlib.sha256(code_verifier.encode()).digest()
        ).decode().rstrip('=')
        
        # Set the redirect to our backend callback endpoint
        callback_url = f"{request.host_url.rstrip('/')}/api/auth/callback"
        print(f"Initiating sign in with {provider}, callback URL: {callback_url}")
        
        response = supabase.auth.sign_in_with_oauth(
            {
                "provider": "google",
                "options": {
                    "redirect_to": callback_url,
                    "scopes": "email profile",
                    "code_challenge": code_challenge,
                    "code_challenge_method": "S256"
                }
            }
        )
        return redirect(response.url)

    except Exception as e:
        print(f"Error in {provider} OAuth: {str(e)}")
        return jsonify({
            "error": "OAuth failed",
            "message": str(e)
        }), 500


@app.route('/api/oauth/email', methods=['GET'])
def get_oauth_email():
    try:
        # Get session ID from query params if available
        session_id = request.args.get('session_id')
        
        user = None
        
        # If session_id is provided, use it to get the user
        if session_id:
            # Get user from session
            user = authorization_service.get_user_from_session(session_id)
        else:
            # Try to get user from cookies or other auth methods
            user = authorization_service.get_current_user()
        
        if not user:
            # For testing/development, return a dummy email
            if app.debug:
                return jsonify({"email": "test@example.com"}), 200
            return jsonify({"error": "No authenticated user found"}), 401
            
        return jsonify({"email": user.email}), 200
        
    except Exception as e:
        print(f"Error getting OAuth email: {str(e)}")
        # For testing/development, return a dummy email
        if app.debug:
            return jsonify({"email": "test@example.com"}), 200
        return jsonify({"error": "Failed to get OAuth email"}), 500


@app.route('/api/auth/callback', methods=['GET'])
def auth_callback():
    try:
        print(f"Request received at callback endpoint")
        
        code = request.args.get('code')
        print(f"Code from query params: {code}")

        try:
            result = supabase.auth.exchange_code_for_session({
                "auth_code": code
            })
            
            print(f"Exchange result: {result}")
            
            if not result or not result.session:
                return jsonify({"error": "Failed to exchange code for session"}), 400
            
            user = result.user
            email = user.email
            is_new_user = True
            if authorization_service.check_email_exists(email):
                is_new_user = False

            print(f"email: {email}")
            return redirect(f"{os.getenv('FRONTEND_URL')}/#/auth/callback?email={email}&is_new_user={is_new_user}")

        except Exception as exchange_error:
            print(f"Exchange error: {str(exchange_error)}")
            return redirect(f"{os.getenv('FRONTEND_URL')}/auth/callback?code={code}")
        
    except Exception as e:
        print(f"Auth callback error: {str(e)}")
        return redirect(f"{os.getenv('FRONTEND_URL')}/auth/callback?error={str(e)}")


@app.route("/api/new_chat", methods=["POST"])
def new_chat():
    import uuid
    from langchain_core.messages import HumanMessage

    data = request.get_json()
    email = data.get("email")
    name = data.get("name")
    
    if not email or not name:
        return jsonify({"error": "Missing 'email' or 'name' in request."}), 400
    
    config_row = config_service.get_single_config(name=name, email=email)
    if not config_row:
        return jsonify({"error": "No config found for given name and email."}), 404

    print(f"get_single_config result: {config_row}")
    
<<<<<<< HEAD
=======
    # Pull relevant config fields
    config_id = config_row.get("id")
>>>>>>> 1c0183e7
    company_name = config_row.get("company_name", "our company")
    interview_name = config_row.get("interview_name", name)
    question_type = config_row.get("question_type", "")
    job_description = config_row.get("job_description", "")
    language = config_row.get("language", "English").strip()

    # Extract user profile information from request
    user_profile = data.get("userProfile", {})
<<<<<<< HEAD
    
    resume_text = ""
    if user_profile:

        full_name = f"{user_profile.get('first_name', '')} {user_profile.get('last_name', '')}".strip()
        if full_name:
            resume_text += f"Name: {full_name}\n"
        
        job_title = user_profile.get('job_title', '')
        if job_title:
            resume_text += f"Current Title: {job_title}\n"
        
=======

    # --------------------------------------------------
    # Format the user's resume info into a single string
    # --------------------------------------------------
    resume_text = ""
    if user_profile:
        # Personal info
        full_name = f"{user_profile.get('first_name', '')} {user_profile.get('last_name', '')}".strip()
        if full_name:
            resume_text += f"Name: {full_name}\n"

        job_title = user_profile.get('job_title', '')
        if job_title:
            resume_text += f"Current Title: {job_title}\n"

>>>>>>> 1c0183e7
        skills = user_profile.get('key_skills', [])
        if skills:
            if isinstance(skills, str):
                skills = [s.strip() for s in skills.split(',')]
            resume_text += f"Skills: {', '.join(skills)}\n"
<<<<<<< HEAD
        
=======

>>>>>>> 1c0183e7
        education = user_profile.get('education_history', [])
        if education:
            resume_text += "\nEducation:\n"
            for edu in education:
                if isinstance(edu, dict):
                    institution = edu.get('institution', '')
                    degree = edu.get('degree', '')
                    dates = edu.get('dates', '')
                    if institution or degree:
                        resume_text += f"- {institution}, {degree} {dates}\n"
<<<<<<< HEAD
        
=======

>>>>>>> 1c0183e7
        experience = user_profile.get('resume_experience', [])
        if experience:
            resume_text += "\nWork Experience:\n"
            for exp in experience:
                if isinstance(exp, dict):
                    company = exp.get('company', '')
                    position = exp.get('position', '')
                    dates = exp.get('dates', '')
                    description = exp.get('description', '')
                    if company or position:
                        resume_text += f"- {position} at {company} {dates}\n"
                        if description:
                            resume_text += f"  {description}\n"

    # -------------------------------------------
    # Build the Interviewer object
    # -------------------------------------------
    interviewer = Interviewer(
        age=config_row.get("interviewer_age", ""),
        language=language,
        job_description=job_description,
        company_name=company_name,
        interviewee_resume=resume_text,
    )

    # -------------------------------------------
    # Create a new LLMInterviewAgent session
    # -------------------------------------------
    thread_id = str(uuid.uuid4())
    agent = LLMInterviewAgent(llm_graph=llm_graph, question_threshold=5, thread_id=thread_id)
    agent.initialize(interviewer)

    # -------------------------------------------
    # Build the initial welcome message
    # -------------------------------------------
    welcome_message = ""
    if question_type == "behavioral":
        welcome_message = f"Welcome to your behavioral interview for {interview_name} at {company_name}. I'll be asking questions about how you've handled various situations in your past experiences. Let's start by having you introduce yourself briefly."
        # Inform LLM this is a behavioral interview
        agent.llm_graph.invoke(HumanMessage(content=f"This is a BEHAVIORAL interview. Focus on asking behavioral questions following the STAR format."), thread_id=thread_id)
    elif question_type == "technical":
        welcome_message = f"Welcome to your technical interview for {interview_name} at {company_name}. I'll be focusing on your technical expertise based on your background and experience. Let's begin with a brief introduction about yourself."
        
        # Create experience-focused prompt
        tech_skills_prompt = """TECHNICAL INTERVIEW GUIDELINES:

CORE APPROACH - TWO-PHASE QUESTIONING:
1. ANALYSIS PHASE - First analyze the candidate's response:
   - Identify key technical concepts, technologies, and methodologies mentioned
   - Note experience level and depth of understanding shown in their explanation
   - Find areas that need deeper exploration or clarification
   
2. FOLLOW-UP PHASE - Then formulate targeted follow-up questions:
   - Ask for specific implementation details ("How exactly did you implement that authentication system?")
   - Request explanations of technical decisions ("Why did you choose PostgreSQL over MongoDB for this use case?")
   - Challenge them to compare approaches ("What tradeoffs did you consider between these architectures?")
   - Probe for deeper technical knowledge ("What would happen if this system needed to scale 10x?")

INTERVIEW STRATEGY:
- Build questions directly from the candidate's resume experiences
- Focus on technologies they've actually used, not theoretical knowledge
- Ask them to solve problems similar to what they've solved before, but with new challenges
- Follow threads of conversation rather than jumping between unrelated topics
- Gradually increase technical depth to assess their expertise level

CONVERSATIONAL TECHNIQUES:
- Acknowledge their answers: "That's a good point about scalability..."
- Bridge to follow-ups: "Based on your implementation of X, how would you approach..."
- Create scenarios from their experience: "Imagine your Redis cache suddenly fails in production..."
- Ask for comparisons: "You've worked with both React and Angular - how would you compare their state management?"

The candidate's resume contains these experiences:"""
        

        if user_profile and user_profile.get('resume_experience'):
            experiences = user_profile['resume_experience']
            for i, exp in enumerate(experiences):
                if isinstance(exp, dict):
                    company = exp.get('company', '')
                    position = exp.get('position', '')
                    dates = exp.get('dates', '')
                    description = exp.get('description', '')

                    tech_skills_prompt += f"\n\nExperience {i+1}:"
                    if company:
                        tech_skills_prompt += f"\nCompany: {company}"
                    if position:
                        tech_skills_prompt += f"\nPosition: {position}"
                    if dates:
                        tech_skills_prompt += f"\nDates: {dates}"
                    if description:
                        tech_skills_prompt += f"\nDetails: {description}"

        agent.llm_graph.invoke(HumanMessage(content=tech_skills_prompt), thread_id=thread_id)
    else:
        welcome_message = (
            f"Welcome to your interview for {interview_name} at {company_name}. "
            "I'm excited to learn more about your skills and experience. "
            "Could you please start by telling me a bit about yourself and your background?"
        )

    # -------------------------------------------
    # If not English, translate the welcome message
    # AND instruct the LLM to continue in that language
    # -------------------------------------------
    if language.lower() != "english":
        # 1) Translate the welcome message
        translation_resp = agent.llm_graph.invoke(
            HumanMessage(content=f"Translate the following text to {language}:\n\n{welcome_message}"),
            thread_id=thread_id
        )
        welcome_translated = translation_resp["messages"][-1].content.strip()
        if welcome_translated:
            welcome_message = welcome_translated

        # 2) Tell the LLM to continue the entire interview in that language
        agent.llm_graph.invoke(
            HumanMessage(content=f"IMPORTANT: Please conduct the entire interview in {language}."),
            thread_id=thread_id
        )

    # -------------------------------------------
    # Store the agent in active_interviews
    # -------------------------------------------
    active_interviews[thread_id] = agent

    # Return the thread_id + the final welcome message
    return jsonify({
        "thread_id": thread_id,
        "response": welcome_message
    })


@app.route("/api/chat", methods=["POST"])
def chat():
    """
    1) Receives thread_id and user response
    2) Retrieves the existing agent from memory
    3) Calls next_question on the agent
    4) If the interview ended, return wrap up message
       Otherwise, return the next question
    """
    data = request.get_json()
    thread_id = data.get("thread_id")
    user_input = data.get("message", "")

    if not thread_id:
        return jsonify({"error": "Missing 'thread_id' in request."}), 400

    if thread_id not in active_interviews:
        return jsonify({"error": "Invalid thread_id or session expired."}), 404
    agent = active_interviews[thread_id]
    # Next question from the agent
    next_ai_response = agent.next_question(user_input)
    
    # Check if interview is ended
    if agent.is_end(next_ai_response):
        # We can optionally remove the agent from active_interviews
        # or keep it if you want to retrieve the conversation later
        wrap_up_message = agent.end_interview()
        return jsonify({"response": wrap_up_message, "ended": True})
    else:
        return jsonify({"response": next_ai_response, "ended": False})


@app.route("/api/chat_history", methods=["POST"])
def save_chat_history():
    data = request.get_json()
    thread_id = data.get("thread_id")
    user_email = data.get("email")
    messages = data.get("messages")
    config_name = data.get("config_name", "Interview Session")
    config_id = data.get("config_id")
    
    if not thread_id or not user_email or not messages:
        return jsonify({"error": "Missing required parameters"}), 400
    
    # Check if there's only a welcome message, if so skip saving
    if len(messages) == 1 and messages[0].get('sender') == 'ai':
        print(f"Skipping save for thread {thread_id} - only contains welcome message")
        return jsonify({"success": True, "skipped": True, "reason": "only_welcome_message"})
    
    # Check existing record's message count
    try:
        existing_log = None
        result = supabase.table('interview_logs').select('*').eq('thread_id', thread_id).execute()
        
        if result.data and len(result.data) > 0:
            existing_log = result.data[0]
            config_name = existing_log.get('config_name', config_name)
            if not config_id and 'config_id' in existing_log:
                config_id = existing_log.get('config_id')
                
            # Check if existing record has more messages
            existing_messages = existing_log.get('log')
            if existing_messages:
                if isinstance(existing_messages, str):
                    import json
                    existing_messages = json.loads(existing_messages)
                    
                if len(existing_messages) > len(messages):
                    print(f"Skipping save for thread {thread_id} - existing log has more messages")
                    return jsonify({"success": True, "skipped": True, "reason": "existing_log_longer"})
    except Exception as e:
        print(f"Error checking existing log: {e}")
    
    chat_history_result = chat_history_service.save_chat_history(thread_id, user_email, messages, config_name, config_id)
    
    
    if not chat_history_result.get('success'):
        return jsonify({"error": "Failed to save chat history"}), 500
    
    interview_id = chat_history_result.get('interview_id')
    if not interview_id:
        return jsonify({"error": "Failed to get interview ID"}), 500
    
    analysis_result = chat_history_service.save_analysis(interview_id, user_email, messages, config_name, config_id)
    
    if not analysis_result.get('success'):
        print(f"Warning: Failed to save analysis for interview {interview_id}: {analysis_result.get('error', 'Unknown error')}")
        # Continue anyway, don't fail the whole request
    
    try:
        result = supabase.table('interview_logs').select('*').eq('thread_id', thread_id).execute()
        if result.data and len(result.data) > 0:
            return jsonify({"success": True, "data": result.data[0]}), 200
    except Exception as e:
        print(f"Error getting updated log: {e}")
    
    return jsonify({"success": True})


@app.route('/api/get_interview_configs/<email>', methods=['GET'])
def get_interview_config(email):
    try:
        result = config_service.get_configs(email)
        # Return empty array if no configs found, instead of 404 error
        return jsonify(result if result else []), 200
    except Exception as e:
        print(f"Error getting configs: {str(e)}")
        # Return empty array instead of error
        return jsonify([]), 200
    

@app.route('/api/create_interview_config', methods=['POST'])
def create_interview_config():
    try:
        data = request.json
        
        # Ensure we have the language key, or set a default if missing
        language = data.get("language", "english")
        data["language"] = language
        
        config_id = config_service.create_config(data)
        if config_id:
            return jsonify({
                'message': 'Interview configuration saved successfully!',
                'id': config_id
            }), 201
        else:
            return jsonify({'message': 'Failed to save interview configuration.'}), 500
    except Exception as e:
        return jsonify({'message': str(e)}), 400

    
@app.route('/api/update_interview_config/<id>', methods=['PUT'])
def update_interview_config(id):
    try:
        data = request.json

        # Same approach: make sure "language" is in data
        language = data.get("language", "english")
        data["language"] = language

        result = config_service.update_config(id, data)
        if result:
            return jsonify({'message': 'Interview configuration updated successfully!',
                            'data': result}), 200
        else:
            return jsonify({'message': 'Configuration not found.'}), 404
    except Exception as e:
        return jsonify({'message': str(e)}), 400


@app.route('/api/delete_interview_config/<id>', methods=['DELETE'])
def delete_interview_config(id):
    try:
        success = config_service.delete_config(id)
        if success:
            return jsonify({'message': 'Interview configuration deleted successfully!'}), 200
        else:
            return jsonify({'message': 'Configuration not found.'}), 404
    except Exception as e:
        return jsonify({'message': str(e)}), 400


@app.route('/api/interview_logs/<email>', methods=['GET'])
def get_interview_logs(email):
    """
    Retrieves all interview logs for a specific user by email.
    """
    try:
        if not email:
            return jsonify({"error": "Email is required"}), 400
            
        result = supabase.table('interview_logs').select('*').eq('email', email).order('created_at', desc=True).execute()
        
        if not result.data:
            return jsonify({"data": []}), 200
        
        enhanced_logs = []
        for log in result.data:
            # Use stored values if available, otherwise try to get from config
            if not log.get('company_name') or not log.get('interview_type'):
                config_id = log.get('config_id')
                if config_id:
                    config_result = supabase.table('interview_config').select('*').eq('id', config_id).execute()
                    if config_result.data and len(config_result.data) > 0:
                        config = config_result.data[0]
                        if not log.get('company_name'):
                            log['company_name'] = config.get('company_name', 'Unknown')
                        if not log.get('interview_type'):
                            log['interview_type'] = config.get('interview_type', 'Unknown')
                        if not log.get('question_type'):
                            log['question_type'] = config.get('question_type', 'Unknown')
                        if not log.get('interview_name'):
                            log['interview_name'] = config.get('interview_name', 'Unknown')
                        if not log.get('job_description'):
                            log['job_description'] = config.get('job_description', '')
                        if not log.get('language'):
                            log['language'] = config.get('language', 'English')
            
            enhanced_logs.append(log)
            
        return jsonify({"data": enhanced_logs}), 200
    except Exception as e:
        print(f"Error fetching interview logs: {str(e)}")
        import traceback
        print(f"Traceback: {traceback.format_exc()}")
        return jsonify({"error": "Failed to fetch interview logs", "message": str(e)}), 500



@app.route('/api/chat_history/<id>', methods=['DELETE'])
def delete_chat_history_by_id(id):
    """
    Deletes an interview log and its associated chat history and performance records by interview log ID.
    """
    try:
        if not id:
            return jsonify({"error": "Interview log ID is required"}), 400

        # Retrieve the interview log to get the thread_id
        result = supabase.table('interview_logs').select('thread_id').eq('id', id).execute()
        if not result.data or len(result.data) == 0:
            return jsonify({"error": "Interview log not found"}), 404

        thread_id = result.data[0].get('thread_id')

        supabase.table('interview_performance').delete().eq('interview_id', id).execute()
        supabase.table('interview_logs').delete().eq('id', id).execute()

        if thread_id:
            chat_history_service.delete_chat_history(thread_id)
            supabase.table('interview_questions').delete().eq('session_id', thread_id).execute()

        return jsonify({
            "success": True,
            "message": "Interview log, performance records, chat history, and associated favorite questions deleted successfully"
        }), 200

    except Exception as e:
        print(f"Error deleting interview log: {str(e)}")
        return jsonify({"error": "Failed to delete interview log", "message": str(e)}), 500


@app.route('/api/chat_history/<int:chat_id>', methods=['GET'])
def get_chat_history_by_id(chat_id):
    """
    Retrieves a single interview log record from Supabase
    by its numeric primary key (id), then merges 'log' + 'audio_metadata'
    into a single list of messages.
    """
    try:
        # 1) Query your 'interview_logs' table in Supabase
        result = supabase.table('interview_logs').select('*').eq('id', chat_id).execute()
        if not result.data or len(result.data) == 0:
            return jsonify({"error": "Interview log not found"}), 404
        
        row = result.data[0]

        # 2) Parse the "log" column (text messages)
        text_messages = []
        if row.get('log'):
            text_messages = json.loads(row['log'])  # e.g., a list of { text, sender, ... }

        # 3) Parse the "audio_metadata" column (audio info)
        audio_metadata = []
        if row.get('audio_metadata'):
            audio_metadata = json.loads(row['audio_metadata'])
            # e.g. [ { "audioUrl": "https://...", "storagePath": "..." }, ... ]

        # 4) Merge them by index, if they line up 1-to-1
        combined_messages = []
        for i, txt_msg in enumerate(text_messages):
            audio_info = audio_metadata[i] if i < len(audio_metadata) else {}
            combined_messages.append({
                **txt_msg,
                "audioUrl": audio_info.get("audioUrl", txt_msg.get("audioUrl")),
                "storagePath": audio_info.get("storagePath", txt_msg.get("storagePath"))
            })

        return jsonify({
            "id": row["id"],
            "messages": combined_messages
        }), 200

    except Exception as e:
        print(f"Error retrieving chat history {chat_id}: {e}")
        return jsonify({"error": "Failed to retrieve chat history", "message": str(e)}), 500


@app.route('/api/text2speech/<email>', methods=['POST'])
def api_text2speech(email):
    """
    Convert text to speech, store in Supabase, and return URL
    """
    try:
        data = request.get_json()
        if not data or 'text' not in data:
            return jsonify({
                "error": "Invalid request",
                "message": "Text field is required"
            }), 400

        # Get user email from auth or request
        text = data['text']
        voice = data.get('voice', 'alloy')
        speed = float(data.get('speed', 1.0))
        
        # Generate speech
        audio_io, duration = text_to_speech(
            text=text,
            voice=voice,
            speed=speed
        )

        timestamp = datetime.now().strftime("%Y%m%d_%H%M%S")
        file_path = f"{email}/ai_{timestamp}.mp3"

        storage_service.upload_file(
            bucket_name="audios",
            file_path=file_path,
            file_content=audio_io.getvalue(),
            content_type="audio/mpeg"
        )
        audio_url = storage_service.get_public_url("audios", file_path)
        
        return jsonify({
            "audio_url": audio_url,
            "storage_path": file_path,
            "duration": duration,
            "status": "success"
        }), 200

    except ValueError as e:
        return jsonify({
            "error": "Invalid input",
            "message": str(e)
        }), 400
    except Exception as e:
        return jsonify({
            "error": "Conversion failed",
            "message": str(e)
        }), 500
    

@app.route('/api/speech2text/<email>', methods=['POST'])
def api_speech2text(email):
    """
    Convert speech to text and store audio in Supabase
    """
    try:
        if 'audio' not in request.files:
            return jsonify({
                "error": "Missing file",
                "message": "Audio file is required"
            }), 400

        audio_file = request.files['audio']
        if audio_file.filename == '':
            return jsonify({
                "error": "Empty file",
                "message": "No audio file selected"
            }), 400

        # Get user email from auth
        user_email = email
        
        # Limit file size (10MB)
        max_size = 10 * 1024 * 1024
        if request.content_length > max_size:
            return jsonify({
                "error": "File too large",
                "message": "Maximum size is 10MB"
            }), 400

        # Store audio in Supabase
        audio_bytes = audio_file.read()
        timestamp = datetime.now().strftime("%Y%m%d_%H%M%S")
        file_path = f"{email}/user_{timestamp}.mp3"

        storage_service.upload_file(
            bucket_name="audios",
            file_path=file_path,
            file_content=audio_bytes,
            content_type="audio/mpeg"
        )
        audio_url = storage_service.get_public_url("audios", file_path)
        
        # Then process transcription
        transcript = speech_to_text(audio_bytes)
        
        return jsonify({
            "transcript": transcript,
            "audio_url": audio_url,
            "storage_path": file_path,
            "status": "success"
        }), 200

    except Exception as e:
        return jsonify({
            "error": "Conversion failed",
            "message": str(e)
        }), 500
    
@app.route('/api/generate_good_response', methods=['POST'])
def generate_good_response():
    data = request.get_json()
    user_message = data.get('message', '')
    ai_question = data.get('ai_question', '')
    target_language = data.get('language', 'English') 
    
    if not user_message:
         return jsonify({"error": "Missing message"}), 400

    print(f"Received AI question: {ai_question}")
    print(f"Received user message: {user_message}")

    time.sleep(3)

    # Build a prompt that adapts to question type
    prompt = f"""As an expert interview coach, your task is to create an improved interview answer.

INTERVIEW CONTEXT:
Interviewer's Question: "{ai_question if ai_question else 'Not provided'}"

Candidate's Original Answer:
"{user_message}"

INSTRUCTIONS:
Analyze the type of question (behavioral, technical, situational, or general), but DO NOT include this analysis in your response.

Create an improved answer following the appropriate guidelines for that question type:

FOR BEHAVIORAL QUESTIONS:
- Use the STAR format (Situation, Task, Action, Results)
- Include specific details about the context
- Focus on YOUR actions and contributions 
- Quantify results when possible
- End with lessons learned

FOR TECHNICAL QUESTIONS:
- Start with a clear definition or explanation of the concept
- Provide examples that demonstrate understanding
- Explain any relevant trade-offs or alternatives
- Connect the concept to real-world applications
- Show both theoretical knowledge and practical experience

FOR SITUATIONAL QUESTIONS:
- Outline your approach step-by-step
- Explain your reasoning for each decision
- Demonstrate problem-solving skills and critical thinking
- Focus on collaboration and communication strategies
- Consider multiple perspectives or solutions

FOR GENERAL QUESTIONS:
- Be concise and focused
- Highlight relevant experiences and skills
- Align your answer with the job requirements
- Show enthusiasm and genuine interest
- Demonstrate self-awareness and growth mindset

GENERAL GUIDELINES:
- Be concise but thorough
- Use professional but natural language
- Show confidence without arrogance
- Address the specific question directly
- Avoid clichés and generic statements
- Structure the answer with clear beginning, middle, and end

RESPONSE FORMAT REQUIREMENTS:
- Start directly with the improved answer content
- DO NOT include any classification of the question type
- DO NOT include phrases like "Improved Answer:" or "This is a technical question"
- DO NOT include any meta-commentary about the answer
- Provide ONLY the answer itself

Your response:"""

    # Initialize the LLM interface and call the model.
    llm_interface = LLMInterface()
    messages = [HumanMessage(content=prompt)]
    response = llm_interface.invoke(messages)

    # Retrieve the last message's content as the enhanced response.
    good_response = response[-1].content
    
    clean_prefixes = [
        "This is a behavioral question.", 
        "This is a technical question.", 
        "This is a situational question.", 
        "This is a general question.",
        "This is a behavioral question:", 
        "This is a technical question:", 
        "This is a situational question:", 
        "This is a general question:",
        "Improved Answer:", 
        "IMPROVED ANSWER:"
    ]
    
    for prefix in clean_prefixes:
        if good_response.startswith(prefix):
            good_response = good_response[len(prefix):].strip()
    
    patterns = [
        r'^This is an? \w+ question\.\s*',
        r'^This is an? \w+ question:\s*',
        r'^Improved answer:\s*',
        r'^Here\'s an improved answer:\s*',
        r'^Here is an improved answer:\s*',
    ]
    
    for pattern in patterns:
        good_response = re.sub(pattern, '', good_response, flags=re.IGNORECASE)

    if target_language.lower() != 'english':
        translation_prompt = f"Translate the following interview answer into {target_language}:\n\n{good_response}"
        translation_response = llm_interface.invoke([HumanMessage(content=translation_prompt)])
        translated_response = translation_response[-1].content.strip()
        return jsonify({"response": translated_response})
    
    return jsonify({"response": good_response.strip()})


# service that returns the scores of the interview
# mock the scores for now
@app.route('/api/overall_scores/<id>', methods=['GET'])
@app.route('/api/overall_scores/email/<email>', methods=['GET'])
def get_overall_scores(id=None, email=None):
    print(f"Getting overall scores for id: {id}, email: {email}")

    try:
        result = supabase.table('interview_performance').select('*').eq('user_email', email).execute()
            
        if not result.data or len(result.data) == 0:
                # Return default data if no interviews found
            return jsonify({
                "scores": {
                    "confidence": 0,
                    "communication": 0,
                    "technical": 0,
                    "problem_solving": 0,
                    "resume strength": 0,
                    "leadership": 0
                }
            })
            
        # Calculate average scores across all interviews
        total_interviews = len(result.data)
        total_confidence = 0
        total_communication = 0
        total_technical = 0
        total_problem_solving = 0
        total_resume_strength = 0
        total_leadership = 0
            
        # Collect all strengths and improvement areas
        all_strengths = []
        all_improvements = []
            
        for interview in result.data:
            total_confidence += interview.get('confidence_score', 0)
            total_communication += interview.get('communication_score', 0)
            total_technical += interview.get('technical_accuracy_score', 0)
            total_problem_solving += interview.get('problem_solving_score', 0)
            total_resume_strength += interview.get('resume_strength_score', 0)
            total_leadership += interview.get('leadership_score', 0)
            
        # Calculate averages
        avg_confidence = total_confidence / total_interviews
        avg_communication = total_communication / total_interviews
        avg_technical = total_technical / total_interviews
        avg_problem_solving = total_problem_solving / total_interviews
        avg_resume_strength = total_resume_strength / total_interviews
        avg_leadership = total_leadership / total_interviews
            
        return jsonify({
            "scores": {
                "confidence": avg_confidence,
                "communication": avg_communication,
                "technical": avg_technical,
                "problem_solving": avg_problem_solving,
                "resume strength": avg_resume_strength,
                "leadership": avg_leadership
            }
        })

    except Exception as e:
        print(f"Error getting overall scores: {str(e)}")
        import traceback
        print(f"Traceback: {traceback.format_exc()}")
        return jsonify({"error": "Failed to get overall scores", "message": str(e)}), 500


@app.route('/api/interview_scores/<interview_id>', methods=['GET'])
def get_interview_scores(interview_id: int):                 
    print(f"Getting interview scores for id: {interview_id}")
    # get the scores of the interview from the database
    try:
        result = supabase.table('interview_performance').select('*').eq('interview_id', interview_id).execute()
        if not result.data:
            return jsonify({"error": "Interview scores not found"}), 404
        return jsonify({"scores": {
            "confidence": result.data[0].get('confidence_score'),
            "communication": result.data[0].get('communication_score'),
            "technical": result.data[0].get('technical_accuracy_score'),
            "problem_solving": result.data[0].get('problem_solving_score'),
            "resume strength": result.data[0].get('resume_strength_score'),
            "leadership": result.data[0].get('leadership_score'),
        }}), 200
    except Exception as e:
        return jsonify({"error": "Failed to get interview scores", "message": str(e)}), 500


@app.route('/api/interview_feedback_strengths/<interview_id>', methods=['GET'])
def get_interview_feedback_strengths(interview_id: int):
    print(f"Getting interview feedback strengths for id: {interview_id}")
    try:
        result = supabase.table('interview_performance').select('*').eq('interview_id', interview_id).execute()
        if not result.data:
            return jsonify({"error": "Interview feedback not found"}), 404
        return jsonify({"strengths": result.data[0].get('strengths')}), 200
    except Exception as e:
        return jsonify({"error": "Failed to get interview feedback strengths", "message": str(e)}), 500


@app.route('/api/interview_feedback_improvement_areas/<interview_id>', methods=['GET'])
def get_interview_feedback_improvement_areas(interview_id: int):
    print(f"Getting interview feedback improvement areas for id: {interview_id}")
    try:
        result = supabase.table('interview_performance').select('*').eq('interview_id', interview_id).execute()
        if not result.data:
            return jsonify({"error": "Interview feedback not found"}), 404
        return jsonify({"improvement_areas": result.data[0].get('areas_for_improvement')}), 200
    except Exception as e:
        return jsonify({"error": "Failed to get interview feedback improvement areas", "message": str(e)}), 500


@app.route('/api/interview_feedback_specific_feedback/<interview_id>', methods=['GET'])
def get_interview_feedback_specific_feedback(interview_id: int):
    print(f"Getting interview feedback specific feedback for id: {interview_id}")
    try:
        result = supabase.table('interview_performance').select('*').eq('interview_id', interview_id).execute()
        if not result.data:
            return jsonify({"error": "Interview feedback not found"}), 404
        return jsonify({"specific_feedback": result.data[0].get('specific_feedback')}), 200
    except Exception as e:
        return jsonify({"error": "Failed to get interview feedback specific feedback", "message": str(e)}), 500


@app.route('/api/favorite_questions/<email>', methods=['GET'])
def get_favorite_questions(email):
    """
    Retrieves all favorite questions for a specific user.
    Optionally filters by session_id if provided in query parameters.
    """
    try:
        if not email:
            return jsonify({"data": []}), 200
        
        query = supabase.table('interview_questions').select('*').eq('email', email).eq('is_favorite', True)
        
        session_id = request.args.get('session_id')
        if session_id:
            query = query.eq('session_id', session_id)
            
        result = query.execute()
        
        return jsonify({"data": result.data if result.data else []}), 200
    except Exception as e:
        print(f"Error in get_favorite_questions: {str(e)}")
        print(f"Traceback: {traceback.format_exc()}")
        return jsonify({"data": []}), 200

@app.route('/api/favorite_questions', methods=['POST'])
def add_favorite_question():
    """
    Adds a question to favorites.
    """
    try:
        data = request.json
        
        required_fields = ['question_text', 'session_id', 'email']
        for field in required_fields:
            if field not in data:
                return jsonify({"error": f"Missing required field: {field}"}), 400
        
        if 'is_favorite' not in data:
            data['is_favorite'] = True
            
        if 'created_at' not in data:
            data['created_at'] = datetime.utcnow().isoformat()
        
        data['session_id'] = data['session_id'] 
        
        if 'thread_id' in data:
            data['thread_id'] = data['thread_id']

        data['question_type'] = data['question_type']
                
        existing = supabase.table('interview_questions').select('*').eq('question_text', data['question_text']).eq('session_id', data['session_id']).eq('email', data['email']).execute()
        
        if existing.data and len(existing.data) > 0:
            # Update existing record
            result = supabase.table('interview_questions').update({
                'is_favorite': data['is_favorite'],
                'updated_at': datetime.utcnow().isoformat(),
                'thread_id': data.get('thread_id'),
                'session_id': data['session_id'],
                'question_type': data['question_type']
            }).eq('id', existing.data[0]['id']).execute()
        else:
            result = supabase.table('interview_questions').insert(data).execute()
        
        if not result.data:
            return jsonify({"error": "Failed to insert/update data"}), 500
            
        return jsonify({"data": result.data[0]}), 201
    except Exception as e:
        print("Error in add_favorite_question:", str(e))
        print("Traceback:", traceback.format_exc())
        return jsonify({"error": "Failed to add favorite question", "message": str(e)}), 500


@app.route('/api/favorite_questions/<id>', methods=['DELETE'])
def remove_favorite_question(id):
    """
    Removes a question from favorites.
    """
    try:
        result = supabase.table('interview_questions').delete().eq('id', id).execute()
        return jsonify({"message": "Question removed from favorites"}), 200
    except Exception as e:
        return jsonify({"error": "Failed to remove favorite question", "message": str(e)}), 500

@app.route('/api/favorite_questions/session/<session_id>', methods=['DELETE'])
def delete_favorite_questions_by_session(session_id):
    """
    Deletes all favorite questions for a specific session.
    """
    try:
        if not session_id:
            return jsonify({"error": "Session ID is required"}), 400

        result = supabase.table('interview_questions').delete().eq('session_id', session_id).execute()
        return jsonify({"message": "Favorite questions deleted successfully"}), 200
    except Exception as e:
        return jsonify({"error": "Failed to delete favorite questions", "message": str(e)}), 500
    

if __name__ == '__main__':
    import os
    port = int(os.environ.get("PORT", 5001)) 
    app.run(debug=True, host='0.0.0.0', port=port)<|MERGE_RESOLUTION|>--- conflicted
+++ resolved
@@ -456,11 +456,8 @@
 
     print(f"get_single_config result: {config_row}")
     
-<<<<<<< HEAD
-=======
     # Pull relevant config fields
     config_id = config_row.get("id")
->>>>>>> 1c0183e7
     company_name = config_row.get("company_name", "our company")
     interview_name = config_row.get("interview_name", name)
     question_type = config_row.get("question_type", "")
@@ -469,20 +466,6 @@
 
     # Extract user profile information from request
     user_profile = data.get("userProfile", {})
-<<<<<<< HEAD
-    
-    resume_text = ""
-    if user_profile:
-
-        full_name = f"{user_profile.get('first_name', '')} {user_profile.get('last_name', '')}".strip()
-        if full_name:
-            resume_text += f"Name: {full_name}\n"
-        
-        job_title = user_profile.get('job_title', '')
-        if job_title:
-            resume_text += f"Current Title: {job_title}\n"
-        
-=======
 
     # --------------------------------------------------
     # Format the user's resume info into a single string
@@ -498,17 +481,12 @@
         if job_title:
             resume_text += f"Current Title: {job_title}\n"
 
->>>>>>> 1c0183e7
         skills = user_profile.get('key_skills', [])
         if skills:
             if isinstance(skills, str):
                 skills = [s.strip() for s in skills.split(',')]
             resume_text += f"Skills: {', '.join(skills)}\n"
-<<<<<<< HEAD
-        
-=======
-
->>>>>>> 1c0183e7
+
         education = user_profile.get('education_history', [])
         if education:
             resume_text += "\nEducation:\n"
@@ -519,11 +497,7 @@
                     dates = edu.get('dates', '')
                     if institution or degree:
                         resume_text += f"- {institution}, {degree} {dates}\n"
-<<<<<<< HEAD
-        
-=======
-
->>>>>>> 1c0183e7
+
         experience = user_profile.get('resume_experience', [])
         if experience:
             resume_text += "\nWork Experience:\n"
