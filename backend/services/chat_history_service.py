--- conflicted
+++ resolved
@@ -17,21 +17,6 @@
         logging.basicConfig(level=logging.INFO)
         self.logger = logging.getLogger(__name__)
 
-<<<<<<< HEAD
-    
-    def save_chat_history(self, thread_id: str, user_email: str, messages: List[Dict[str, Any]], config_name: str = "Interview Session", config_id: str = None, company_name: str = None, interview_type: str = None, question_type: str = None) -> Dict[str, Any]:
-        """Save or update chat history
-        
-        Args:
-            thread_id: Session ID
-            user_email: User email
-            messages: List of messages
-            config_name: Configuration name
-            config_id: Configuration ID
-            company_name: Company name
-            interview_type: Interview type
-            question_type: Question type
-=======
     def save_chat_history(self, thread_id: str, user_email: str, messages: List[Dict[str, Any]], config_name: str = "Interview Session", config_id: str = None) -> Dict[str, Any]:
         """Save or update chat history with separated text and audio metadata
         
@@ -41,7 +26,6 @@
             messages: List of chat messages
             config_name: Interview configuration name
             config_id: Interview configuration ID
->>>>>>> 11dae4e6
             
         Returns:
             Dictionary with:
@@ -122,26 +106,8 @@
                 'audio_metadata': json.dumps(audio_metadata) if audio_metadata else None
             }
             
-<<<<<<< HEAD
-            if interview_id:
-                # Update existing record
-                update_data = {
-                    'log': messages_json,
-                    'updated_at': current_time
-                }
-                
-                if config_id:
-                    update_data['config_id'] = config_id
-                if company_name:
-                    update_data['company_name'] = company_name
-                if interview_type:
-                    update_data['interview_type'] = interview_type
-                if question_type:
-                    update_data['question_type'] = question_type
-=======
             if config_id:
                 data['config_id'] = config_id
->>>>>>> 11dae4e6
                 
             # Update existing or create new record
             if interview_id:
@@ -151,35 +117,11 @@
                     .execute()
                 self.logger.info(f"Updated chat history for {thread_id}")
             else:
-<<<<<<< HEAD
-                # Create new record
-                insert_data = {
-                    'thread_id': thread_id,
-                    'email': user_email,
-                    'config_name': config_name,
-                    'log': messages_json,
-                    'created_at': current_time,
-                    'updated_at': current_time
-                }
-                
-                if config_id:
-                    insert_data['config_id'] = config_id
-                if company_name:
-                    insert_data['company_name'] = company_name
-                if interview_type:
-                    insert_data['interview_type'] = interview_type
-                if question_type:
-                    insert_data['question_type'] = question_type
-                
-                result = self.supabase.table(self.table_name).insert(insert_data).execute()
-                if result.data and len(result.data) > 0:
-=======
                 data['created_at'] = current_time
                 result = self.supabase.table(self.table_name) \
                     .insert(data) \
                     .execute()
                 if result.data:
->>>>>>> 11dae4e6
                     interview_id = result.data[0].get('id')
                 self.logger.info(f"Created new chat history for {thread_id}")
             
