--- conflicted
+++ resolved
@@ -6,26 +6,6 @@
     def __init__(self, supabase_url, supabase_key):
         self.supabase = create_client(supabase_url, supabase_key)
 
-<<<<<<< HEAD
-    def get_single_config(self, name: str, email: str):
-        """
-        Fetch a config row by matching both name and email.
-        Returns:
-            dict: The config row if it exists, otherwise None.
-        """
-        result = (
-            self.supabase
-            .table("interview_config")
-            .select("*")
-            .eq("name", name)
-            .eq("email", email)
-            .execute()
-        )
-        if not result.data:
-            return None
-        return result.data[0]
-    
-=======
 
     def get_single_config(self, name: str, email: str):
          """
@@ -46,7 +26,6 @@
              return None
          return result.data[0]
 
->>>>>>> 9e3e4ca5
     def get_configs(self, email: str):
         """
         Retrieves all configuration entries associated with the given email.
