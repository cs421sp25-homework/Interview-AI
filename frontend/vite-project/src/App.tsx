import { Routes, Route } from 'react-router-dom';
import Home from './pages/Home';
import About from './pages/About';
import SignUpForm from './pages/SignUpForm';
import PromptPage from './pages/PromptPage';
import UserDashboard from './pages/UserDashboard';
import InterviewPage from './pages/InterviewPage';
import SettingsPage from './pages/SettingsPage';
import LoginPage from './pages/LoginPage';
import AuthCallback from './pages/AuthCallback';
import OAuthSignUpForm from './pages/OAuthSignUpForm';
import 'antd/dist/reset.css';
import VoiceInterviewPage from './pages/VoiceInterviewPage';
import InterviewHistoryPage from './pages/InterviewHistoryPage';
import InterviewLogViewPage from './pages/InterviewLogViewPage';
import FavoriteQuestionsPage from './pages/FavoriteQuestionsPage';
import VoiceInterviewLogPage from './pages/VoiceInterviewLogPage';

import EloScorePage from './pages/EloScorePage';
import FlashcardsPage from './pages/FlashcardsPage';
import GraphPage from './pages/GraphPage';


function App() {
  return (
    <Routes>
      <Route path="/" element={<Home />} />
      <Route path="/about" element={<About />} />
      <Route path="/signup" element={<SignUpForm />} />
      <Route path="/signup-oauth" element={<OAuthSignUpForm />} />
      <Route path="/prompts" element={<PromptPage />} />
      <Route path="/dashboard" element={<UserDashboard />} />
      
      <Route path="/settings" element={<SettingsPage />} />
      <Route path="/login" element={<LoginPage />} />
      <Route path="/auth/callback" element={<AuthCallback />} />

      <Route path="/interview/text" element={<InterviewPage />} />
      <Route path="/interview/voice" element={<VoiceInterviewPage />} />
      <Route path="/interview/history" element={<InterviewHistoryPage />} />
      <Route path="/interview/view/:id" element={<InterviewLogViewPage />} />
      <Route path="/favorites" element={<FavoriteQuestionsPage />} />
      <Route path="/voice/interview/view/:id" element={<VoiceInterviewLogPage />} />
<<<<<<< HEAD
      
      <Route path="/flashcards/favorites" element={<FlashcardsPage mode="favorites" />} />
      <Route path="/flashcards/weakest" element={<FlashcardsPage mode="weakest" />} />
      <Route path="/flashcards" element={<FlashcardsPage mode="favorites" />} />
=======
      <Route path="/elo" element={<EloScorePage />} />
      <Route path="/flashcards" element={<FlashcardsPage />} />
>>>>>>> 603933a9
      <Route path="/graph" element={<GraphPage />} />
    </Routes>
  );
}

export default App;<|MERGE_RESOLUTION|>--- conflicted
+++ resolved
@@ -41,15 +41,11 @@
       <Route path="/interview/view/:id" element={<InterviewLogViewPage />} />
       <Route path="/favorites" element={<FavoriteQuestionsPage />} />
       <Route path="/voice/interview/view/:id" element={<VoiceInterviewLogPage />} />
-<<<<<<< HEAD
       
       <Route path="/flashcards/favorites" element={<FlashcardsPage mode="favorites" />} />
       <Route path="/flashcards/weakest" element={<FlashcardsPage mode="weakest" />} />
       <Route path="/flashcards" element={<FlashcardsPage mode="favorites" />} />
-=======
       <Route path="/elo" element={<EloScorePage />} />
-      <Route path="/flashcards" element={<FlashcardsPage />} />
->>>>>>> 603933a9
       <Route path="/graph" element={<GraphPage />} />
     </Routes>
   );
