--- conflicted
+++ resolved
@@ -16,10 +16,7 @@
 import FavoriteQuestionsPage from './pages/FavoriteQuestionsPage';
 import VoiceInterviewLogPage from './pages/VoiceInterviewLogPage';
 import FlashcardsPage from './pages/FlashcardsPage';
-<<<<<<< HEAD
-=======
 import GraphPage from './pages/GraphPage';
->>>>>>> 1c0183e7
 
 function App() {
   return (
@@ -41,15 +38,12 @@
       <Route path="/interview/view/:id" element={<InterviewLogViewPage />} />
       <Route path="/favorites" element={<FavoriteQuestionsPage />} />
       <Route path="/voice/interview/view/:id" element={<VoiceInterviewLogPage />} />
-<<<<<<< HEAD
       
       <Route path="/flashcards/favorites" element={<FlashcardsPage mode="favorites" />} />
       <Route path="/flashcards/weakest" element={<FlashcardsPage mode="weakest" />} />
       <Route path="/flashcards" element={<FlashcardsPage mode="favorites" />} />
-=======
       <Route path="/flashcards" element={<FlashcardsPage />} />
       <Route path="/graph" element={<GraphPage />} />
->>>>>>> 1c0183e7
     </Routes>
   );
 }
