--- conflicted
+++ resolved
@@ -17,51 +17,6 @@
 }
 
 const VoiceBubble: React.FC<VoiceBubbleProps> = ({
-<<<<<<< HEAD
-  message,
-  isPlaying,
-  onPlay,
-  onToggleText,
-  showText
-}) => {
-
-  // We can add small guards:
-  if (!message) {
-    console.error('VoiceBubble received undefined message');
-    return <div style={{ color: 'red' }}>Error: No message provided.</div>;
-  }
-
-  const safeDuration = message.duration !== undefined 
-    ? message.duration.toFixed(1) + 's' 
-    : '0.0s';
-
-  const handlePlay = () => {
-    try {
-      onPlay();
-    } catch (err) {
-      console.error('Error during onPlay:', err);
-    }
-  };
-
-  const handleToggleText = (e: React.MouseEvent<HTMLButtonElement>) => {
-    try {
-      e.stopPropagation();
-      onToggleText();
-    } catch (err) {
-      console.error('Error toggling text:', err);
-    }
-  };
-
-  return (
-    <div className={styles.voiceBubbleContainer}>
-      <div className={styles.voiceBubbleWrapper}>
-        <div
-          className={`${styles.voiceBubble} ${isPlaying ? styles.voiceBubble : ''}`}
-          onClick={handlePlay}
-        >
-          <div className={styles.voiceIcon}>
-            {message.sender === 'ai' ? <Bot size={16} /> : <Mic size={16} />}
-=======
     message,
     isPlaying,
     onPlay,
@@ -107,30 +62,28 @@
                 Click to play
               </div>
             )}
->>>>>>> 492f20e2
           </div>
-          <div className={styles.duration}>
-            {safeDuration}
+          <button 
+            className={styles.toggleTextButton}
+            onClick={(e) => {
+              e.stopPropagation();
+              onToggleText();
+            }}
+            aria-label={showText ? "Hide text" : "Show text"}
+          >
+            <span className={styles.toggleTextLabel}>
+              {showText ? 'Hide Text ▲' : 'Show Text ▼'}
+            </span>
+          </button>
+        </div>
+        
+        {showText && (
+          <div className={styles.messageText}>
+            {message.text}
           </div>
-        </div>
-        <button
-          className={styles.toggleTextButton}
-          onClick={handleToggleText}
-          aria-label={showText ? 'Hide text' : 'Show text'}
-        >
-          <span className={styles.toggleTextLabel}>
-            {showText ? 'Hide Text ▲' : 'Show Text ▼'}
-          </span>
-        </button>
+        )}
       </div>
-
-      {showText && (
-        <div className={styles.messageText}>
-          {message.text}
-        </div>
-      )}
-    </div>
-  );
-};
+    );
+  };
 
 export default VoiceBubble;