// VoiceInterviewPage.tsx

import React, { useState, useEffect, useRef, useCallback } from 'react';
import { Mic, MicOff, X, Home, Bot, Loader, Save } from 'lucide-react';
import { useNavigate } from 'react-router-dom';
import { message } from 'antd';
import API_BASE_URL from '../config/api';
import styles from './InterviewPage.module.css';
import VoiceBubble from '../components/VoiceBubble';

// -------------------
// ChatMessage Interface
// -------------------
interface ChatMessage {
  text: string;
  sender: 'user' | 'ai';   // Must be exactly 'user' or 'ai'
  audioUrl?: string;
  storagePath?: string;  // Add this
  duration?: number;
  isReady: boolean;
  realText?: string;
}

// 添加保存过渡动画组件
const SavingOverlay = ({ isVisible }: { isVisible: boolean }) => {
  if (!isVisible) return null;
  
  return (
    <div className={styles.savingOverlay}>
      <div className={styles.savingContent}>
        <Save size={60} className={styles.savingIcon} />
        <h2 className={styles.savingText}>Saving Interview</h2>
        <p className={styles.savingSubtext}>
          Please wait while we save your voice interview data...
        </p>
      </div>
    </div>
  );
};

const VoiceInterviewPage: React.FC = () => {
  const [threadId, setThreadId] = useState<string | null>(null);
  const [userPhotoUrl, setUserPhotoUrl] = useState<string | null>(null);
  const [isChatReady, setIsChatReady] = useState(false);
  const [isLoading, setIsLoading] = useState(true);
  const [isRecording, setIsRecording] = useState(false);
  const [messages, setMessages] = useState<ChatMessage[]>([]);
  const [currentlyPlaying, setCurrentlyPlaying] = useState<number | null>(null);
  const [showTextForMessage, setShowTextForMessage] = useState<Record<number, boolean>>({});
  const [isAISpeaking, setIsAISpeaking] = useState(false);
  const [isSaving, setIsSaving] = useState(false);
  const [audioInitialized, setAudioInitialized] = useState(false);
  const [showSavingOverlay, setShowSavingOverlay] = useState(false);

  const navigate = useNavigate();
  const chatContainerRef = useRef<HTMLDivElement>(null);
  const mediaRecorderRef = useRef<MediaRecorder | null>(null);
  const audioChunksRef = useRef<Blob[]>([]);
  const audioRefs = useRef<HTMLAudioElement[]>([]);
  const hasAutoPlayedInitial = useRef(false);
  const pendingAudioQueue = useRef<{url: string, index: number}[]>([]);

  // Retrieve user/config data from localStorage
  const config_name = localStorage.getItem('current_config') || '';
  const config_id = localStorage.getItem('current_config_id') || '';
  const userEmail = localStorage.getItem('user_email') || '';

  // -----------------------------------------------------------
  // Stop all currently playing audios
  // -----------------------------------------------------------
  const stopAllAudios = useCallback(() => {
    try {
      // 立即重置当前播放状态
      setCurrentlyPlaying(null);
      setIsAISpeaking && setIsAISpeaking(false);
      
      // 遍历并停止所有音频
      audioRefs.current.forEach((audio) => {
        try {
          // 暂停音频播放
          audio.pause();
          // 重置播放位置
          audio.currentTime = 0;
          // 移除所有事件监听器
          audio.onended = null;
          audio.onplay = null;
          audio.onpause = null;
          audio.onerror = null;
          
          // 释放 blob URL
          if (audio.src) {
            if (audio.src.startsWith('blob:') || audio.src.startsWith(`${API_BASE_URL}/audio`)) {
              URL.revokeObjectURL(audio.src);
            }
            // 清空音频源
            audio.src = '';
            audio.load();
          }
        } catch (audioError) {
          console.warn('Error cleaning up individual audio:', audioError);
        }
      });
      
      // 清空音频引用数组
      audioRefs.current = [];
    } catch (error) {
      console.error('Error stopping all audios:', error);
    }
  }, []);

  // -----------------------------------------------------------
  // Play a given message (user or AI)
  // -----------------------------------------------------------
  const handlePlayMessage = useCallback(
    async (msg: ChatMessage, index: number) => {
      stopAllAudios();
      try {
        if (!msg.audioUrl) {
          throw new Error('No audio available for this message');
        }
        
        const audio = new Audio(msg.audioUrl);
        audioRefs.current.push(audio);
        
        if (msg.sender === 'ai') {
          setIsAISpeaking(true);
        }
        
        audio.onended = () => {
          setCurrentlyPlaying(null);
          audioRefs.current = audioRefs.current.filter((a) => a !== audio);
          if (msg.sender === 'ai') {
            setIsAISpeaking(false);
          }
        };
        
        await audio.play();
        setCurrentlyPlaying(index);
      } catch (error) {
        console.error('Error playing message:', error);
        setCurrentlyPlaying(null);
        setIsAISpeaking(false);
        message.error('Failed to play audio message');
      }
    },
    [stopAllAudios]
  );

  // -----------------------------------------------------------
  // Toggle showing text for a message (for AI or user)
  // -----------------------------------------------------------
  const toggleShowText = useCallback((index: number) => {
    setShowTextForMessage((prev) => ({
      ...prev,
      [index]: !prev[index],
    }));
  }, []);

  // -----------------------------------------------------------
  // Save chat history to server
  // -----------------------------------------------------------
  const saveChatHistory = useCallback(
    async (currentThreadId: string, chatMessages: ChatMessage[]) => {
      try {
        const response = await fetch(`${API_BASE_URL}/api/chat_history`, {
          method: 'POST',
          headers: { 'Content-Type': 'application/json' },
          body: JSON.stringify({
            thread_id: currentThreadId,
            email: userEmail,
            messages: chatMessages,
            config_name,
            config_id
          })
        });
        if (!response.ok) {
          throw new Error(`Failed to save chat history: ${response.status} ${response.statusText}`);
        }
        return true;
      } catch (error) {
        console.error('Error saving chat history:', error);
        return false;
      }
    },
    [userEmail, config_name, config_id]
  );

  // -----------------------------------------------------------
  // Auto-scroll when messages update
  // -----------------------------------------------------------
  useEffect(() => {
    if (chatContainerRef.current) {
      chatContainerRef.current.scrollTop = chatContainerRef.current.scrollHeight;
    }
  }, [messages]);

  // -----------------------------------------------------------
  // Initialize the voice interview
  // -----------------------------------------------------------
  useEffect(() => {
    // Check if user is logged in
    if (!userEmail) {
      message.warning('You must be logged in to start a voice interview.');
      navigate('/login');
      return;
    }

    setIsLoading(true);

    // Load user photo if stored
    const storedUserPhoto = localStorage.getItem('user_photo_url');
    if (storedUserPhoto) {
      setUserPhotoUrl(storedUserPhoto);
    }

    // Check if config data is missing
    if (!config_name || !config_id) {
      message.error('No interview configuration found. Please select one first.');
      navigate('/prompts');
      return;
    }

    // Create a new session
    const initializeSession = async () => {
      try {
        let userProfile = null;

        // Attempt to fetch user profile
        try {
          const profileRes = await fetch(`${API_BASE_URL}/api/profile/${userEmail}`);
          if (profileRes.ok) {
            const profileData = await profileRes.json();
            if (profileData.data) {
              userProfile = profileData.data;
            }
          }
        } catch (profileError) {
          console.error('Error fetching user profile:', profileError);
          // Not critical, continue anyway
        }
    
        const res = await fetch(`${API_BASE_URL}/api/new_chat`, {
          method: 'POST',
          headers: { 'Content-Type': 'application/json' },
          body: JSON.stringify({
            email: userEmail,
            name: config_name,
            userProfile: userProfile || {
              first_name: localStorage.getItem('user_first_name') || '',
              last_name: localStorage.getItem('user_last_name') || '',
              job_title: localStorage.getItem('user_job_title') || '',
              key_skills: localStorage.getItem('user_skills')
                ? localStorage.getItem('user_skills')!.split(',')
                : [],
              education_history: JSON.parse(localStorage.getItem('user_education') || '[]'),
              resume_experience: JSON.parse(localStorage.getItem('user_experience') || '[]')
            }
          })
        });
    
        if (!res.ok) {
          throw new Error(`Failed to start interview: ${res.status} ${res.statusText}`);
        }
    
        const data = await res.json();
        if (!data.thread_id) {
          throw new Error('No thread_id returned from server');
        }

        setThreadId(data.thread_id);

        // Welcome / initial AI message
        const welcomeMessage = data.response || 
          `Welcome to your voice interview session for "${config_name}". Click the microphone below to start speaking.`;

        // If we haven't auto-played the initial message yet
        if (!hasAutoPlayedInitial.current) {
          hasAutoPlayedInitial.current = true;
          
          try {
            // Call text2speech API endpoint
            const ttsResponse = await fetch(`${API_BASE_URL}/api/text2speech/${userEmail}`, {
              method: 'POST',
              headers: { 'Content-Type': 'application/json' },
              body: JSON.stringify({ 
                text: welcomeMessage,
                email: userEmail  // Include user email for path generation
              })
            });
    
            if (!ttsResponse.ok) throw new Error('TTS API call failed');
            
            const ttsData = await ttsResponse.json();
    
            // Create audio element for playback
            const audio = new Audio(ttsData.audio_url);
            audioRefs.current.push(audio);
            
            setIsAISpeaking(true);
            
            audio.onended = () => {
              setIsAISpeaking(false);
              audioRefs.current = audioRefs.current.filter(a => a !== audio);
            };
    
            // Add welcome message with audio data
            setMessages([{
              text: welcomeMessage,
              sender: 'ai',
              audioUrl: ttsData.audio_url,
              storagePath: ttsData.storage_path,
              duration: ttsData.duration,
              isReady: true
            }]);
    
            // Auto-play welcome message
            await playAudio(ttsData.audio_url);
            
          } catch (error) {
            console.error('Error generating welcome message audio:', error);
            // Fallback to text-only if audio fails
            setMessages([{
              text: welcomeMessage,
              sender: 'ai',
              isReady: true
            }]);
            setIsAISpeaking(false);
          }
        } else {
          const realAiText = data.response || "I'm thinking about my response...";
          setMessages(prev => [...prev, {
            text: '...',
            realText: realAiText,
            sender: 'ai',
            isReady: false
          }]);
        }
    
        setIsChatReady(true);
        setIsLoading(false);
      } catch (error) {
        console.error('Error initializing voice interview:', error);
        message.error('Failed to initialize voice interview. Please try again.');
        setIsLoading(false);
      }
    };

    initializeSession();

    // Cleanup on unmount
    return () => {
      stopAllAudios();
      if (mediaRecorderRef.current && mediaRecorderRef.current.state !== 'inactive') {
        mediaRecorderRef.current.stop();
        mediaRecorderRef.current.stream.getTracks().forEach((track) => track.stop());
      }
    };
  }, [navigate, userEmail, config_name, config_id, stopAllAudios]);

  // -----------------------------------------------------------
  // Start/Stop recording
  // -----------------------------------------------------------
  const toggleRecording = async () => {
    if (!isChatReady) return;
    if (!isRecording) {
      // Start recording
      try {
        const stream = await navigator.mediaDevices.getUserMedia({ audio: true });
        const mediaRecorder = new MediaRecorder(stream);
        mediaRecorderRef.current = mediaRecorder;
        audioChunksRef.current = [];

        mediaRecorder.addEventListener('dataavailable', (event: BlobEvent) => {
          if (event.data.size > 0) {
            audioChunksRef.current.push(event.data);
          }
        });

        mediaRecorder.addEventListener('stop', async () => {
          const audioBlob = new Blob(audioChunksRef.current, { type: 'audio/wav' });
          if (audioBlob.size > 0) {
            await handleRecordingComplete(audioBlob);
          } else {
            message.error('Empty recording detected.');
          }
          mediaRecorder.stream.getTracks().forEach((track) => track.stop());
        });

        mediaRecorder.start();
        setIsRecording(true);
        message.info('Recording started');
      } catch (error) {
        console.error('Error accessing microphone:', error);
        message.error('Unable to access microphone. Please check permissions.');
      }
    } else {
      // Stop recording
      if (mediaRecorderRef.current) {
        mediaRecorderRef.current.stop();
      }
      setIsRecording(false);
      message.info('Recording stopped');
    }
  };

  // -----------------------------------------------------------
  // On recording complete
  // -----------------------------------------------------------
  const handleRecordingComplete = async (audioBlob: Blob) => {
    try {
      // Calculate duration
      const audioContext = new AudioContext();
      const arrayBuffer = await audioBlob.arrayBuffer();
      const audioBuffer = await audioContext.decodeAudioData(arrayBuffer);
      const duration = audioBuffer.duration; // Get actual duration from audio data

      const formData = new FormData();
      formData.append('audio', audioBlob, 'recording.wav');
  
      const response = await fetch(`${API_BASE_URL}/api/speech2text/${userEmail}`, {
        method: 'POST',
        body: formData
      });
      
      if (!response.ok) throw new Error('Upload failed');
      
      const data = await response.json();
  
      const userMessage: ChatMessage = {
        text: data.transcript,
        sender: 'user',
        audioUrl: data.audio_url,
        storagePath: data.storage_path,  // Store for backend reference
        duration: duration,
        isReady: true
      };
  
      setMessages(prev => [...prev, userMessage]);
      await handleSendVoice(userMessage);
    } catch (error) {
      console.error('Error processing recording:', error);
      message.error('Error processing recording. Please try again.');
    }
  };
  
  // -----------------------------------------------------------
  // Send user voice to API and get AI reply
  // -----------------------------------------------------------
  const handleSendVoice = async (userMsg: ChatMessage) => {
    if (!threadId) {
      message.warning('No active interview session');
      return;
    }
    try {
      const res = await fetch(`${API_BASE_URL}/api/chat`, {
        method: 'POST',
        headers: { 'Content-Type': 'application/json' },
        body: JSON.stringify({
          message: userMsg.text,
          thread_id: threadId,
          email: userEmail,
          config_name,
          config_id
        })
      });
      if (!res.ok) {
        throw new Error(`Server responded with ${res.status}`);
      }

      const data = await res.json();
      const realAiText = data.response || "I'm thinking...";
  
      // Insert placeholder
      const aiMessage: ChatMessage = {
        text: '...',
        realText: realAiText,
        sender: 'ai',
        isReady: false,
<<<<<<< HEAD
        realText: realAiText
=======
>>>>>>> 4c0d2cd7
      };
      setMessages(prev => [...prev, aiMessage]);
  
      // Generate and store TTS
      const ttsResponse = await fetch(`${API_BASE_URL}/api/text2speech/${userEmail}`, {
        method: 'POST',
        headers: { 'Content-Type': 'application/json' },
        body: JSON.stringify({ text: realAiText })
      });
      
      const ttsData = await ttsResponse.json();
  
      // 更新消息对象
      const updatedAiMessage = { 
        ...aiMessage, 
        text: realAiText,
        audioUrl: ttsData.audio_url,
        storagePath: ttsData.storage_path,
        duration: ttsData.duration,
        isReady: true 
      };
      
      // 更新消息状态
      setMessages(prev =>
        prev.map(msg =>
          msg === aiMessage ? updatedAiMessage : msg
        )
      );
      
      // 使用新的播放函数
      await playAudio(ttsData.audio_url);

    } catch (error) {
      console.error('Chat error:', error);
<<<<<<< HEAD
      setIsAISpeaking(false);
      message.error('Failed to send message. Please try again.');
=======
      message.error('Failed to send voice message. Please try again.');
>>>>>>> 4c0d2cd7
    }
  };

  // -----------------------------------------------------------
  // End interview & save
  // -----------------------------------------------------------
  const handleEndInterview = async () => {
    // 防止多次点击触发多次请求
    if (isSaving) return;
    
    // 设置保存状态
    setIsSaving(true);
    
    // 显示保存动画
    setShowSavingOverlay(true);
    
    // 首先停止所有音频播放
    stopAllAudios();
    
    try {
      message.loading('Saving your interview...', 1);
      
      const finalMessages = messages.map(msg => ({
        ...msg,
        // Ensure all audio references are included
        ...(msg.audioUrl ? { 
          audioUrl: msg.audioUrl,
          storagePath: msg.storagePath,
          duration: msg.duration 
        } : {})
      }));
  
      await saveChatHistory(threadId!, finalMessages);
      message.success('Interview saved successfully');
      
      // 短暂延迟以显示保存动画
      setTimeout(() => {
        // 隐藏保存动画
        setShowSavingOverlay(false);
        // 保存后导航到查看页面
        navigate(`/dashboard`);
      }, 800);
    } catch (error) {
      console.error('Error ending interview:', error);
      message.error('Failed to save interview');
      // 如果出错，重置保存状态，让用户可以重试
      setIsSaving(false);
      setShowSavingOverlay(false);
    }
  };

  // Go back to dashboard
  const handleBackToDashboard = () => {
    // 直接调用 handleEndInterview 函数，确保音频停止和保存逻辑执行
    handleEndInterview();
    stopAllAudios();
    navigate("/dashboard");
  };

  // 在组件卸载时确保所有音频都被停止并保存数据
  useEffect(() => {
    const handleBeforeUnload = (e: BeforeUnloadEvent) => {
      // 如果有未保存的数据，显示确认提示
      if (messages.length > 1 && !isSaving) {
        e.preventDefault();
        e.returnValue = '您有未保存的面试数据，确定要离开吗？';
        return e.returnValue;
      }
    };

    // 添加页面关闭前的事件监听
    window.addEventListener('beforeunload', handleBeforeUnload);

    return () => {
      // 移除事件监听
      window.removeEventListener('beforeunload', handleBeforeUnload);
      
      // 确保所有音频停止播放
      stopAllAudios();
      
      // 停止媒体录音（如果正在录制）
      if (mediaRecorderRef.current?.state !== 'inactive') {
        mediaRecorderRef.current?.stop();
        mediaRecorderRef.current?.stream.getTracks().forEach((track) => track.stop());
      }
      
      // 如果有面试数据且没有正在保存中，尝试保存
      if (threadId && messages.length > 1 && !isSaving) {
        // 尝试同步保存（注意：这可能不会完全执行，因为页面可能已经在卸载）
        try {
          const finalMessages = messages.map(msg => ({
            ...msg,
            ...(msg.audioUrl ? { 
              audioUrl: msg.audioUrl,
              storagePath: msg.storagePath,
              duration: msg.duration 
            } : {})
          }));
          
          // 使用 sendBeacon API 尝试在页面关闭时发送保存请求
          const data = {
            thread_id: threadId,
            email: userEmail,
            messages: finalMessages,
            config_name,
            config_id
          };
          
          const blob = new Blob([JSON.stringify(data)], { type: 'application/json' });
          navigator.sendBeacon(`${API_BASE_URL}/api/chat_history`, blob);
        } catch (error) {
          console.error('Error in cleanup save:', error);
        }
      }
    };
  }, [threadId, messages, stopAllAudios, userEmail, config_name, config_id, isSaving]);

  // 修改初始化音频上下文的逻辑 - 自动初始化
  const initializeAudio = useCallback(() => {
    if (audioInitialized) return;
    
    try {
      // 创建一个静音的音频上下文来初始化
      const audioContext = new (window.AudioContext || (window as any).webkitAudioContext)();
      const silenceBuffer = audioContext.createBuffer(1, 1, 22050);
      const source = audioContext.createBufferSource();
      source.buffer = silenceBuffer;
      source.connect(audioContext.destination);
      source.start();
      
      setAudioInitialized(true);
      console.log('Audio context initialized successfully');
      
      // 播放队列中等待的音频
      if (pendingAudioQueue.current.length > 0) {
        const next = pendingAudioQueue.current.shift();
        if (next) {
          handlePlayMessage(messages[next.index], next.index);
        }
      }
    } catch (error) {
      console.error('Failed to initialize audio context:', error);
    }
  }, [audioInitialized, handlePlayMessage, messages]);

  // 组件挂载时自动尝试初始化
  useEffect(() => {
    // 第一次尝试自动初始化
    initializeAudio();
    
    // 仍然保留用户交互事件作为备用初始化机制
    const handleUserInteraction = () => {
      if (!audioInitialized) {
        initializeAudio();
      }
    };
    
    // 添加用户交互事件监听作为备用
    ['click', 'touchstart', 'keydown'].forEach(event => {
      document.addEventListener(event, handleUserInteraction, { once: true });
    });
    
    return () => {
      ['click', 'touchstart', 'keydown'].forEach(event => {
        document.removeEventListener(event, handleUserInteraction);
      });
    };
  }, [initializeAudio, audioInitialized]);

  // 修改播放音频的函数
  const playAudio = async (audioUrl: string) => {
    try {
      // 如果音频还未初始化，先将音频加入等待队列
      if (!audioInitialized) {
        const index = messages.length - 1;
        pendingAudioQueue.current.push({ url: audioUrl, index });
        console.log('Audio playback queued - waiting for initialization');
        return null;
      }
      
      // 创建音频元素
      const audio = new Audio(audioUrl);
      audioRefs.current.push(audio);
      
      // 设置 AI 正在说话
      setIsAISpeaking(true);
      
      // 添加结束事件处理
      audio.onended = () => {
        setIsAISpeaking(false);
        setCurrentlyPlaying(null);
        audioRefs.current = audioRefs.current.filter(a => a !== audio);
      };
      
      // 添加错误处理
      audio.onerror = (e) => {
        console.error('Audio playback error:', e);
        setIsAISpeaking(false);
        setCurrentlyPlaying(null);
        audioRefs.current = audioRefs.current.filter(a => a !== audio);
        message.error('Failed to play AI response');
      };
      
      // 尝试播放
      try {
        const index = messages.length - 1;
        setCurrentlyPlaying(index);
        
        // play() 返回一个 Promise
        await audio.play();
        console.log('Audio playback started successfully');
      } catch (playError) {
        console.warn('Autoplay prevented by browser:', playError);
        
        // 如果自动播放失败，提供静默反馈
        console.log('Click on AI message to play the response');
        setIsAISpeaking(false);
        setCurrentlyPlaying(null);
      }
      
      return audio;
    } catch (error) {
      console.error('Error setting up audio playback:', error);
      setIsAISpeaking(false);
      setCurrentlyPlaying(null);
      return null;
    }
  };

  // -----------------------------------------------------------
  // Render the loading screen if needed
  // -----------------------------------------------------------
  if (isLoading) {
    return (
      <div className={styles.loadingContainer}>
        <div className={styles.loadingContent}>
          <Loader size={80} className={styles.loadingSpinner} />
          <h2>Initializing Voice Interview</h2>
          <p>We're setting up your interactive voice interview experience for: <strong>{config_name}</strong></p>
          
          <div className={styles.loadingIndicator}>
            <div className={styles.loadingDot}></div>
            <div className={styles.loadingDot}></div>
            <div className={styles.loadingDot}></div>
          </div>
          
          <div className={styles.loadingText}>Preparing AI voice interviewer...</div>
          
          <span className={styles.secondaryText}>
            Please ensure your microphone is ready
          </span>
        </div>
      </div>
    );
  }

  // -----------------------------------------------------------
  // Main render
  // -----------------------------------------------------------
  return (
    <div className={styles.interviewContainer}>
      {/* 保存动画覆盖层 */}
      <SavingOverlay isVisible={showSavingOverlay} />
      
      <div className={styles.interviewHeader}>
        <button 
          className={`${styles.backButton} ${isSaving ? styles.saving : ''}`}
          onClick={handleBackToDashboard}
          disabled={isSaving}
        >
          <Home size={18} />
          {isSaving ? 'Saving...' : 'Back to Dashboard'}
        </button>
        <h1>Voice Interview: {config_name}</h1>
        <button 
          className={`${styles.endButton} ${isSaving ? styles.saving : ''}`}
          onClick={handleEndInterview}
          disabled={isSaving}
        >
          {isSaving ? (
            <>
              <Loader size={20} className={styles.loadingSpinner} /> Saving...
            </>
          ) : (
            <>
              <X size={20} /> End Interview
            </>
          )}
        </button>
      </div>

      <div className={styles.chatInterface}>
        <div ref={chatContainerRef} className={styles.chatContainer}>
          {messages.map((msg, index) => {
<<<<<<< HEAD
            // 如果是AI消息且尚未准备好，显示增强的加载UI
=======
            // If it's an AI message that isn't "ready", show a placeholder
>>>>>>> 4c0d2cd7
            if (msg.sender === 'ai' && !msg.isReady) {
              return (
                <div
                  key={index}
                  className={`${styles.messageWrapper} ${styles.aiMessageWrapper}`}
                >
                  <div className={styles.avatarContainer}>
                    <div className={styles.botAvatar}>
                      <Bot size={24} />
                    </div>
                  </div>
<<<<<<< HEAD
                  <div className={styles.aiGeneratingBubble}>
                    <div className={styles.waveDot}></div>
                    <div className={styles.waveDot}></div>
                    <div className={styles.waveDot}></div>
                    <span className={styles.aiGeneratingText}>Generating message</span>
                  </div>
=======
                  <div className={styles.placeholderBubble}>...</div>
>>>>>>> 4c0d2cd7
                </div>
              );
            }

            // Normal bubble
            return (
              <div
                key={index}
                className={`
                  ${styles.messageWrapper}
                  ${msg.sender === 'ai' ? styles.aiMessageWrapper : styles.userMessageWrapper}
                `}
              >
                <div className={styles.avatarContainer}>
                  {msg.sender === 'ai' ? (
                    <div className={styles.botAvatar}>
                      <Bot size={24} />
                    </div>
                  ) : (
                    <div className={styles.userAvatar}>
                      {userPhotoUrl ? (
                        <img src={userPhotoUrl} alt="User" />
                      ) : (
                        <div className={styles.defaultUserAvatar}>
                          {userEmail.charAt(0).toUpperCase()}
                        </div>
                      )}
                    </div>
                  )}
                </div>
                <VoiceBubble
                  message={msg}
                  isPlaying={currentlyPlaying === index}
                  onPlay={() => handlePlayMessage(msg, index)}
                  onToggleText={() => toggleShowText(index)}
                  showText={!!showTextForMessage[index]}
                />
              </div>
            );
          })}
        </div>

        <div className={styles.micContainer}>
          <button
            className={`${styles.largeMic} ${isRecording ? styles.recording : ''} ${isAISpeaking ? styles.disabled : ''}`}
            onClick={toggleRecording}
            disabled={!isChatReady || isAISpeaking}
          >
            {isRecording ? <MicOff size={48} /> : <Mic size={48} />}
          </button>
          <p>
            {isAISpeaking 
              ? 'AI is speaking... Please wait' 
              : isRecording 
                ? 'Recording... Click to stop' 
                : 'Click to start recording'}
          </p>
        </div>
      </div>
    </div>
  );
};

export default VoiceInterviewPage;<|MERGE_RESOLUTION|>--- conflicted
+++ resolved
@@ -263,17 +263,11 @@
         }
     
         const data = await res.json();
-        if (!data.thread_id) {
-          throw new Error('No thread_id returned from server');
-        }
-
         setThreadId(data.thread_id);
-
-        // Welcome / initial AI message
+    
         const welcomeMessage = data.response || 
           `Welcome to your voice interview session for "${config_name}". Click the microphone below to start speaking.`;
-
-        // If we haven't auto-played the initial message yet
+    
         if (!hasAutoPlayedInitial.current) {
           hasAutoPlayedInitial.current = true;
           
@@ -443,14 +437,13 @@
     }
   };
   
-  // -----------------------------------------------------------
-  // Send user voice to API and get AI reply
-  // -----------------------------------------------------------
-  const handleSendVoice = async (userMsg: ChatMessage) => {
+  // Handle AI reply
+  const handleSendVoice = async (userMessage: ChatMessage) => {
     if (!threadId) {
       message.warning('No active interview session');
       return;
     }
+  
     try {
       const res = await fetch(`${API_BASE_URL}/api/chat`, {
         method: 'POST',
@@ -463,10 +456,8 @@
           config_id
         })
       });
-      if (!res.ok) {
-        throw new Error(`Server responded with ${res.status}`);
-      }
-
+  
+      if (!res.ok) throw new Error('Network response not ok');
       const data = await res.json();
       const realAiText = data.response || "I'm thinking...";
   
@@ -476,10 +467,6 @@
         realText: realAiText,
         sender: 'ai',
         isReady: false,
-<<<<<<< HEAD
-        realText: realAiText
-=======
->>>>>>> 4c0d2cd7
       };
       setMessages(prev => [...prev, aiMessage]);
   
@@ -514,12 +501,8 @@
 
     } catch (error) {
       console.error('Chat error:', error);
-<<<<<<< HEAD
       setIsAISpeaking(false);
       message.error('Failed to send message. Please try again.');
-=======
-      message.error('Failed to send voice message. Please try again.');
->>>>>>> 4c0d2cd7
     }
   };
 
@@ -749,9 +732,6 @@
     }
   };
 
-  // -----------------------------------------------------------
-  // Render the loading screen if needed
-  // -----------------------------------------------------------
   if (isLoading) {
     return (
       <div className={styles.loadingContainer}>
@@ -814,11 +794,7 @@
       <div className={styles.chatInterface}>
         <div ref={chatContainerRef} className={styles.chatContainer}>
           {messages.map((msg, index) => {
-<<<<<<< HEAD
             // 如果是AI消息且尚未准备好，显示增强的加载UI
-=======
-            // If it's an AI message that isn't "ready", show a placeholder
->>>>>>> 4c0d2cd7
             if (msg.sender === 'ai' && !msg.isReady) {
               return (
                 <div
@@ -830,16 +806,12 @@
                       <Bot size={24} />
                     </div>
                   </div>
-<<<<<<< HEAD
                   <div className={styles.aiGeneratingBubble}>
                     <div className={styles.waveDot}></div>
                     <div className={styles.waveDot}></div>
                     <div className={styles.waveDot}></div>
                     <span className={styles.aiGeneratingText}>Generating message</span>
                   </div>
-=======
-                  <div className={styles.placeholderBubble}>...</div>
->>>>>>> 4c0d2cd7
                 </div>
               );
             }
