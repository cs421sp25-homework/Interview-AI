// VoiceInterviewPage.tsx

import React, { useState, useEffect, useRef, useCallback } from 'react';
import { Mic, MicOff, X, Home, Bot, Loader } from 'lucide-react';
import { useNavigate } from 'react-router-dom';
import { message } from 'antd';
import API_BASE_URL from '../config/api';
import styles from './InterviewPage.module.css';
import VoiceBubble from '../components/VoiceBubble';

// -------------------
// ChatMessage Interface
// -------------------
interface ChatMessage {
  text: string;
  sender: 'user' | 'ai';   // Must be exactly 'user' or 'ai'
  audioUrl?: string;
  storagePath?: string;  // Add this
  duration?: number;
<<<<<<< HEAD
  isReady: boolean;
  realText?: string;
=======
  isReady: boolean;        
  realText?: string;       // For AI placeholder usage in subsequent messages
>>>>>>> af2c459b
}

const VoiceInterviewPage: React.FC = () => {
  const [threadId, setThreadId] = useState<string | null>(null);
  const [userPhotoUrl, setUserPhotoUrl] = useState<string | null>(null);
  const [isChatReady, setIsChatReady] = useState(false);
  const [isLoading, setIsLoading] = useState(true);
  const [isRecording, setIsRecording] = useState(false);
  const [messages, setMessages] = useState<ChatMessage[]>([]);
  const [currentlyPlaying, setCurrentlyPlaying] = useState<number | null>(null);
  const [showTextForMessage, setShowTextForMessage] = useState<Record<number, boolean>>({});

  const navigate = useNavigate();
  const chatContainerRef = useRef<HTMLDivElement>(null);
  const mediaRecorderRef = useRef<MediaRecorder | null>(null);
  const audioChunksRef = useRef<Blob[]>([]);
  const audioRefs = useRef<HTMLAudioElement[]>([]);
  const hasAutoPlayedInitial = useRef(false);

  // Retrieve user/config data from localStorage
  const config_name = localStorage.getItem('current_config') || '';
  const config_id = localStorage.getItem('current_config_id') || '';
  const userEmail = localStorage.getItem('user_email') || '';

  // -----------------------------------------------------------
  // Stop all currently playing audios
  // -----------------------------------------------------------
  const stopAllAudios = useCallback(() => {
    audioRefs.current.forEach((audio) => {
<<<<<<< HEAD
      try {
        audio.pause();
        audio.currentTime = 0;
        // Clean up both blob URLs and Supabase audio URLs
        if (audio.src.startsWith('blob:') || audio.src.startsWith(`${API_BASE_URL}/audio`)) {
          URL.revokeObjectURL(audio.src);
        }
        // Remove any event listeners
        audio.onended = null;
        audio.onerror = null;
      } catch (error) {
        console.warn('Error cleaning up audio:', error);
=======
      audio.pause();
      audio.currentTime = 0;
      // If using blob: URLs, revoke them to free memory
      if (audio.src.startsWith('blob:')) {
        URL.revokeObjectURL(audio.src);
>>>>>>> af2c459b
      }
    });
    audioRefs.current = [];
    setCurrentlyPlaying(null);
  }, []);

  // -----------------------------------------------------------
  // Play a given message (user or AI)
  // -----------------------------------------------------------
  const handlePlayMessage = useCallback(
    async (msg: ChatMessage, index: number) => {
      stopAllAudios();
      try {
<<<<<<< HEAD
        if (!msg.audioUrl) {
          throw new Error('No audio available for this message');
=======
        if (msg.sender === 'user' && msg.audioUrl) {
          // User message has a recorded audio URL
          const audio = new Audio(msg.audioUrl);
          audioRefs.current.push(audio);
          audio.onended = () => {
            setCurrentlyPlaying(null);
            // Remove from array
            audioRefs.current = audioRefs.current.filter((a) => a !== audio);
          };
          await audio.play();
          setCurrentlyPlaying(index);
        } else if (msg.sender === 'ai') {
          // AI message, use TTS
          await text2speech(msg.text, audioRefs);
          setCurrentlyPlaying(index);
>>>>>>> af2c459b
        }
        
        const audio = new Audio(msg.audioUrl);
        audioRefs.current.push(audio);
        
        audio.onended = () => {
          setCurrentlyPlaying(null);
          audioRefs.current = audioRefs.current.filter((a) => a !== audio);
        };
        
        await audio.play();
        setCurrentlyPlaying(index);
      } catch (error) {
        console.error('Error playing message:', error);
        setCurrentlyPlaying(null);
        message.error('Failed to play audio message');
      }
    },
    [stopAllAudios]
  );

  // -----------------------------------------------------------
  // Toggle showing text for a message (for AI or user)
  // -----------------------------------------------------------
  const toggleShowText = useCallback((index: number) => {
    setShowTextForMessage((prev) => ({
      ...prev,
      [index]: !prev[index],
    }));
  }, []);

  // -----------------------------------------------------------
  // Save chat history to server
  // -----------------------------------------------------------
  const saveChatHistory = useCallback(
    async (currentThreadId: string, chatMessages: ChatMessage[]) => {
      try {
        const response = await fetch(`${API_BASE_URL}/api/chat_history`, {
          method: 'POST',
          headers: { 'Content-Type': 'application/json' },
          body: JSON.stringify({
            thread_id: currentThreadId,
            email: userEmail,
            messages: chatMessages,
            config_name,
            config_id
          })
        });
        if (!response.ok) {
          throw new Error(`Failed to save chat history: ${response.status} ${response.statusText}`);
        }
        return true;
      } catch (error) {
        console.error('Error saving chat history:', error);
        return false;
      }
    },
    [userEmail, config_name, config_id]
  );

  // -----------------------------------------------------------
  // Auto-scroll when messages update
  // -----------------------------------------------------------
  useEffect(() => {
    if (chatContainerRef.current) {
      chatContainerRef.current.scrollTop = chatContainerRef.current.scrollHeight;
    }
  }, [messages]);

  // -----------------------------------------------------------
  // Initialize the voice interview
  // -----------------------------------------------------------
  useEffect(() => {
    // Check if user is logged in
    if (!userEmail) {
      message.warning('You must be logged in to start a voice interview.');
      navigate('/login');
      return;
    }

    setIsLoading(true);

    // Load user photo if stored
    const storedUserPhoto = localStorage.getItem('user_photo_url');
    if (storedUserPhoto) {
      setUserPhotoUrl(storedUserPhoto);
    }

    // Check if config data is missing
    if (!config_name || !config_id) {
      message.error('No interview configuration found. Please select one first.');
      navigate('/prompts');
      return;
    }

    // Create a new session
    const initializeSession = async () => {
      try {
        let userProfile = null;

        // Attempt to fetch user profile
        try {
          const profileRes = await fetch(`${API_BASE_URL}/api/profile/${userEmail}`);
          if (profileRes.ok) {
            const profileData = await profileRes.json();
            if (profileData.data) {
              userProfile = profileData.data;
            }
          }
        } catch (profileError) {
          console.error('Error fetching user profile:', profileError);
          // Not critical, continue anyway
        }
<<<<<<< HEAD
    
        const res = await fetch(`${API_BASE_URL}/api/new_chat`, {
=======

        // Start new chat session
        const startRes = await fetch(`${API_BASE_URL}/api/new_chat`, {
>>>>>>> af2c459b
          method: 'POST',
          headers: { 'Content-Type': 'application/json' },
          body: JSON.stringify({
            email: userEmail,
            name: config_name,
            userProfile: userProfile || {
              first_name: localStorage.getItem('user_first_name') || '',
              last_name: localStorage.getItem('user_last_name') || '',
              job_title: localStorage.getItem('user_job_title') || '',
              key_skills: localStorage.getItem('user_skills')
                ? localStorage.getItem('user_skills')!.split(',')
                : [],
              education_history: JSON.parse(localStorage.getItem('user_education') || '[]'),
              resume_experience: JSON.parse(localStorage.getItem('user_experience') || '[]')
            }
          })
        });
<<<<<<< HEAD
    
        if (!res.ok) {
          throw new Error(`Failed to start interview: ${res.status} ${res.statusText}`);
        }
    
        const data = await res.json();
        setThreadId(data.thread_id);
    
        const welcomeMessage = data.response || 
          `Welcome to your voice interview session for "${config_name}". Click the microphone below to start speaking.`;
    
        if (!hasAutoPlayedInitial.current) {
          hasAutoPlayedInitial.current = true;
          
          try {
            // Call text2speech API endpoint
            const ttsResponse = await fetch(`${API_BASE_URL}/api/text2speech/${userEmail}`, {
              method: 'POST',
              headers: { 'Content-Type': 'application/json' },
              body: JSON.stringify({ 
                text: welcomeMessage,
                email: userEmail  // Include user email for path generation
              })
            });
    
            if (!ttsResponse.ok) throw new Error('TTS API call failed');
            
            const ttsData = await ttsResponse.json();
    
            // Create audio element for playback
            const audio = new Audio(ttsData.audio_url);
            audioRefs.current.push(audio);
            audio.onended = () => {
              audioRefs.current = audioRefs.current.filter(a => a !== audio);
            };
    
            // Add welcome message with audio data
            setMessages([{
              text: welcomeMessage,
              sender: 'ai',
              audioUrl: ttsData.audio_url,
              storagePath: ttsData.storage_path,
              duration: ttsData.duration,
              isReady: true
            }]);
    
            // Auto-play welcome message
            await audio.play().catch(e => console.warn('Autoplay prevented:', e));
            
          } catch (error) {
            console.error('Error generating welcome message audio:', error);
            // Fallback to text-only if audio fails
            setMessages([{
              text: welcomeMessage,
              sender: 'ai',
              isReady: true
            }]);
          }
        } else {
          const realAiText = data.response || "I'm thinking about my response...";
          setMessages(prev => [...prev, {
            text: '...',
            realText: realAiText,
            sender: 'ai',
            isReady: false
          }]);
        }
    
=======

        if (!startRes.ok) {
          throw new Error(`Failed to start interview: ${startRes.status}`);
        }

        const data = await startRes.json();
        if (!data.thread_id) {
          throw new Error('No thread_id returned from server');
        }

        setThreadId(data.thread_id);

        // Welcome / initial AI message
        const welcomeMessage = data.response || 
          `Welcome to your voice interview session for "${config_name}". Click the microphone below to start speaking.`;

        // If we haven't auto-played the initial message yet
        if (!hasAutoPlayedInitial.current) {
          hasAutoPlayedInitial.current = true;
          const duration = await text2speech(welcomeMessage, audioRefs);

          const aiWelcomeMsg: ChatMessage = {
            text: welcomeMessage,
            sender: 'ai',
            duration,
            isReady: true
          };
          setMessages([aiWelcomeMsg]);
        } else {
          // Otherwise create a placeholder
          const placeholderMessage: ChatMessage = {
            text: '...',
            sender: 'ai',
            isReady: false,
            realText: data.response || "I'm thinking about my response..."
          };
          setMessages([placeholderMessage]);
        }

>>>>>>> af2c459b
        setIsChatReady(true);
        setIsLoading(false);
      } catch (error) {
        console.error('Error initializing voice interview:', error);
        message.error('Failed to initialize voice interview. Please try again.');
        setIsLoading(false);
      }
    };

    initializeSession();

    // Cleanup on unmount
    return () => {
      stopAllAudios();
      if (mediaRecorderRef.current && mediaRecorderRef.current.state !== 'inactive') {
        mediaRecorderRef.current.stop();
        mediaRecorderRef.current.stream.getTracks().forEach((track) => track.stop());
      }
    };
  }, [navigate, userEmail, config_name, config_id, stopAllAudios]);

  // -----------------------------------------------------------
  // Start/Stop recording
  // -----------------------------------------------------------
  const toggleRecording = async () => {
    if (!isChatReady) return;
    if (!isRecording) {
      // Start recording
      try {
        const stream = await navigator.mediaDevices.getUserMedia({ audio: true });
        const mediaRecorder = new MediaRecorder(stream);
        mediaRecorderRef.current = mediaRecorder;
        audioChunksRef.current = [];

        mediaRecorder.addEventListener('dataavailable', (event: BlobEvent) => {
          if (event.data.size > 0) {
            audioChunksRef.current.push(event.data);
          }
        });

        mediaRecorder.addEventListener('stop', async () => {
          const audioBlob = new Blob(audioChunksRef.current, { type: 'audio/wav' });
          if (audioBlob.size > 0) {
            await handleRecordingComplete(audioBlob);
          } else {
            message.error('Empty recording detected.');
          }
          mediaRecorder.stream.getTracks().forEach((track) => track.stop());
        });

        mediaRecorder.start();
        setIsRecording(true);
        message.info('Recording started');
      } catch (error) {
        console.error('Error accessing microphone:', error);
        message.error('Unable to access microphone. Please check permissions.');
      }
    } else {
      // Stop recording
      if (mediaRecorderRef.current) {
        mediaRecorderRef.current.stop();
      }
      setIsRecording(false);
      message.info('Recording stopped');
    }
  };

  // -----------------------------------------------------------
  // On recording complete
  // -----------------------------------------------------------
  const handleRecordingComplete = async (audioBlob: Blob) => {
    try {
      // Calculate duration
      const audioContext = new AudioContext();
      const arrayBuffer = await audioBlob.arrayBuffer();
      const audioBuffer = await audioContext.decodeAudioData(arrayBuffer);
      const duration = audioBuffer.duration; // Get actual duration from audio data

<<<<<<< HEAD
      const formData = new FormData();
      formData.append('audio', audioBlob, 'recording.wav');
  
      const response = await fetch(`${API_BASE_URL}/api/speech2text/${userEmail}`, {
        method: 'POST',
        body: formData
      });
      
      if (!response.ok) throw new Error('Upload failed');
      
      const data = await response.json();
  
      const userMessage: ChatMessage = {
        text: data.transcript,
=======
      const userMsg: ChatMessage = {
        text: transcript,
>>>>>>> af2c459b
        sender: 'user',
        audioUrl: data.audio_url,
        storagePath: data.storage_path,  // Store for backend reference
        duration: duration,
        isReady: true
      };
<<<<<<< HEAD
  
      setMessages(prev => [...prev, userMessage]);
      await handleSendVoice(userMessage);
=======

      // Add user message to state
      setMessages((prev) => [...prev, userMsg]);
      // Send to AI
      await handleSendVoice(userMsg);
>>>>>>> af2c459b
    } catch (error) {
      console.error('Error processing recording:', error);
      message.error('Error processing recording. Please try again.');
    }
  };
<<<<<<< HEAD
  
  // Handle AI reply
  const handleSendVoice = async (userMessage: ChatMessage) => {
=======

  // -----------------------------------------------------------
  // Send user voice to API and get AI reply
  // -----------------------------------------------------------
  const handleSendVoice = async (userMsg: ChatMessage) => {
>>>>>>> af2c459b
    if (!threadId) {
      message.warning('No active interview session');
      return;
    }
<<<<<<< HEAD
  
=======
>>>>>>> af2c459b
    try {
      const res = await fetch(`${API_BASE_URL}/api/chat`, {
        method: 'POST',
        headers: { 'Content-Type': 'application/json' },
        body: JSON.stringify({
          message: userMsg.text,
          thread_id: threadId,
          email: userEmail,
          config_name,
          config_id
        })
      });
<<<<<<< HEAD
  
      if (!res.ok) throw new Error('Network response not ok');
      const data = await res.json();
      const realAiText = data.response || "I'm thinking...";
  
      // Insert placeholder
      const aiMessage: ChatMessage = {
        text: '...',
        realText: realAiText,
=======
      if (!res.ok) {
        throw new Error(`Server responded with ${res.status}`);
      }

      const data = await res.json();
      const realAiText = data.response || "I'm thinking about my response...";

      // Insert placeholder for new AI reply
      const aiPlaceholder: ChatMessage = {
        text: '...',
>>>>>>> af2c459b
        sender: 'ai',
        isReady: false,
        realText: realAiText
      };
<<<<<<< HEAD
      setMessages(prev => [...prev, aiMessage]);
  
      // Generate and store TTS
      const ttsResponse = await fetch(`${API_BASE_URL}/api/text2speech/${userEmail}`, {
        method: 'POST',
        headers: { 'Content-Type': 'application/json' },
        body: JSON.stringify({ text: realAiText })
      });
      
      const ttsData = await ttsResponse.json();
  
      // Update with final audio data
      setMessages(prev =>
        prev.map(msg =>
          msg === aiMessage
            ? { 
                ...msg, 
                text: realAiText,
                audioUrl: ttsData.audio_url,
                storagePath: ttsData.storage_path,
                duration: ttsData.duration,
                isReady: true 
              }
=======
      setMessages((prev) => [...prev, aiPlaceholder]);

      // TTS in background
      const duration = await text2speech(realAiText, audioRefs);

      // Replace placeholder with final text
      setMessages((prev) =>
        prev.map((msg) =>
          msg === aiPlaceholder
            ? { ...msg, text: realAiText, duration, isReady: true }
>>>>>>> af2c459b
            : msg
        )
      );
      
      // Auto-play response
      const audio = new Audio(ttsData.audio_url);
      await audio.play();

    } catch (error) {
      console.error('Chat error:', error);
      message.error('Failed to send voice message. Please try again.');
    }
  };

  // -----------------------------------------------------------
  // End interview & save
  // -----------------------------------------------------------
  const handleEndInterview = async () => {
    stopAllAudios();
    
    try {
<<<<<<< HEAD
      message.loading('Saving your interview...', 1);
      
      const finalMessages = messages.map(msg => ({
        ...msg,
        // Ensure all audio references are included
        ...(msg.audioUrl ? { 
          audioUrl: msg.audioUrl,
          storagePath: msg.storagePath,
          duration: msg.duration 
        } : {})
      }));
  
      await saveChatHistory(threadId!, finalMessages);
      message.success('Interview saved successfully');
=======
      message.loading('Saving your voice interview responses...', 1);

      // Add a final 'session ended' message
      const finalMessages: ChatMessage[] = [
        ...messages,
        {
          text: 'Voice interview session ended',
          sender: 'ai', // Must explicitly be 'ai' to match ChatMessage interface
          isReady: true
        }
      ];

      const saveResult = await saveChatHistory(threadId, finalMessages);
      if (saveResult) {
        message.success('Voice interview ended. Your responses have been saved.');
      } else {
        message.warning('Interview ended, but there might be an issue saving your responses.');
      }

      localStorage.removeItem('current_config');
      localStorage.removeItem('current_config_id');
>>>>>>> af2c459b
      navigate('/dashboard');
    } catch (error) {
      console.error('Error ending interview:', error);
      message.error('Failed to save interview');
    }
  };

  // Go back to dashboard
  const handleBackToDashboard = () => {
    handleEndInterview();
  };

  // -----------------------------------------------------------
  // Render the loading screen if needed
  // -----------------------------------------------------------
  if (isLoading) {
    return (
      <div className={styles.loadingContainer}>
        <div className={styles.loadingContent}>
          <Loader size={48} className={styles.loadingSpinner} />
          <h2>Initializing voice interview</h2>
          <p>Setting up your voice interview for: {config_name}</p>
        </div>
      </div>
    );
  }

  // -----------------------------------------------------------
  // Main render
  // -----------------------------------------------------------
  return (
    <div className={styles.interviewContainer}>
      <div className={styles.interviewHeader}>
        <button className={styles.backButton} onClick={handleBackToDashboard}>
          <Home size={18} />
          Back to Dashboard
        </button>
        <h1>Voice Interview: {config_name}</h1>
        <button className={styles.endButton} onClick={handleEndInterview}>
          <X size={20} /> End Interview
        </button>
      </div>

      <div className={styles.chatInterface}>
        <div ref={chatContainerRef} className={styles.chatContainer}>
          {messages.map((msg, index) => {
            // If it's an AI message that isn't "ready", show a placeholder
            if (msg.sender === 'ai' && !msg.isReady) {
              return (
                <div
                  key={index}
                  className={`${styles.messageWrapper} ${styles.aiMessageWrapper}`}
                >
                  <div className={styles.avatarContainer}>
                    <div className={styles.botAvatar}>
                      <Bot size={24} />
                    </div>
                  </div>
                  <div className={styles.placeholderBubble}>...</div>
                </div>
              );
            }

            // Normal bubble
            return (
              <div
                key={index}
                className={`
                  ${styles.messageWrapper}
                  ${msg.sender === 'ai' ? styles.aiMessageWrapper : styles.userMessageWrapper}
                `}
              >
                <div className={styles.avatarContainer}>
                  {msg.sender === 'ai' ? (
                    <div className={styles.botAvatar}>
                      <Bot size={24} />
                    </div>
                  ) : (
                    <div className={styles.userAvatar}>
                      {userPhotoUrl ? (
                        <img src={userPhotoUrl} alt="User" />
                      ) : (
                        <div className={styles.defaultUserAvatar}>
                          {userEmail.charAt(0).toUpperCase()}
                        </div>
                      )}
                    </div>
                  )}
                </div>
                <VoiceBubble
                  message={msg}
                  isPlaying={currentlyPlaying === index}
                  onPlay={() => handlePlayMessage(msg, index)}
                  onToggleText={() => toggleShowText(index)}
                  showText={!!showTextForMessage[index]}
                />
              </div>
            );
          })}
        </div>

        <div className={styles.micContainer}>
          <button
            className={`${styles.largeMic} ${isRecording ? styles.recording : ''}`}
            onClick={toggleRecording}
            disabled={!isChatReady}
          >
            {isRecording ? <MicOff size={48} /> : <Mic size={48} />}
          </button>
          <p>{isRecording ? 'Recording... Click to stop' : 'Click to start recording'}</p>
        </div>
      </div>
    </div>
  );
};

export default VoiceInterviewPage;<|MERGE_RESOLUTION|>--- conflicted
+++ resolved
@@ -17,13 +17,8 @@
   audioUrl?: string;
   storagePath?: string;  // Add this
   duration?: number;
-<<<<<<< HEAD
   isReady: boolean;
   realText?: string;
-=======
-  isReady: boolean;        
-  realText?: string;       // For AI placeholder usage in subsequent messages
->>>>>>> af2c459b
 }
 
 const VoiceInterviewPage: React.FC = () => {
@@ -53,7 +48,6 @@
   // -----------------------------------------------------------
   const stopAllAudios = useCallback(() => {
     audioRefs.current.forEach((audio) => {
-<<<<<<< HEAD
       try {
         audio.pause();
         audio.currentTime = 0;
@@ -66,13 +60,6 @@
         audio.onerror = null;
       } catch (error) {
         console.warn('Error cleaning up audio:', error);
-=======
-      audio.pause();
-      audio.currentTime = 0;
-      // If using blob: URLs, revoke them to free memory
-      if (audio.src.startsWith('blob:')) {
-        URL.revokeObjectURL(audio.src);
->>>>>>> af2c459b
       }
     });
     audioRefs.current = [];
@@ -86,26 +73,8 @@
     async (msg: ChatMessage, index: number) => {
       stopAllAudios();
       try {
-<<<<<<< HEAD
         if (!msg.audioUrl) {
           throw new Error('No audio available for this message');
-=======
-        if (msg.sender === 'user' && msg.audioUrl) {
-          // User message has a recorded audio URL
-          const audio = new Audio(msg.audioUrl);
-          audioRefs.current.push(audio);
-          audio.onended = () => {
-            setCurrentlyPlaying(null);
-            // Remove from array
-            audioRefs.current = audioRefs.current.filter((a) => a !== audio);
-          };
-          await audio.play();
-          setCurrentlyPlaying(index);
-        } else if (msg.sender === 'ai') {
-          // AI message, use TTS
-          await text2speech(msg.text, audioRefs);
-          setCurrentlyPlaying(index);
->>>>>>> af2c459b
         }
         
         const audio = new Audio(msg.audioUrl);
@@ -219,14 +188,8 @@
           console.error('Error fetching user profile:', profileError);
           // Not critical, continue anyway
         }
-<<<<<<< HEAD
     
         const res = await fetch(`${API_BASE_URL}/api/new_chat`, {
-=======
-
-        // Start new chat session
-        const startRes = await fetch(`${API_BASE_URL}/api/new_chat`, {
->>>>>>> af2c459b
           method: 'POST',
           headers: { 'Content-Type': 'application/json' },
           body: JSON.stringify({
@@ -244,18 +207,23 @@
             }
           })
         });
-<<<<<<< HEAD
     
         if (!res.ok) {
           throw new Error(`Failed to start interview: ${res.status} ${res.statusText}`);
         }
     
         const data = await res.json();
+        if (!data.thread_id) {
+          throw new Error('No thread_id returned from server');
+        }
+
         setThreadId(data.thread_id);
-    
+
+        // Welcome / initial AI message
         const welcomeMessage = data.response || 
           `Welcome to your voice interview session for "${config_name}". Click the microphone below to start speaking.`;
-    
+
+        // If we haven't auto-played the initial message yet
         if (!hasAutoPlayedInitial.current) {
           hasAutoPlayedInitial.current = true;
           
@@ -313,47 +281,6 @@
           }]);
         }
     
-=======
-
-        if (!startRes.ok) {
-          throw new Error(`Failed to start interview: ${startRes.status}`);
-        }
-
-        const data = await startRes.json();
-        if (!data.thread_id) {
-          throw new Error('No thread_id returned from server');
-        }
-
-        setThreadId(data.thread_id);
-
-        // Welcome / initial AI message
-        const welcomeMessage = data.response || 
-          `Welcome to your voice interview session for "${config_name}". Click the microphone below to start speaking.`;
-
-        // If we haven't auto-played the initial message yet
-        if (!hasAutoPlayedInitial.current) {
-          hasAutoPlayedInitial.current = true;
-          const duration = await text2speech(welcomeMessage, audioRefs);
-
-          const aiWelcomeMsg: ChatMessage = {
-            text: welcomeMessage,
-            sender: 'ai',
-            duration,
-            isReady: true
-          };
-          setMessages([aiWelcomeMsg]);
-        } else {
-          // Otherwise create a placeholder
-          const placeholderMessage: ChatMessage = {
-            text: '...',
-            sender: 'ai',
-            isReady: false,
-            realText: data.response || "I'm thinking about my response..."
-          };
-          setMessages([placeholderMessage]);
-        }
-
->>>>>>> af2c459b
         setIsChatReady(true);
         setIsLoading(false);
       } catch (error) {
@@ -432,7 +359,6 @@
       const audioBuffer = await audioContext.decodeAudioData(arrayBuffer);
       const duration = audioBuffer.duration; // Get actual duration from audio data
 
-<<<<<<< HEAD
       const formData = new FormData();
       formData.append('audio', audioBlob, 'recording.wav');
   
@@ -447,51 +373,29 @@
   
       const userMessage: ChatMessage = {
         text: data.transcript,
-=======
-      const userMsg: ChatMessage = {
-        text: transcript,
->>>>>>> af2c459b
         sender: 'user',
         audioUrl: data.audio_url,
         storagePath: data.storage_path,  // Store for backend reference
         duration: duration,
         isReady: true
       };
-<<<<<<< HEAD
   
       setMessages(prev => [...prev, userMessage]);
       await handleSendVoice(userMessage);
-=======
-
-      // Add user message to state
-      setMessages((prev) => [...prev, userMsg]);
-      // Send to AI
-      await handleSendVoice(userMsg);
->>>>>>> af2c459b
     } catch (error) {
       console.error('Error processing recording:', error);
       message.error('Error processing recording. Please try again.');
     }
   };
-<<<<<<< HEAD
-  
-  // Handle AI reply
-  const handleSendVoice = async (userMessage: ChatMessage) => {
-=======
-
+  
   // -----------------------------------------------------------
   // Send user voice to API and get AI reply
   // -----------------------------------------------------------
   const handleSendVoice = async (userMsg: ChatMessage) => {
->>>>>>> af2c459b
     if (!threadId) {
       message.warning('No active interview session');
       return;
     }
-<<<<<<< HEAD
-  
-=======
->>>>>>> af2c459b
     try {
       const res = await fetch(`${API_BASE_URL}/api/chat`, {
         method: 'POST',
@@ -504,9 +408,10 @@
           config_id
         })
       });
-<<<<<<< HEAD
-  
-      if (!res.ok) throw new Error('Network response not ok');
+      if (!res.ok) {
+        throw new Error(`Server responded with ${res.status}`);
+      }
+
       const data = await res.json();
       const realAiText = data.response || "I'm thinking...";
   
@@ -514,23 +419,10 @@
       const aiMessage: ChatMessage = {
         text: '...',
         realText: realAiText,
-=======
-      if (!res.ok) {
-        throw new Error(`Server responded with ${res.status}`);
-      }
-
-      const data = await res.json();
-      const realAiText = data.response || "I'm thinking about my response...";
-
-      // Insert placeholder for new AI reply
-      const aiPlaceholder: ChatMessage = {
-        text: '...',
->>>>>>> af2c459b
         sender: 'ai',
         isReady: false,
         realText: realAiText
       };
-<<<<<<< HEAD
       setMessages(prev => [...prev, aiMessage]);
   
       // Generate and store TTS
@@ -554,18 +446,6 @@
                 duration: ttsData.duration,
                 isReady: true 
               }
-=======
-      setMessages((prev) => [...prev, aiPlaceholder]);
-
-      // TTS in background
-      const duration = await text2speech(realAiText, audioRefs);
-
-      // Replace placeholder with final text
-      setMessages((prev) =>
-        prev.map((msg) =>
-          msg === aiPlaceholder
-            ? { ...msg, text: realAiText, duration, isReady: true }
->>>>>>> af2c459b
             : msg
         )
       );
@@ -587,7 +467,6 @@
     stopAllAudios();
     
     try {
-<<<<<<< HEAD
       message.loading('Saving your interview...', 1);
       
       const finalMessages = messages.map(msg => ({
@@ -602,29 +481,6 @@
   
       await saveChatHistory(threadId!, finalMessages);
       message.success('Interview saved successfully');
-=======
-      message.loading('Saving your voice interview responses...', 1);
-
-      // Add a final 'session ended' message
-      const finalMessages: ChatMessage[] = [
-        ...messages,
-        {
-          text: 'Voice interview session ended',
-          sender: 'ai', // Must explicitly be 'ai' to match ChatMessage interface
-          isReady: true
-        }
-      ];
-
-      const saveResult = await saveChatHistory(threadId, finalMessages);
-      if (saveResult) {
-        message.success('Voice interview ended. Your responses have been saved.');
-      } else {
-        message.warning('Interview ended, but there might be an issue saving your responses.');
-      }
-
-      localStorage.removeItem('current_config');
-      localStorage.removeItem('current_config_id');
->>>>>>> af2c459b
       navigate('/dashboard');
     } catch (error) {
       console.error('Error ending interview:', error);
