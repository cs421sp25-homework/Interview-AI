// VoiceInterviewPage.tsx

import React, { useState, useEffect, useRef, useCallback } from 'react';
import { Mic, MicOff, X, Home, Bot, Loader, Save } from 'lucide-react';
import { useNavigate } from 'react-router-dom';
import { message } from 'antd';
import API_BASE_URL from '../config/api';
import styles from './InterviewPage.module.css';
import VoiceBubble from '../components/VoiceBubble';

// -------------------
// ChatMessage Interface
// -------------------
interface ChatMessage {
  text: string;
  sender: 'user' | 'ai';   // Must be exactly 'user' or 'ai'
  audioUrl?: string;
  storagePath?: string;  // Add this
  duration?: number;
<<<<<<< HEAD
  isReady: boolean;        
  realText?: string;       // For AI placeholder usage in subsequent messages
=======
  isReady: boolean;
  realText?: string;
>>>>>>> 492f20e2
}

// 添加保存过渡动画组件
const SavingOverlay = ({ isVisible }: { isVisible: boolean }) => {
  if (!isVisible) return null;
  
  return (
    <div className={styles.savingOverlay}>
      <div className={styles.savingContent}>
        <Save size={60} className={styles.savingIcon} />
        <h2 className={styles.savingText}>Saving Interview</h2>
        <p className={styles.savingSubtext}>
          Please wait while we save your voice interview data...
        </p>
      </div>
    </div>
  );
};

const VoiceInterviewPage: React.FC = () => {
  const [threadId, setThreadId] = useState<string | null>(null);
  const [userPhotoUrl, setUserPhotoUrl] = useState<string | null>(null);
  const [isChatReady, setIsChatReady] = useState(false);
  const [isLoading, setIsLoading] = useState(true);
  const [isRecording, setIsRecording] = useState(false);
  const [messages, setMessages] = useState<ChatMessage[]>([]);
  const [currentlyPlaying, setCurrentlyPlaying] = useState<number | null>(null);
  const [showTextForMessage, setShowTextForMessage] = useState<Record<number, boolean>>({});
  const [isAISpeaking, setIsAISpeaking] = useState(false);
  const [isSaving, setIsSaving] = useState(false);
  const [audioInitialized, setAudioInitialized] = useState(false);
  const [showSavingOverlay, setShowSavingOverlay] = useState(false);

  const navigate = useNavigate();
  const chatContainerRef = useRef<HTMLDivElement>(null);
  const mediaRecorderRef = useRef<MediaRecorder | null>(null);
  const audioChunksRef = useRef<Blob[]>([]);
  const audioRefs = useRef<HTMLAudioElement[]>([]);
  const hasAutoPlayedInitial = useRef(false);
  const pendingAudioQueue = useRef<{url: string, index: number}[]>([]);

  // Retrieve user/config data from localStorage
  const config_name = localStorage.getItem('current_config') || '';
  const config_id = localStorage.getItem('current_config_id') || '';
  const userEmail = localStorage.getItem('user_email') || '';

  // -----------------------------------------------------------
  // Stop all currently playing audios
  // -----------------------------------------------------------
  const stopAllAudios = useCallback(() => {
<<<<<<< HEAD
    audioRefs.current.forEach((audio) => {
      audio.pause();
      audio.currentTime = 0;
      // If using blob: URLs, revoke them to free memory
      if (audio.src.startsWith('blob:')) {
        URL.revokeObjectURL(audio.src);
      }
    });
    audioRefs.current = [];
    setCurrentlyPlaying(null);
=======
    try {
      // 立即重置当前播放状态
      setCurrentlyPlaying(null);
      setIsAISpeaking && setIsAISpeaking(false);
      
      // 遍历并停止所有音频
      audioRefs.current.forEach((audio) => {
        try {
          // 暂停音频播放
          audio.pause();
          // 重置播放位置
          audio.currentTime = 0;
          // 移除所有事件监听器
          audio.onended = null;
          audio.onplay = null;
          audio.onpause = null;
          audio.onerror = null;
          
          // 释放 blob URL
          if (audio.src) {
            if (audio.src.startsWith('blob:') || audio.src.startsWith(`${API_BASE_URL}/audio`)) {
              URL.revokeObjectURL(audio.src);
            }
            // 清空音频源
            audio.src = '';
            audio.load();
          }
        } catch (audioError) {
          console.warn('Error cleaning up individual audio:', audioError);
        }
      });
      
      // 清空音频引用数组
      audioRefs.current = [];
    } catch (error) {
      console.error('Error stopping all audios:', error);
    }
>>>>>>> 492f20e2
  }, []);

  // -----------------------------------------------------------
  // Play a given message (user or AI)
  // -----------------------------------------------------------
  const handlePlayMessage = useCallback(
    async (msg: ChatMessage, index: number) => {
      stopAllAudios();
      try {
<<<<<<< HEAD
        if (msg.sender === 'user' && msg.audioUrl) {
          // User message has a recorded audio URL
          const audio = new Audio(msg.audioUrl);
          audioRefs.current.push(audio);
          audio.onended = () => {
            setCurrentlyPlaying(null);
            // Remove from array
            audioRefs.current = audioRefs.current.filter((a) => a !== audio);
          };
          await audio.play();
          setCurrentlyPlaying(index);
        } else if (msg.sender === 'ai') {
          // AI message, use TTS
          await text2speech(msg.text, audioRefs);
          setCurrentlyPlaying(index);
=======
        if (!msg.audioUrl) {
          throw new Error('No audio available for this message');
>>>>>>> 492f20e2
        }
        
        const audio = new Audio(msg.audioUrl);
        audioRefs.current.push(audio);
        
        if (msg.sender === 'ai') {
          setIsAISpeaking(true);
        }
        
        audio.onended = () => {
          setCurrentlyPlaying(null);
          audioRefs.current = audioRefs.current.filter((a) => a !== audio);
          if (msg.sender === 'ai') {
            setIsAISpeaking(false);
          }
        };
        
        await audio.play();
        setCurrentlyPlaying(index);
      } catch (error) {
        console.error('Error playing message:', error);
        setCurrentlyPlaying(null);
        setIsAISpeaking(false);
        message.error('Failed to play audio message');
      }
    },
    [stopAllAudios]
  );

  // -----------------------------------------------------------
  // Toggle showing text for a message (for AI or user)
  // -----------------------------------------------------------
  const toggleShowText = useCallback((index: number) => {
    setShowTextForMessage((prev) => ({
      ...prev,
      [index]: !prev[index],
    }));
  }, []);

  // -----------------------------------------------------------
  // Save chat history to server
  // -----------------------------------------------------------
  const saveChatHistory = useCallback(
    async (currentThreadId: string, chatMessages: ChatMessage[]) => {
      try {
        const response = await fetch(`${API_BASE_URL}/api/chat_history`, {
          method: 'POST',
          headers: { 'Content-Type': 'application/json' },
          body: JSON.stringify({
            thread_id: currentThreadId,
            email: userEmail,
            messages: chatMessages,
            config_name,
            config_id
          })
        });
        if (!response.ok) {
          throw new Error(`Failed to save chat history: ${response.status} ${response.statusText}`);
        }
        return true;
      } catch (error) {
        console.error('Error saving chat history:', error);
        return false;
      }
    },
    [userEmail, config_name, config_id]
  );

  // -----------------------------------------------------------
  // Auto-scroll when messages update
  // -----------------------------------------------------------
  useEffect(() => {
    if (chatContainerRef.current) {
      chatContainerRef.current.scrollTop = chatContainerRef.current.scrollHeight;
    }
  }, [messages]);

  // -----------------------------------------------------------
  // Initialize the voice interview
  // -----------------------------------------------------------
  useEffect(() => {
    // Check if user is logged in
    if (!userEmail) {
      message.warning('You must be logged in to start a voice interview.');
      navigate('/login');
      return;
    }

    setIsLoading(true);

    // Load user photo if stored
    const storedUserPhoto = localStorage.getItem('user_photo_url');
    if (storedUserPhoto) {
      setUserPhotoUrl(storedUserPhoto);
    }

    // Check if config data is missing
    if (!config_name || !config_id) {
      message.error('No interview configuration found. Please select one first.');
      navigate('/prompts');
      return;
    }

    // Create a new session
    const initializeSession = async () => {
      try {
        let userProfile = null;

        // Attempt to fetch user profile
        try {
          const profileRes = await fetch(`${API_BASE_URL}/api/profile/${userEmail}`);
          if (profileRes.ok) {
            const profileData = await profileRes.json();
            if (profileData.data) {
              userProfile = profileData.data;
            }
          }
        } catch (profileError) {
          console.error('Error fetching user profile:', profileError);
          // Not critical, continue anyway
        }
<<<<<<< HEAD

        // Start new chat session
        const startRes = await fetch(`${API_BASE_URL}/api/new_chat`, {
=======
    
        const res = await fetch(`${API_BASE_URL}/api/new_chat`, {
>>>>>>> 492f20e2
          method: 'POST',
          headers: { 'Content-Type': 'application/json' },
          body: JSON.stringify({
            email: userEmail,
            name: config_name,
            userProfile: userProfile || {
              first_name: localStorage.getItem('user_first_name') || '',
              last_name: localStorage.getItem('user_last_name') || '',
              job_title: localStorage.getItem('user_job_title') || '',
              key_skills: localStorage.getItem('user_skills')
                ? localStorage.getItem('user_skills')!.split(',')
                : [],
              education_history: JSON.parse(localStorage.getItem('user_education') || '[]'),
              resume_experience: JSON.parse(localStorage.getItem('user_experience') || '[]')
            }
          })
        });
<<<<<<< HEAD

        if (!startRes.ok) {
          throw new Error(`Failed to start interview: ${startRes.status}`);
        }

        const data = await startRes.json();
        if (!data.thread_id) {
          throw new Error('No thread_id returned from server');
        }

        setThreadId(data.thread_id);

        // Welcome / initial AI message
        const welcomeMessage = data.response || 
          `Welcome to your voice interview session for "${config_name}". Click the microphone below to start speaking.`;

        // If we haven't auto-played the initial message yet
        if (!hasAutoPlayedInitial.current) {
          hasAutoPlayedInitial.current = true;
          const duration = await text2speech(welcomeMessage, audioRefs);

          const aiWelcomeMsg: ChatMessage = {
            text: welcomeMessage,
            sender: 'ai',
            duration,
            isReady: true
          };
          setMessages([aiWelcomeMsg]);
        } else {
          // Otherwise create a placeholder
          const placeholderMessage: ChatMessage = {
            text: '...',
            sender: 'ai',
            isReady: false,
            realText: data.response || "I'm thinking about my response..."
          };
          setMessages([placeholderMessage]);
        }

=======
    
        if (!res.ok) {
          throw new Error(`Failed to start interview: ${res.status} ${res.statusText}`);
        }
    
        const data = await res.json();
        setThreadId(data.thread_id);
    
        const welcomeMessage = data.response || 
          `Welcome to your voice interview session for "${config_name}". Click the microphone below to start speaking.`;
    
        if (!hasAutoPlayedInitial.current) {
          hasAutoPlayedInitial.current = true;
          
          try {
            // Call text2speech API endpoint
            const ttsResponse = await fetch(`${API_BASE_URL}/api/text2speech/${userEmail}`, {
              method: 'POST',
              headers: { 'Content-Type': 'application/json' },
              body: JSON.stringify({ 
                text: welcomeMessage,
                email: userEmail  // Include user email for path generation
              })
            });
    
            if (!ttsResponse.ok) throw new Error('TTS API call failed');
            
            const ttsData = await ttsResponse.json();
    
            // Create audio element for playback
            const audio = new Audio(ttsData.audio_url);
            audioRefs.current.push(audio);
            
            setIsAISpeaking(true);
            
            audio.onended = () => {
              setIsAISpeaking(false);
              audioRefs.current = audioRefs.current.filter(a => a !== audio);
            };
    
            // Add welcome message with audio data
            setMessages([{
              text: welcomeMessage,
              sender: 'ai',
              audioUrl: ttsData.audio_url,
              storagePath: ttsData.storage_path,
              duration: ttsData.duration,
              isReady: true
            }]);
    
            // Auto-play welcome message
            await playAudio(ttsData.audio_url);
            
          } catch (error) {
            console.error('Error generating welcome message audio:', error);
            // Fallback to text-only if audio fails
            setMessages([{
              text: welcomeMessage,
              sender: 'ai',
              isReady: true
            }]);
            setIsAISpeaking(false);
          }
        } else {
          const realAiText = data.response || "I'm thinking about my response...";
          setMessages(prev => [...prev, {
            text: '...',
            realText: realAiText,
            sender: 'ai',
            isReady: false
          }]);
        }
    
>>>>>>> 492f20e2
        setIsChatReady(true);
        setIsLoading(false);
      } catch (error) {
        console.error('Error initializing voice interview:', error);
        message.error('Failed to initialize voice interview. Please try again.');
        setIsLoading(false);
      }
    };

    initializeSession();

    // Cleanup on unmount
    return () => {
      stopAllAudios();
      if (mediaRecorderRef.current && mediaRecorderRef.current.state !== 'inactive') {
        mediaRecorderRef.current.stop();
        mediaRecorderRef.current.stream.getTracks().forEach((track) => track.stop());
      }
    };
  }, [navigate, userEmail, config_name, config_id, stopAllAudios]);

  // -----------------------------------------------------------
  // Start/Stop recording
  // -----------------------------------------------------------
  const toggleRecording = async () => {
    if (!isChatReady) return;
    if (!isRecording) {
      // Start recording
      try {
        const stream = await navigator.mediaDevices.getUserMedia({ audio: true });
        const mediaRecorder = new MediaRecorder(stream);
        mediaRecorderRef.current = mediaRecorder;
        audioChunksRef.current = [];

        mediaRecorder.addEventListener('dataavailable', (event: BlobEvent) => {
          if (event.data.size > 0) {
            audioChunksRef.current.push(event.data);
          }
        });

        mediaRecorder.addEventListener('stop', async () => {
          const audioBlob = new Blob(audioChunksRef.current, { type: 'audio/wav' });
          if (audioBlob.size > 0) {
            await handleRecordingComplete(audioBlob);
          } else {
            message.error('Empty recording detected.');
          }
          mediaRecorder.stream.getTracks().forEach((track) => track.stop());
        });

        mediaRecorder.start();
        setIsRecording(true);
        message.info('Recording started');
      } catch (error) {
        console.error('Error accessing microphone:', error);
        message.error('Unable to access microphone. Please check permissions.');
      }
    } else {
      // Stop recording
      if (mediaRecorderRef.current) {
        mediaRecorderRef.current.stop();
      }
      setIsRecording(false);
      message.info('Recording stopped');
    }
  };

  // -----------------------------------------------------------
  // On recording complete
  // -----------------------------------------------------------
  const handleRecordingComplete = async (audioBlob: Blob) => {
    try {
      // Calculate duration
      const audioContext = new AudioContext();
      const arrayBuffer = await audioBlob.arrayBuffer();
      const audioBuffer = await audioContext.decodeAudioData(arrayBuffer);
      const duration = audioBuffer.duration; // Get actual duration from audio data

<<<<<<< HEAD
      const userMsg: ChatMessage = {
        text: transcript,
=======
      const formData = new FormData();
      formData.append('audio', audioBlob, 'recording.wav');
  
      const response = await fetch(`${API_BASE_URL}/api/speech2text/${userEmail}`, {
        method: 'POST',
        body: formData
      });
      
      if (!response.ok) throw new Error('Upload failed');
      
      const data = await response.json();
  
      const userMessage: ChatMessage = {
        text: data.transcript,
>>>>>>> 492f20e2
        sender: 'user',
        audioUrl: data.audio_url,
        storagePath: data.storage_path,  // Store for backend reference
        duration: duration,
        isReady: true
      };
<<<<<<< HEAD

      // Add user message to state
      setMessages((prev) => [...prev, userMsg]);
      // Send to AI
      await handleSendVoice(userMsg);
=======
  
      setMessages(prev => [...prev, userMessage]);
      await handleSendVoice(userMessage);
>>>>>>> 492f20e2
    } catch (error) {
      console.error('Error processing recording:', error);
      message.error('Error processing recording. Please try again.');
    }
  };
<<<<<<< HEAD

  // -----------------------------------------------------------
  // Send user voice to API and get AI reply
  // -----------------------------------------------------------
  const handleSendVoice = async (userMsg: ChatMessage) => {
=======
  
  // Handle AI reply
  const handleSendVoice = async (userMessage: ChatMessage) => {
>>>>>>> 492f20e2
    if (!threadId) {
      message.warning('No active interview session');
      return;
    }
<<<<<<< HEAD
=======
  
>>>>>>> 492f20e2
    try {
      const res = await fetch(`${API_BASE_URL}/api/chat`, {
        method: 'POST',
        headers: { 'Content-Type': 'application/json' },
        body: JSON.stringify({
          message: userMsg.text,
          thread_id: threadId,
          email: userEmail,
          config_name,
          config_id
        })
      });
<<<<<<< HEAD
      if (!res.ok) {
        throw new Error(`Server responded with ${res.status}`);
      }

      const data = await res.json();
      const realAiText = data.response || "I'm thinking about my response...";

      // Insert placeholder for new AI reply
      const aiPlaceholder: ChatMessage = {
        text: '...',
=======
  
      if (!res.ok) throw new Error('Network response not ok');
      const data = await res.json();
      const realAiText = data.response || "I'm thinking...";
  
      // Insert placeholder
      const aiMessage: ChatMessage = {
        text: '...',
        realText: realAiText,
>>>>>>> 492f20e2
        sender: 'ai',
        isReady: false,
        realText: realAiText
      };
<<<<<<< HEAD
      setMessages((prev) => [...prev, aiPlaceholder]);

      // TTS in background
      const duration = await text2speech(realAiText, audioRefs);

      // Replace placeholder with final text
      setMessages((prev) =>
        prev.map((msg) =>
          msg === aiPlaceholder
            ? { ...msg, text: realAiText, duration, isReady: true }
            : msg
=======
      setMessages(prev => [...prev, aiMessage]);
  
      // Generate and store TTS
      const ttsResponse = await fetch(`${API_BASE_URL}/api/text2speech/${userEmail}`, {
        method: 'POST',
        headers: { 'Content-Type': 'application/json' },
        body: JSON.stringify({ text: realAiText })
      });
      
      const ttsData = await ttsResponse.json();
  
      // 更新消息对象
      const updatedAiMessage = { 
        ...aiMessage, 
        text: realAiText,
        audioUrl: ttsData.audio_url,
        storagePath: ttsData.storage_path,
        duration: ttsData.duration,
        isReady: true 
      };
      
      // 更新消息状态
      setMessages(prev =>
        prev.map(msg =>
          msg === aiMessage ? updatedAiMessage : msg
>>>>>>> 492f20e2
        )
      );
      
      // 使用新的播放函数
      await playAudio(ttsData.audio_url);

    } catch (error) {
      console.error('Chat error:', error);
<<<<<<< HEAD
      message.error('Failed to send voice message. Please try again.');
=======
      setIsAISpeaking(false);
      message.error('Failed to send message. Please try again.');
>>>>>>> 492f20e2
    }
  };

  // -----------------------------------------------------------
  // End interview & save
  // -----------------------------------------------------------
  const handleEndInterview = async () => {
    // 防止多次点击触发多次请求
    if (isSaving) return;
    
    // 设置保存状态
    setIsSaving(true);
    
    // 显示保存动画
    setShowSavingOverlay(true);
    
    // 首先停止所有音频播放
    stopAllAudios();
    
    try {
      message.loading('Saving your interview...', 1);
      
      const finalMessages = messages.map(msg => ({
        ...msg,
        // Ensure all audio references are included
        ...(msg.audioUrl ? { 
          audioUrl: msg.audioUrl,
          storagePath: msg.storagePath,
          duration: msg.duration 
        } : {})
      }));
  
      await saveChatHistory(threadId!, finalMessages);
      message.success('Interview saved successfully');
      
      // 短暂延迟以显示保存动画
      setTimeout(() => {
        // 隐藏保存动画
        setShowSavingOverlay(false);
        // 保存后导航到查看页面
        navigate(`/interview/log/view/${threadId}`);
      }, 800);
    } catch (error) {
      console.error('Error ending interview:', error);
      message.error('Failed to save interview');
      // 如果出错，重置保存状态，让用户可以重试
      setIsSaving(false);
      setShowSavingOverlay(false);
    }
  };

<<<<<<< HEAD
    try {
      message.loading('Saving your voice interview responses...', 1);

      // Add a final 'session ended' message
      const finalMessages: ChatMessage[] = [
        ...messages,
        {
          text: 'Voice interview session ended',
          sender: 'ai', // Must explicitly be 'ai' to match ChatMessage interface
          isReady: true
        }
      ];

      const saveResult = await saveChatHistory(threadId, finalMessages);
      if (saveResult) {
        message.success('Voice interview ended. Your responses have been saved.');
      } else {
        message.warning('Interview ended, but there might be an issue saving your responses.');
=======
  const handleBackToDashboard = () => {
    // 直接调用 handleEndInterview 函数，确保音频停止和保存逻辑执行
    handleEndInterview();
  };

  // 在组件卸载时确保所有音频都被停止并保存数据
  useEffect(() => {
    const handleBeforeUnload = (e: BeforeUnloadEvent) => {
      // 如果有未保存的数据，显示确认提示
      if (messages.length > 1 && !isSaving) {
        e.preventDefault();
        e.returnValue = '您有未保存的面试数据，确定要离开吗？';
        return e.returnValue;
      }
    };

    // 添加页面关闭前的事件监听
    window.addEventListener('beforeunload', handleBeforeUnload);

    return () => {
      // 移除事件监听
      window.removeEventListener('beforeunload', handleBeforeUnload);
      
      // 确保所有音频停止播放
      stopAllAudios();
      
      // 停止媒体录音（如果正在录制）
      if (mediaRecorderRef.current?.state !== 'inactive') {
        mediaRecorderRef.current?.stop();
        mediaRecorderRef.current?.stream.getTracks().forEach((track) => track.stop());
      }
      
      // 如果有面试数据且没有正在保存中，尝试保存
      if (threadId && messages.length > 1 && !isSaving) {
        // 尝试同步保存（注意：这可能不会完全执行，因为页面可能已经在卸载）
        try {
          const finalMessages = messages.map(msg => ({
            ...msg,
            ...(msg.audioUrl ? { 
              audioUrl: msg.audioUrl,
              storagePath: msg.storagePath,
              duration: msg.duration 
            } : {})
          }));
          
          // 使用 sendBeacon API 尝试在页面关闭时发送保存请求
          const data = {
            thread_id: threadId,
            email: userEmail,
            messages: finalMessages,
            config_name,
            config_id
          };
          
          const blob = new Blob([JSON.stringify(data)], { type: 'application/json' });
          navigator.sendBeacon(`${API_BASE_URL}/api/chat_history`, blob);
        } catch (error) {
          console.error('Error in cleanup save:', error);
        }
>>>>>>> 492f20e2
      }
    };
  }, [threadId, messages, stopAllAudios, userEmail, config_name, config_id, isSaving]);

  // 修改初始化音频上下文的逻辑 - 自动初始化
  const initializeAudio = useCallback(() => {
    if (audioInitialized) return;
    
    try {
      // 创建一个静音的音频上下文来初始化
      const audioContext = new (window.AudioContext || (window as any).webkitAudioContext)();
      const silenceBuffer = audioContext.createBuffer(1, 1, 22050);
      const source = audioContext.createBufferSource();
      source.buffer = silenceBuffer;
      source.connect(audioContext.destination);
      source.start();
      
      setAudioInitialized(true);
      console.log('Audio context initialized successfully');
      
      // 播放队列中等待的音频
      if (pendingAudioQueue.current.length > 0) {
        const next = pendingAudioQueue.current.shift();
        if (next) {
          handlePlayMessage(messages[next.index], next.index);
        }
      }
    } catch (error) {
      console.error('Failed to initialize audio context:', error);
    }
  }, [audioInitialized, handlePlayMessage, messages]);

<<<<<<< HEAD
  // Go back to dashboard
  const handleBackToDashboard = () => {
    handleEndInterview();
=======
  // 组件挂载时自动尝试初始化
  useEffect(() => {
    // 第一次尝试自动初始化
    initializeAudio();
    
    // 仍然保留用户交互事件作为备用初始化机制
    const handleUserInteraction = () => {
      if (!audioInitialized) {
        initializeAudio();
      }
    };
    
    // 添加用户交互事件监听作为备用
    ['click', 'touchstart', 'keydown'].forEach(event => {
      document.addEventListener(event, handleUserInteraction, { once: true });
    });
    
    return () => {
      ['click', 'touchstart', 'keydown'].forEach(event => {
        document.removeEventListener(event, handleUserInteraction);
      });
    };
  }, [initializeAudio, audioInitialized]);

  // 修改播放音频的函数
  const playAudio = async (audioUrl: string) => {
    try {
      // 如果音频还未初始化，先将音频加入等待队列
      if (!audioInitialized) {
        const index = messages.length - 1;
        pendingAudioQueue.current.push({ url: audioUrl, index });
        console.log('Audio playback queued - waiting for initialization');
        return null;
      }
      
      // 创建音频元素
      const audio = new Audio(audioUrl);
      audioRefs.current.push(audio);
      
      // 设置 AI 正在说话
      setIsAISpeaking(true);
      
      // 添加结束事件处理
      audio.onended = () => {
        setIsAISpeaking(false);
        setCurrentlyPlaying(null);
        audioRefs.current = audioRefs.current.filter(a => a !== audio);
      };
      
      // 添加错误处理
      audio.onerror = (e) => {
        console.error('Audio playback error:', e);
        setIsAISpeaking(false);
        setCurrentlyPlaying(null);
        audioRefs.current = audioRefs.current.filter(a => a !== audio);
        message.error('Failed to play AI response');
      };
      
      // 尝试播放
      try {
        const index = messages.length - 1;
        setCurrentlyPlaying(index);
        
        // play() 返回一个 Promise
        await audio.play();
        console.log('Audio playback started successfully');
      } catch (playError) {
        console.warn('Autoplay prevented by browser:', playError);
        
        // 如果自动播放失败，提供静默反馈
        console.log('Click on AI message to play the response');
        setIsAISpeaking(false);
        setCurrentlyPlaying(null);
      }
      
      return audio;
    } catch (error) {
      console.error('Error setting up audio playback:', error);
      setIsAISpeaking(false);
      setCurrentlyPlaying(null);
      return null;
    }
>>>>>>> 492f20e2
  };

  // -----------------------------------------------------------
  // Render the loading screen if needed
  // -----------------------------------------------------------
  if (isLoading) {
    return (
      <div className={styles.loadingContainer}>
        <div className={styles.loadingContent}>
          <Loader size={80} className={styles.loadingSpinner} />
          <h2>Initializing Voice Interview</h2>
          <p>We're setting up your interactive voice interview experience for: <strong>{config_name}</strong></p>
          
          <div className={styles.loadingIndicator}>
            <div className={styles.loadingDot}></div>
            <div className={styles.loadingDot}></div>
            <div className={styles.loadingDot}></div>
          </div>
          
          <div className={styles.loadingText}>Preparing AI voice interviewer...</div>
          
          <span className={styles.secondaryText}>
            Please ensure your microphone is ready
          </span>
        </div>
      </div>
    );
  }

  // -----------------------------------------------------------
  // Main render
  // -----------------------------------------------------------
  return (
    <div className={styles.interviewContainer}>
      {/* 保存动画覆盖层 */}
      <SavingOverlay isVisible={showSavingOverlay} />
      
      <div className={styles.interviewHeader}>
        <button 
          className={`${styles.backButton} ${isSaving ? styles.saving : ''}`}
          onClick={handleBackToDashboard}
          disabled={isSaving}
        >
          <Home size={18} />
          {isSaving ? 'Saving...' : 'Back to Dashboard'}
        </button>
        <h1>Voice Interview: {config_name}</h1>
        <button 
          className={`${styles.endButton} ${isSaving ? styles.saving : ''}`}
          onClick={handleEndInterview}
          disabled={isSaving}
        >
          {isSaving ? (
            <>
              <Loader size={20} className={styles.loadingSpinner} /> Saving...
            </>
          ) : (
            <>
              <X size={20} /> End Interview
            </>
          )}
        </button>
      </div>

      <div className={styles.chatInterface}>
        <div ref={chatContainerRef} className={styles.chatContainer}>
          {messages.map((msg, index) => {
<<<<<<< HEAD
            // If it's an AI message that isn't "ready", show a placeholder
=======
            // 如果是AI消息且尚未准备好，显示增强的加载UI
>>>>>>> 492f20e2
            if (msg.sender === 'ai' && !msg.isReady) {
              return (
                <div
                  key={index}
                  className={`${styles.messageWrapper} ${styles.aiMessageWrapper}`}
                >
                  <div className={styles.avatarContainer}>
                    <div className={styles.botAvatar}>
                      <Bot size={24} />
                    </div>
                  </div>
<<<<<<< HEAD
                  <div className={styles.placeholderBubble}>...</div>
=======
                  <div className={styles.aiGeneratingBubble}>
                    <div className={styles.waveDot}></div>
                    <div className={styles.waveDot}></div>
                    <div className={styles.waveDot}></div>
                    <span className={styles.aiGeneratingText}>Generating message</span>
                  </div>
>>>>>>> 492f20e2
                </div>
              );
            }

            // Normal bubble
            return (
              <div
                key={index}
                className={`
                  ${styles.messageWrapper}
                  ${msg.sender === 'ai' ? styles.aiMessageWrapper : styles.userMessageWrapper}
                `}
              >
                <div className={styles.avatarContainer}>
                  {msg.sender === 'ai' ? (
                    <div className={styles.botAvatar}>
                      <Bot size={24} />
                    </div>
                  ) : (
                    <div className={styles.userAvatar}>
                      {userPhotoUrl ? (
                        <img src={userPhotoUrl} alt="User" />
                      ) : (
                        <div className={styles.defaultUserAvatar}>
                          {userEmail.charAt(0).toUpperCase()}
                        </div>
                      )}
                    </div>
                  )}
                </div>
                <VoiceBubble
                  message={msg}
                  isPlaying={currentlyPlaying === index}
                  onPlay={() => handlePlayMessage(msg, index)}
                  onToggleText={() => toggleShowText(index)}
                  showText={!!showTextForMessage[index]}
                />
              </div>
            );
          })}
        </div>

        <div className={styles.micContainer}>
          <button
            className={`${styles.largeMic} ${isRecording ? styles.recording : ''} ${isAISpeaking ? styles.disabled : ''}`}
            onClick={toggleRecording}
            disabled={!isChatReady || isAISpeaking}
          >
            {isRecording ? <MicOff size={48} /> : <Mic size={48} />}
          </button>
          <p>
            {isAISpeaking 
              ? 'AI is speaking... Please wait' 
              : isRecording 
                ? 'Recording... Click to stop' 
                : 'Click to start recording'}
          </p>
        </div>
      </div>
    </div>
  );
};

export default VoiceInterviewPage;<|MERGE_RESOLUTION|>--- conflicted
+++ resolved
@@ -17,13 +17,8 @@
   audioUrl?: string;
   storagePath?: string;  // Add this
   duration?: number;
-<<<<<<< HEAD
-  isReady: boolean;        
-  realText?: string;       // For AI placeholder usage in subsequent messages
-=======
   isReady: boolean;
   realText?: string;
->>>>>>> 492f20e2
 }
 
 // 添加保存过渡动画组件
@@ -74,18 +69,6 @@
   // Stop all currently playing audios
   // -----------------------------------------------------------
   const stopAllAudios = useCallback(() => {
-<<<<<<< HEAD
-    audioRefs.current.forEach((audio) => {
-      audio.pause();
-      audio.currentTime = 0;
-      // If using blob: URLs, revoke them to free memory
-      if (audio.src.startsWith('blob:')) {
-        URL.revokeObjectURL(audio.src);
-      }
-    });
-    audioRefs.current = [];
-    setCurrentlyPlaying(null);
-=======
     try {
       // 立即重置当前播放状态
       setCurrentlyPlaying(null);
@@ -123,7 +106,6 @@
     } catch (error) {
       console.error('Error stopping all audios:', error);
     }
->>>>>>> 492f20e2
   }, []);
 
   // -----------------------------------------------------------
@@ -133,26 +115,8 @@
     async (msg: ChatMessage, index: number) => {
       stopAllAudios();
       try {
-<<<<<<< HEAD
-        if (msg.sender === 'user' && msg.audioUrl) {
-          // User message has a recorded audio URL
-          const audio = new Audio(msg.audioUrl);
-          audioRefs.current.push(audio);
-          audio.onended = () => {
-            setCurrentlyPlaying(null);
-            // Remove from array
-            audioRefs.current = audioRefs.current.filter((a) => a !== audio);
-          };
-          await audio.play();
-          setCurrentlyPlaying(index);
-        } else if (msg.sender === 'ai') {
-          // AI message, use TTS
-          await text2speech(msg.text, audioRefs);
-          setCurrentlyPlaying(index);
-=======
         if (!msg.audioUrl) {
           throw new Error('No audio available for this message');
->>>>>>> 492f20e2
         }
         
         const audio = new Audio(msg.audioUrl);
@@ -274,14 +238,8 @@
           console.error('Error fetching user profile:', profileError);
           // Not critical, continue anyway
         }
-<<<<<<< HEAD
-
-        // Start new chat session
-        const startRes = await fetch(`${API_BASE_URL}/api/new_chat`, {
-=======
     
         const res = await fetch(`${API_BASE_URL}/api/new_chat`, {
->>>>>>> 492f20e2
           method: 'POST',
           headers: { 'Content-Type': 'application/json' },
           body: JSON.stringify({
@@ -299,47 +257,6 @@
             }
           })
         });
-<<<<<<< HEAD
-
-        if (!startRes.ok) {
-          throw new Error(`Failed to start interview: ${startRes.status}`);
-        }
-
-        const data = await startRes.json();
-        if (!data.thread_id) {
-          throw new Error('No thread_id returned from server');
-        }
-
-        setThreadId(data.thread_id);
-
-        // Welcome / initial AI message
-        const welcomeMessage = data.response || 
-          `Welcome to your voice interview session for "${config_name}". Click the microphone below to start speaking.`;
-
-        // If we haven't auto-played the initial message yet
-        if (!hasAutoPlayedInitial.current) {
-          hasAutoPlayedInitial.current = true;
-          const duration = await text2speech(welcomeMessage, audioRefs);
-
-          const aiWelcomeMsg: ChatMessage = {
-            text: welcomeMessage,
-            sender: 'ai',
-            duration,
-            isReady: true
-          };
-          setMessages([aiWelcomeMsg]);
-        } else {
-          // Otherwise create a placeholder
-          const placeholderMessage: ChatMessage = {
-            text: '...',
-            sender: 'ai',
-            isReady: false,
-            realText: data.response || "I'm thinking about my response..."
-          };
-          setMessages([placeholderMessage]);
-        }
-
-=======
     
         if (!res.ok) {
           throw new Error(`Failed to start interview: ${res.status} ${res.statusText}`);
@@ -413,7 +330,6 @@
           }]);
         }
     
->>>>>>> 492f20e2
         setIsChatReady(true);
         setIsLoading(false);
       } catch (error) {
@@ -492,10 +408,6 @@
       const audioBuffer = await audioContext.decodeAudioData(arrayBuffer);
       const duration = audioBuffer.duration; // Get actual duration from audio data
 
-<<<<<<< HEAD
-      const userMsg: ChatMessage = {
-        text: transcript,
-=======
       const formData = new FormData();
       formData.append('audio', audioBlob, 'recording.wav');
   
@@ -510,48 +422,28 @@
   
       const userMessage: ChatMessage = {
         text: data.transcript,
->>>>>>> 492f20e2
         sender: 'user',
         audioUrl: data.audio_url,
         storagePath: data.storage_path,  // Store for backend reference
         duration: duration,
         isReady: true
       };
-<<<<<<< HEAD
-
-      // Add user message to state
-      setMessages((prev) => [...prev, userMsg]);
-      // Send to AI
-      await handleSendVoice(userMsg);
-=======
   
       setMessages(prev => [...prev, userMessage]);
       await handleSendVoice(userMessage);
->>>>>>> 492f20e2
     } catch (error) {
       console.error('Error processing recording:', error);
       message.error('Error processing recording. Please try again.');
     }
   };
-<<<<<<< HEAD
-
-  // -----------------------------------------------------------
-  // Send user voice to API and get AI reply
-  // -----------------------------------------------------------
-  const handleSendVoice = async (userMsg: ChatMessage) => {
-=======
   
   // Handle AI reply
   const handleSendVoice = async (userMessage: ChatMessage) => {
->>>>>>> 492f20e2
     if (!threadId) {
       message.warning('No active interview session');
       return;
     }
-<<<<<<< HEAD
-=======
-  
->>>>>>> 492f20e2
+  
     try {
       const res = await fetch(`${API_BASE_URL}/api/chat`, {
         method: 'POST',
@@ -564,18 +456,6 @@
           config_id
         })
       });
-<<<<<<< HEAD
-      if (!res.ok) {
-        throw new Error(`Server responded with ${res.status}`);
-      }
-
-      const data = await res.json();
-      const realAiText = data.response || "I'm thinking about my response...";
-
-      // Insert placeholder for new AI reply
-      const aiPlaceholder: ChatMessage = {
-        text: '...',
-=======
   
       if (!res.ok) throw new Error('Network response not ok');
       const data = await res.json();
@@ -585,24 +465,10 @@
       const aiMessage: ChatMessage = {
         text: '...',
         realText: realAiText,
->>>>>>> 492f20e2
         sender: 'ai',
         isReady: false,
         realText: realAiText
       };
-<<<<<<< HEAD
-      setMessages((prev) => [...prev, aiPlaceholder]);
-
-      // TTS in background
-      const duration = await text2speech(realAiText, audioRefs);
-
-      // Replace placeholder with final text
-      setMessages((prev) =>
-        prev.map((msg) =>
-          msg === aiPlaceholder
-            ? { ...msg, text: realAiText, duration, isReady: true }
-            : msg
-=======
       setMessages(prev => [...prev, aiMessage]);
   
       // Generate and store TTS
@@ -628,7 +494,6 @@
       setMessages(prev =>
         prev.map(msg =>
           msg === aiMessage ? updatedAiMessage : msg
->>>>>>> 492f20e2
         )
       );
       
@@ -637,12 +502,8 @@
 
     } catch (error) {
       console.error('Chat error:', error);
-<<<<<<< HEAD
-      message.error('Failed to send voice message. Please try again.');
-=======
       setIsAISpeaking(false);
       message.error('Failed to send message. Please try again.');
->>>>>>> 492f20e2
     }
   };
 
@@ -694,26 +555,7 @@
     }
   };
 
-<<<<<<< HEAD
-    try {
-      message.loading('Saving your voice interview responses...', 1);
-
-      // Add a final 'session ended' message
-      const finalMessages: ChatMessage[] = [
-        ...messages,
-        {
-          text: 'Voice interview session ended',
-          sender: 'ai', // Must explicitly be 'ai' to match ChatMessage interface
-          isReady: true
-        }
-      ];
-
-      const saveResult = await saveChatHistory(threadId, finalMessages);
-      if (saveResult) {
-        message.success('Voice interview ended. Your responses have been saved.');
-      } else {
-        message.warning('Interview ended, but there might be an issue saving your responses.');
-=======
+  // Go back to dashboard
   const handleBackToDashboard = () => {
     // 直接调用 handleEndInterview 函数，确保音频停止和保存逻辑执行
     handleEndInterview();
@@ -773,7 +615,6 @@
         } catch (error) {
           console.error('Error in cleanup save:', error);
         }
->>>>>>> 492f20e2
       }
     };
   }, [threadId, messages, stopAllAudios, userEmail, config_name, config_id, isSaving]);
@@ -806,11 +647,6 @@
     }
   }, [audioInitialized, handlePlayMessage, messages]);
 
-<<<<<<< HEAD
-  // Go back to dashboard
-  const handleBackToDashboard = () => {
-    handleEndInterview();
-=======
   // 组件挂载时自动尝试初始化
   useEffect(() => {
     // 第一次尝试自动初始化
@@ -893,12 +729,8 @@
       setCurrentlyPlaying(null);
       return null;
     }
->>>>>>> 492f20e2
   };
 
-  // -----------------------------------------------------------
-  // Render the loading screen if needed
-  // -----------------------------------------------------------
   if (isLoading) {
     return (
       <div className={styles.loadingContainer}>
@@ -961,11 +793,7 @@
       <div className={styles.chatInterface}>
         <div ref={chatContainerRef} className={styles.chatContainer}>
           {messages.map((msg, index) => {
-<<<<<<< HEAD
-            // If it's an AI message that isn't "ready", show a placeholder
-=======
             // 如果是AI消息且尚未准备好，显示增强的加载UI
->>>>>>> 492f20e2
             if (msg.sender === 'ai' && !msg.isReady) {
               return (
                 <div
@@ -977,16 +805,12 @@
                       <Bot size={24} />
                     </div>
                   </div>
-<<<<<<< HEAD
-                  <div className={styles.placeholderBubble}>...</div>
-=======
                   <div className={styles.aiGeneratingBubble}>
                     <div className={styles.waveDot}></div>
                     <div className={styles.waveDot}></div>
                     <div className={styles.waveDot}></div>
                     <span className={styles.aiGeneratingText}>Generating message</span>
                   </div>
->>>>>>> 492f20e2
                 </div>
               );
             }
