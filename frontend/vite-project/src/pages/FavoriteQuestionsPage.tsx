--- conflicted
+++ resolved
@@ -332,7 +332,6 @@
     }
   };
 
-<<<<<<< HEAD
   const handleViewFlashcards = () => {
     const selectedQuestions = selectedRowKeys.length > 0 
       ? favorites.filter(fav => selectedRowKeys.includes(fav.id))
@@ -354,10 +353,6 @@
     onChange: (selectedKeys: React.Key[]) => {
       setSelectedRowKeys(selectedKeys);
     },
-=======
-  const handleGoToFlashcards = () => {
-    navigate('/flashcards', { state: { fromFavorites: true } });
->>>>>>> 1c0183e7
   };
 
   const columns = [
