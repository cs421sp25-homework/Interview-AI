--- conflicted
+++ resolved
@@ -431,14 +431,6 @@
               )}
             </div>
           ))}
-<<<<<<< HEAD
-          {isLoading && (
-            <div className={styles.loadingContainer}>
-              <Loader className={styles.loadingIcon} />
-              <span>Loading...</span>
-            </div>
-          )}
-=======
         </div>
         <div className={styles.inputContainer}>
           <textarea
@@ -462,7 +454,6 @@
           >
             <Send size={20} />
           </button>
->>>>>>> df055e34
         </div>
       </div>
     </div>
