import React, { useState, useEffect, useRef, useCallback } from 'react';
import { Send, X, Bot, Home, Loader, Save } from 'lucide-react';
import styles from './InterviewPage.module.css';
import { message } from 'antd';
import API_BASE_URL from '../config/api';
import { useNavigate } from 'react-router-dom';
import InterviewMessage from '../components/InterviewMessage';
import { Button } from 'antd';
import { HeartOutlined } from '@ant-design/icons';

// 添加保存过渡动画组件
const SavingOverlay = ({ isVisible }: { isVisible: boolean }) => {
  if (!isVisible) return null;
  
  return (
    <div className={styles.savingOverlay}>
      <div className={styles.savingContent}>
        <Save size={60} className={styles.savingIcon} />
        <h2 className={styles.savingText}>Saving Interview</h2>
        <p className={styles.savingSubtext}>
          Please wait while we save your interview data...
        </p>
      </div>
    </div>
  );
};

interface ChatMessage {
  text: string;
  sender: 'user' | 'ai';
}

const InterviewPage: React.FC = () => {
  const [messages, setMessages] = useState<ChatMessage[]>([]);
  const [input, setInput] = useState('');
  const [threadId, setThreadId] = useState<string | null>(null);
  const [userPhotoUrl, setUserPhotoUrl] = useState<string | null>(null);
  const [isChatReady, setIsChatReady] = useState(false);
  const [isLoading, setIsLoading] = useState(true);
  const [isEnding, setIsEnding] = useState(false);
  const [isSaving, setIsSaving] = useState(false);

  // Refs to track interview status
  const hasEndedInterviewRef = useRef(false);
  const hasRealConversationRef = useRef(false);
  const initialLoadRef = useRef(true);

  const chatContainerRef = useRef<HTMLDivElement>(null);
  const userEmail = localStorage.getItem('user_email') || '';
  const config_name = localStorage.getItem('current_config') || '';
  const config_id = localStorage.getItem('current_config_id') || '';
  const navigate = useNavigate();
<<<<<<< HEAD

  // Auto-scroll to bottom when messages update
=======
  
  // 添加保存动画状态
  const [showSavingOverlay, setShowSavingOverlay] = useState(false);
  
>>>>>>> 492f20e2
  useEffect(() => {
    if (chatContainerRef.current) {
      chatContainerRef.current.scrollTop = chatContainerRef.current.scrollHeight;
    }
  }, [messages]);

  // Track if the conversation is “real”
  useEffect(() => {
    // If there's at least one user message or more than one message total
    if (messages.length > 1 || (messages.length === 1 && messages[0].sender === 'user')) {
      hasRealConversationRef.current = true;
    }
  }, [messages]);

  // -----------------------------------
  // Helper: Save chat history
  // -----------------------------------
  const saveChatHistory = useCallback(
    async (currentThreadId: string, chatMessages: ChatMessage[]) => {
      try {
        // If there's only one AI message, it's just the welcome message
        if (chatMessages.length === 1 && chatMessages[0].sender === 'ai') {
          console.log("Only welcome message exists, skipping save");
          return true;
        }

        console.log("Saving chat history to API for thread_id:", currentThreadId);
        const response = await fetch(`${API_BASE_URL}/api/chat_history`, {
          method: 'POST',
          headers: { 'Content-Type': 'application/json' },
          body: JSON.stringify({
            thread_id: currentThreadId,
            email: userEmail,
            messages: chatMessages,
            config_name: config_name,
            config_id: config_id
          }),
        });

        if (!response.ok) {
          throw new Error(`Failed to save chat history: ${response.status} ${response.statusText}`);
        }

        console.log("Chat history saved successfully");
        return true;
      } catch (error) {
        console.error("Error saving chat history:", error);
        return false;
      }
    },
    [userEmail, config_name, config_id]
  );

  // -----------------------------------
  // On Unmount: attempt to save chat
  // -----------------------------------
  useEffect(() => {
    return () => {
      if (
        threadId &&
        messages.length > 0 &&
        !hasEndedInterviewRef.current &&
        hasRealConversationRef.current &&
        !initialLoadRef.current
      ) {
        console.log("Component unmounting, saving chat history");
        saveChatHistory(threadId, messages)
          .then(() => console.log("Chat history saved on unmount"))
          .catch(err => console.error("Failed to save chat history on unmount:", err));
      } else {
        console.log("Skipping save on unmount because conditions not met");
      }
    };
  }, [threadId, messages, saveChatHistory]);

  // -----------------------------------
  // Initialize interview session
  // -----------------------------------
  useEffect(() => {
    const initInterview = async () => {
      try {
        // Check if user is logged in
        if (!userEmail) {
          message.warning("You must be logged in to start an interview.");
          navigate('/login');
          return;
        }

        setIsLoading(true);

        // Fetch user photo if available
        const storedUserPhoto = localStorage.getItem('user_photo_url');
        if (storedUserPhoto) {
          setUserPhotoUrl(storedUserPhoto);
        }

        // Check if there's a config
        if (!config_name || !config_id) {
          message.error('No interview configuration. Please select a configuration first.');
          navigate('/prompts');
          return;
        }

        console.log("Creating new interview session...");
        let userProfile = null;
        try {
          const profileRes = await fetch(`${API_BASE_URL}/api/profile/${userEmail}`);
          if (profileRes.ok) {
            const profileData = await profileRes.json();
            userProfile = profileData.data || null;
          }
<<<<<<< HEAD
        } catch (profileError) {
          console.error("Error fetching user profile:", profileError);
=======
          console.log("User profile:", userProfile);

          // Fetch config details to get company name and type
          try {
            const configResponse = await fetch(`${API_BASE_URL}/api/interview_config/${config_id}`);
            if (configResponse.ok) {
              const configData = await configResponse.json();
              if (configData.data) {
                const config = configData.data;
                // Store these values in localStorage for persistence
                localStorage.setItem('current_company_name', config.company_name || '');
                localStorage.setItem('current_interview_type', config.interview_type || '');
                localStorage.setItem('current_question_type', config.question_type || '');
              }
            }
          } catch (configError) {
            console.error('Error fetching config details:', configError);
            // Continue even if config fetch fails
          }
          
          const res = await fetch(`${API_BASE_URL}/api/new_chat`, {
            method: 'POST',
            headers: { 'Content-Type': 'application/json' },
            body: JSON.stringify({ 
              email: userEmail, 
              name: config_name,
              new_session: true,
              // Include user profile information for the LLM
              userProfile: userProfile || {
                first_name: localStorage.getItem('user_first_name') || '',
                last_name: localStorage.getItem('user_last_name') || '',
                job_title: localStorage.getItem('user_job_title') || '',
                key_skills: localStorage.getItem('user_skills') ? localStorage.getItem('user_skills')!.split(',') : [],
                education_history: JSON.parse(localStorage.getItem('user_education') || '[]'),
                resume_experience: JSON.parse(localStorage.getItem('user_experience') || '[]')
              }
            }), 
          });
    
          if (!res.ok) {
            throw new Error(`Failed to start interview: ${res.status} ${res.statusText}`);
          }
    
          const data = await res.json();
          console.log("Received session data:", data);
          
          if (!data.thread_id) {
            throw new Error("No thread_id received from server");
          }
          
          setThreadId(data.thread_id);
          
          const welcomeMessage = data.response || 
            `Welcome to your interview session for "${config_name}". Please feel free to start the conversation.`;
          
          setMessages([{ 
            text: welcomeMessage, 
            sender: 'ai' as const 
          }]);
          
          setIsChatReady(true);
          setIsLoading(false);
          
          // Set initial load flag to false after a short delay
          setTimeout(() => {
            initialLoadRef.current = false;
            console.log("Initial load phase completed");
          }, 1000);
          
          return data.thread_id;
        } catch (error) {
          console.error('Error creating new chat session:', error);
          message.error('Failed to start interview. Please try again.');
          setIsLoading(false);
          return null;
>>>>>>> 492f20e2
        }

        const startRes = await fetch(`${API_BASE_URL}/api/new_chat`, {
          method: 'POST',
          headers: { 'Content-Type': 'application/json' },
          body: JSON.stringify({
            email: userEmail,
            name: config_name,
            new_session: true,
            userProfile: userProfile || {
              first_name: localStorage.getItem('user_first_name') || '',
              last_name: localStorage.getItem('user_last_name') || '',
              job_title: localStorage.getItem('user_job_title') || '',
              key_skills: localStorage.getItem('user_skills')
                ? localStorage.getItem('user_skills')!.split(',')
                : [],
              education_history: JSON.parse(localStorage.getItem('user_education') || '[]'),
              resume_experience: JSON.parse(localStorage.getItem('user_experience') || '[]')
            }
          }),
        });

        if (!startRes.ok) {
          throw new Error(`Failed to start interview: ${startRes.status} ${startRes.statusText}`);
        }

        const data = await startRes.json();
        if (!data.thread_id) {
          throw new Error("No thread_id returned from server");
        }

        setThreadId(data.thread_id);
        const welcomeMessage = data.response ||
          `Welcome to your interview session for "${config_name}". Please start by introducing yourself.`;

        setMessages([{ text: welcomeMessage, sender: 'ai' }]);
        setIsChatReady(true);
        setIsLoading(false);

        // End initial load after a short delay
        setTimeout(() => {
          initialLoadRef.current = false;
          console.log("Initial load phase completed");
        }, 1000);
      } catch (err) {
        console.error("Error in InterviewPage initialization:", err);
        message.error('Failed to start interview. Please try again.');
        setIsLoading(false);
      }
    };

    initInterview();
  }, [navigate, userEmail, config_name, config_id]);

  // -----------------------------------
  // Handle sending user message
  // -----------------------------------
  const handleSend = async () => {
    if (!threadId) {
      message.warning('No active interview session. Please start a new interview.');
      return;
    }
    if (!input.trim()) return;

    const userMessage: ChatMessage = { text: input.trim(), sender: 'user' };
    const updated = [...messages, userMessage];
    setMessages(updated);
    setInput('');

    try {
      const res = await fetch(`${API_BASE_URL}/api/chat`, {
        method: 'POST',
        headers: { 'Content-Type': 'application/json' },
        body: JSON.stringify({
          message: userMessage.text,
          thread_id: threadId,
          email: userEmail,
          config_name,
          config_id
        }),
      });

      if (!res.ok) {
        throw new Error(`Chat response not ok: ${res.status}`);
      }

      const data = await res.json();
      const aiText = data.response || "I'm thinking about my response...";
      const aiMessage: ChatMessage = { text: aiText, sender: 'ai' };

      setMessages(prev => [...prev, aiMessage]);
    } catch (error) {
      console.error('Error processing chat:', error);
      message.error('Failed to send message. Please try again.');
    }
  };

  // -----------------------------------
  // End Interview
  // -----------------------------------
  const handleEndInterview = async () => {
    if (!threadId) {
      message.warning("No active interview session to end.");
      navigate('/dashboard');
      return;
    }
<<<<<<< HEAD

    if (isEnding) return; // Prevent multiple clicks
    setIsEnding(true);

    hasEndedInterviewRef.current = true;
    message.loading('Saving your interview responses...', 0);

    // Attempt to save
    saveChatHistory(threadId, messages)
      .then((saveResult) => {
        if (saveResult) {
          message.success('Interview responses saved.');
        } else {
          message.warning('Interview ended, but there was an issue saving your responses.');
        }
      })
      .catch((err) => {
        console.error('Error saving chat history on end:', err);
        message.error('Failed to save your responses.');
      });

    setTimeout(() => {
      localStorage.removeItem('current_config');
      localStorage.removeItem('current_config_id');
    }, 500);

    navigate(`/interview/view/${threadId}`, { state: { conversation: messages } });
    setIsEnding(false);
=======
    
    // 防止多次点击触发多次请求
    if (isSaving) return;
    
    // 设置保存状态
    setIsSaving(true);
    
    // 显示保存动画
    setShowSavingOverlay(true);
    
    // 显示加载消息
    message.loading('Saving your interview...', 1);
    
    try {
      // 执行保存操作
      const saveResult = await saveChatHistory(threadId, messages);
      
      if (saveResult) {
        message.success('Interview saved successfully');
      } else {
        message.warning('There might be issues saving your responses');
      }
      
      // 短暂延迟以显示保存动画
      setTimeout(() => {
        // 隐藏保存动画
        setShowSavingOverlay(false);
        // 保存后导航到查看页面
        navigate(`/interview/view/${threadId}`, { state: { conversation: messages } });
      }, 800);
    } catch (error) {
      console.error('Error saving chat history:', error);
      message.error('Failed to save your responses');
      // 如果出错，重置保存状态，让用户可以重试
      setIsSaving(false);
      setShowSavingOverlay(false);
    }
>>>>>>> 492f20e2
  };

  // -----------------------------------
  // Go back to Dashboard
  // -----------------------------------
  const handleBackToDashboard = () => {
    // 直接调用 handleEndInterview 函数，确保保存逻辑执行
    handleEndInterview();
  };

  // -----------------------------------
  // Render loading if needed
  // -----------------------------------
  if (isLoading) {
    return (
      <div className={styles.loadingContainer}>
        <div className={styles.loadingContent}>
          <Loader size={80} className={styles.loadingSpinner} />
          <h2>Initializing Interview</h2>
          <p>We're setting up your personalized interview experience for: <strong>{config_name}</strong></p>
          
          <div className={styles.loadingIndicator}>
            <div className={styles.loadingDot}></div>
            <div className={styles.loadingDot}></div>
            <div className={styles.loadingDot}></div>
          </div>
          
          <div className={styles.loadingText}>Preparing AI interviewer...</div>
          
          <span className={styles.secondaryText}>
            This may take a few moments
          </span>
        </div>
      </div>
    );
  }

  // -----------------------------------
  // Render main interview UI
  // -----------------------------------
  return (
    <div className={styles.interviewContainer}>
      {/* 保存动画覆盖层 */}
      <SavingOverlay isVisible={showSavingOverlay} />
      
      <div className={styles.interviewHeader}>
<<<<<<< HEAD
        <button
          className={styles.backButton}
          onClick={handleBackToDashboard}
          disabled={isEnding}
=======
        <button 
          className={`${styles.backButton} ${isSaving ? styles.saving : ''}`}
          onClick={handleBackToDashboard}
          disabled={isSaving}
>>>>>>> 492f20e2
        >
          <Home size={18} />
          {isSaving ? 'Saving...' : 'Back to Dashboard'}
        </button>
        <h1>Interview: {config_name}</h1>
<<<<<<< HEAD
        <button
          className={styles.endButton}
          onClick={handleEndInterview}
          disabled={isEnding}
=======
        <button 
          className={`${styles.endButton} ${isSaving ? styles.saving : ''}`}
          onClick={handleEndInterview}
          disabled={isSaving}
>>>>>>> 492f20e2
        >
          {isSaving ? (
            <>
              <Loader size={20} className={styles.loadingSpinner} /> Saving...
            </>
          ) : (
            <>
              <X size={20} /> End Interview
            </>
          )}
        </button>
      </div>

      <div className={styles.chatInterface}>
<<<<<<< HEAD
        <div ref={chatContainerRef} className={styles.chatContainer}>
          {messages.map((msg, idx) => (
=======
        <div className={styles.chatContainer} ref={chatContainerRef}>
          {messages.map((message, index) => (
>>>>>>> 492f20e2
            <div
              key={idx}
              className={`
                ${styles.messageWrapper}
                ${msg.sender === 'ai' ? styles.aiMessageWrapper : styles.userMessageWrapper}
              `}
            >
              <div className={styles.avatarContainer}>
                {msg.sender === 'ai' ? (
                  <div className={styles.botAvatar}>
                    <Bot size={24} />
                  </div>
                ) : (
                  <div className={styles.userAvatar}>
                    {userPhotoUrl ? (
                      <img src={userPhotoUrl} alt="User" />
                    ) : (
                      <div className={styles.defaultUserAvatar}>
                        {userEmail.charAt(0).toUpperCase()}
                      </div>
                    )}
                  </div>
                )}
              </div>
<<<<<<< HEAD
              <div
                className={`${styles.message} ${
                  msg.sender === 'ai' ? styles.aiMessage : styles.userMessage
                }`}
              >
                {msg.text || <span>&nbsp;</span>}
              </div>
=======
              {message.sender === 'ai' ? (
                <InterviewMessage
                  message={message}
                  messageId={`${threadId}-${index}`}
                  threadId={threadId || ''}
                  isFirstMessage={index === 0}
                />
              ) : (
                <div className={`${styles.message} ${styles.userMessage}`}>
                  {message.text || <span>&nbsp;</span>}
                </div>
              )}
>>>>>>> 492f20e2
            </div>
          ))}
        </div>

        <div className={styles.inputContainer}>
          <textarea
            value={input}
            onChange={(e) => {
              setInput(e.target.value);
              // Auto-expand
              e.target.style.height = "auto";
              e.target.style.height = `${e.target.scrollHeight}px`;
            }}
            onKeyPress={(e) => {
              if (e.key === 'Enter' && !e.shiftKey) {
                e.preventDefault();
                handleSend();
              }
            }}
            placeholder="Type your response..."
            className={styles.input}
            disabled={!isChatReady}
            rows={1}
          />
          <button
            className={styles.sendButton}
            onClick={handleSend}
            disabled={!input.trim() || !isChatReady}
          >
            <Send size={20} />
          </button>
        </div>
      </div>
    </div>
  );
};

export default InterviewPage;<|MERGE_RESOLUTION|>--- conflicted
+++ resolved
@@ -25,11 +25,6 @@
   );
 };
 
-interface ChatMessage {
-  text: string;
-  sender: 'user' | 'ai';
-}
-
 const InterviewPage: React.FC = () => {
   const [messages, setMessages] = useState<ChatMessage[]>([]);
   const [input, setInput] = useState('');
@@ -40,7 +35,8 @@
   const [isEnding, setIsEnding] = useState(false);
   const [isSaving, setIsSaving] = useState(false);
 
-  // Refs to track interview status
+  
+  // Record whether the interview has ended and if there is actual conversation
   const hasEndedInterviewRef = useRef(false);
   const hasRealConversationRef = useRef(false);
   const initialLoadRef = useRef(true);
@@ -50,15 +46,10 @@
   const config_name = localStorage.getItem('current_config') || '';
   const config_id = localStorage.getItem('current_config_id') || '';
   const navigate = useNavigate();
-<<<<<<< HEAD
-
-  // Auto-scroll to bottom when messages update
-=======
   
   // 添加保存动画状态
   const [showSavingOverlay, setShowSavingOverlay] = useState(false);
   
->>>>>>> 492f20e2
   useEffect(() => {
     if (chatContainerRef.current) {
       chatContainerRef.current.scrollTop = chatContainerRef.current.scrollHeight;
@@ -147,33 +138,37 @@
           return;
         }
 
-        setIsLoading(true);
-
-        // Fetch user photo if available
-        const storedUserPhoto = localStorage.getItem('user_photo_url');
-        if (storedUserPhoto) {
-          setUserPhotoUrl(storedUserPhoto);
-        }
-
-        // Check if there's a config
-        if (!config_name || !config_id) {
-          message.error('No interview configuration. Please select a configuration first.');
-          navigate('/prompts');
-          return;
-        }
-
-        console.log("Creating new interview session...");
-        let userProfile = null;
+      setIsLoading(true);
+      
+      const storedUserPhoto = localStorage.getItem('user_photo_url');
+      if (storedUserPhoto) {
+        setUserPhotoUrl(storedUserPhoto);
+      }
+      
+      if (!config_name || !config_id) {
+        message.error('Please select a configuration to start an interview');
+        navigate('/prompts');
+        return;
+      }
+      
+      const createSession = async () => {
         try {
-          const profileRes = await fetch(`${API_BASE_URL}/api/profile/${userEmail}`);
-          if (profileRes.ok) {
-            const profileData = await profileRes.json();
-            userProfile = profileData.data || null;
+          console.log("Creating new interview session...");
+          
+          // Fetch user profile data
+          let userProfile = null;
+          try {
+            const profileResponse = await fetch(`${API_BASE_URL}/api/profile/${userEmail}`);
+            if (profileResponse.ok) {
+              const profileData = await profileResponse.json();
+              if (profileData.data) {
+                userProfile = profileData.data;
+              }
+            }
+          } catch (profileError) {
+            console.error('Error fetching user profile:', profileError);
+            // Continue even if profile fetch fails
           }
-<<<<<<< HEAD
-        } catch (profileError) {
-          console.error("Error fetching user profile:", profileError);
-=======
           console.log("User profile:", userProfile);
 
           // Fetch config details to get company name and type
@@ -249,59 +244,14 @@
           message.error('Failed to start interview. Please try again.');
           setIsLoading(false);
           return null;
->>>>>>> 492f20e2
         }
-
-        const startRes = await fetch(`${API_BASE_URL}/api/new_chat`, {
-          method: 'POST',
-          headers: { 'Content-Type': 'application/json' },
-          body: JSON.stringify({
-            email: userEmail,
-            name: config_name,
-            new_session: true,
-            userProfile: userProfile || {
-              first_name: localStorage.getItem('user_first_name') || '',
-              last_name: localStorage.getItem('user_last_name') || '',
-              job_title: localStorage.getItem('user_job_title') || '',
-              key_skills: localStorage.getItem('user_skills')
-                ? localStorage.getItem('user_skills')!.split(',')
-                : [],
-              education_history: JSON.parse(localStorage.getItem('user_education') || '[]'),
-              resume_experience: JSON.parse(localStorage.getItem('user_experience') || '[]')
-            }
-          }),
-        });
-
-        if (!startRes.ok) {
-          throw new Error(`Failed to start interview: ${startRes.status} ${startRes.statusText}`);
-        }
-
-        const data = await startRes.json();
-        if (!data.thread_id) {
-          throw new Error("No thread_id returned from server");
-        }
-
-        setThreadId(data.thread_id);
-        const welcomeMessage = data.response ||
-          `Welcome to your interview session for "${config_name}". Please start by introducing yourself.`;
-
-        setMessages([{ text: welcomeMessage, sender: 'ai' }]);
-        setIsChatReady(true);
-        setIsLoading(false);
-
-        // End initial load after a short delay
-        setTimeout(() => {
-          initialLoadRef.current = false;
-          console.log("Initial load phase completed");
-        }, 1000);
-      } catch (err) {
-        console.error("Error in InterviewPage initialization:", err);
-        message.error('Failed to start interview. Please try again.');
-        setIsLoading(false);
-      }
-    };
-
-    initInterview();
+      };
+      
+      createSession();
+    } catch (error) {
+      console.error('Error in InterviewPage:', error);
+      navigate('/login');
+    }
   }, [navigate, userEmail, config_name, config_id]);
 
   // -----------------------------------
@@ -356,36 +306,6 @@
       navigate('/dashboard');
       return;
     }
-<<<<<<< HEAD
-
-    if (isEnding) return; // Prevent multiple clicks
-    setIsEnding(true);
-
-    hasEndedInterviewRef.current = true;
-    message.loading('Saving your interview responses...', 0);
-
-    // Attempt to save
-    saveChatHistory(threadId, messages)
-      .then((saveResult) => {
-        if (saveResult) {
-          message.success('Interview responses saved.');
-        } else {
-          message.warning('Interview ended, but there was an issue saving your responses.');
-        }
-      })
-      .catch((err) => {
-        console.error('Error saving chat history on end:', err);
-        message.error('Failed to save your responses.');
-      });
-
-    setTimeout(() => {
-      localStorage.removeItem('current_config');
-      localStorage.removeItem('current_config_id');
-    }, 500);
-
-    navigate(`/interview/view/${threadId}`, { state: { conversation: messages } });
-    setIsEnding(false);
-=======
     
     // 防止多次点击触发多次请求
     if (isSaving) return;
@@ -423,7 +343,6 @@
       setIsSaving(false);
       setShowSavingOverlay(false);
     }
->>>>>>> 492f20e2
   };
 
   // -----------------------------------
@@ -470,33 +389,19 @@
       <SavingOverlay isVisible={showSavingOverlay} />
       
       <div className={styles.interviewHeader}>
-<<<<<<< HEAD
-        <button
-          className={styles.backButton}
-          onClick={handleBackToDashboard}
-          disabled={isEnding}
-=======
         <button 
           className={`${styles.backButton} ${isSaving ? styles.saving : ''}`}
           onClick={handleBackToDashboard}
           disabled={isSaving}
->>>>>>> 492f20e2
         >
           <Home size={18} />
           {isSaving ? 'Saving...' : 'Back to Dashboard'}
         </button>
         <h1>Interview: {config_name}</h1>
-<<<<<<< HEAD
-        <button
-          className={styles.endButton}
-          onClick={handleEndInterview}
-          disabled={isEnding}
-=======
         <button 
           className={`${styles.endButton} ${isSaving ? styles.saving : ''}`}
           onClick={handleEndInterview}
           disabled={isSaving}
->>>>>>> 492f20e2
         >
           {isSaving ? (
             <>
@@ -511,13 +416,8 @@
       </div>
 
       <div className={styles.chatInterface}>
-<<<<<<< HEAD
-        <div ref={chatContainerRef} className={styles.chatContainer}>
-          {messages.map((msg, idx) => (
-=======
         <div className={styles.chatContainer} ref={chatContainerRef}>
           {messages.map((message, index) => (
->>>>>>> 492f20e2
             <div
               key={idx}
               className={`
@@ -542,15 +442,6 @@
                   </div>
                 )}
               </div>
-<<<<<<< HEAD
-              <div
-                className={`${styles.message} ${
-                  msg.sender === 'ai' ? styles.aiMessage : styles.userMessage
-                }`}
-              >
-                {msg.text || <span>&nbsp;</span>}
-              </div>
-=======
               {message.sender === 'ai' ? (
                 <InterviewMessage
                   message={message}
@@ -563,7 +454,6 @@
                   {message.text || <span>&nbsp;</span>}
                 </div>
               )}
->>>>>>> 492f20e2
             </div>
           ))}
         </div>
