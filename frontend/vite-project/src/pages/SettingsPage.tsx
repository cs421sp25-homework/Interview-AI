--- conflicted
+++ resolved
@@ -331,32 +331,10 @@
         education_history: profile.education_history,
         resume_experience: profile.experience
       };
-<<<<<<< HEAD
       
       await axios.put(`http://localhost:5001/api/profile/${profile.email}`, updateData);
       alert('Profile updated successfully!');
-=======
-
-
-      console.log("Sending profile update:", updatedProfile);
-
-
-
-      const email = userEmail || "test@example.com";
-
-      const response = await axios.put(
-        `http://localhost:5001/api/profile/${email}`,
-        updatedProfile,
-        {
-          headers: {
-            'Content-Type': 'application/json'
-          }
-        }
-      );
-
-
-      console.log("Update response:", response.data);
->>>>>>> 26bd637b
+      
       navigate('/dashboard');
     } catch (err) {
       console.error('Error updating profile:', err);
