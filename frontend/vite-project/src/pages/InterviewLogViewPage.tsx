--- conflicted
+++ resolved
@@ -1,9 +1,5 @@
 import React, { useEffect, useRef, useState } from 'react';
-<<<<<<< HEAD
 import { Home, Sparkles, Check } from 'lucide-react';
-=======
-import { Home, Sparkles, Check} from 'lucide-react';
->>>>>>> 492f20e2
 import { useNavigate, useParams, useLocation } from 'react-router-dom';
 import { message, Button, Spin, Tooltip } from 'antd';
 import { LoadingOutlined } from '@ant-design/icons';
@@ -51,7 +47,6 @@
   const chatContainerRef = useRef<HTMLDivElement>(null);
   const [threadId, setThreadId] = useState<string>("");
   const [questionType, setQuestionType] = useState<string>("");
-
   // ---------------------------------------
   // Ensure user is logged in
   // ---------------------------------------
@@ -145,17 +140,10 @@
     }
     
     setLoading(true);
-<<<<<<< HEAD
-
-    // If the user came from somewhere else carrying conversation data
-    if (location.state && (location.state as any).conversation) {
-      setMessages((location.state as any).conversation);
-=======
     if (location.state && (location.state as LocationState).conversation) {
       setMessages((location.state as LocationState).conversation);
       setThreadId((location.state as LocationState).thread_id);
       setQuestionType((location.state as LocationState).question_type);
->>>>>>> 492f20e2
       setTimeout(() => setLoading(false), 300);
       console.log('Thread ID:', (location.state as LocationState).thread_id);
     } else {
@@ -176,7 +164,6 @@
           }
 
           const data = await res.json();
-<<<<<<< HEAD
           if (!data || !data.data) {
             message.error('No data returned from server. Please try again later.');
             setLoading(false);
@@ -184,9 +171,6 @@
           }
           
           const log = data.data.find((l: any) => String(l.id) === id);
-=======
-          const log = data.data.find((l: InterviewLog) => String(l.id) === id);
->>>>>>> 492f20e2
           if (log && log.log) {
             const conversation = typeof log.log === 'string' ? JSON.parse(log.log) : log.log;
             setMessages(conversation);
