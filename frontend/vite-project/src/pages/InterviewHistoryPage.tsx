--- conflicted
+++ resolved
@@ -60,7 +60,7 @@
   const fetchInterviewLogs = async () => {
     setLoading(true);
     try {
-<<<<<<< HEAD
+
       const userEmail = localStorage.getItem('user_email') || '';
       
       if (!userEmail) {
@@ -94,20 +94,7 @@
           question_count: log.message_count || Math.floor(Math.random() * 20) + 5,
           interview_type: log.interview_type || (Math.random() > 0.5 ? 'Technical' : 'Behavioral'),
           status: log.status || 'completed'
-=======
-
-      const savedLogs = localStorage.getItem('interview_logs');
-      if (savedLogs) {
-        const parsedLogs = JSON.parse(savedLogs);
-        
-        const enhancedLogs = parsedLogs.map((log: any) => ({
-          ...log,
-          duration: Math.floor(Math.random() * 60) + 15, // 15-75分钟
-          question_count: Math.floor(Math.random() * 20) + 5, // 5-25个问题
-          company_name: log.title.includes('-') ? log.title.split('-')[1].trim() : 'Unknown Company',
-          interview_type: Math.random() > 0.5 ? 'Technical' : 'Behavioral',
-          status: Math.random() > 0.7 ? 'completed' : (Math.random() > 0.5 ? 'in-progress' : 'abandoned')
->>>>>>> dcc3a91a
+
         }));
         
         setLogs(transformedLogs);
