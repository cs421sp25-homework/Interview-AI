--- conflicted
+++ resolved
@@ -61,17 +61,10 @@
             <Button variant="ghost">About</Button>
             <Button variant="ghost">Features</Button>
             <Button variant="ghost">Pricing</Button>
-<<<<<<< HEAD
             <Button
             onClick={() => navigate('/signup')}
             >Get Started</Button>
             <Button onClick={() => navigate('/login')}>Log In</Button>
-=======
-            <Button>Get Started</Button>
-            <Button onClick={() => safeNavigate('/login')}>
-              Log In
-            </Button>
->>>>>>> 4694d1f9
           </div>
         </div>
       </nav>
