--- conflicted
+++ resolved
@@ -3,11 +3,8 @@
 import { useNavigate } from 'react-router-dom';
 import axios from 'axios';
 import styles from './LoginPage.module.css';
-<<<<<<< HEAD
-=======
 import { useAuth } from '../context/AuthContext';
 
->>>>>>> c5323b19
 
 const LoginPage = () => {
   const [email, setEmail] = useState('');
@@ -23,7 +20,6 @@
     if (token) {
       localStorage.setItem('authToken', token);
       navigate('/dashboard');
-<<<<<<< HEAD
     }
   }, []);
 
@@ -34,24 +30,14 @@
     if (!email || !password) {
       setError('Please enter both email and password.');
       return;
-=======
->>>>>>> c5323b19
     }
   }, []);
 
   const handleLogin = async (e: React.FormEvent) => {
     e.preventDefault();
     try {
-<<<<<<< HEAD
-      const response = await axios.post(
-        'http://localhost:5001/api/auth/login',
-        { email, password },
-      );
-
-=======
       const response = await axios.post('http://localhost:5001/api/auth/login', { email, password });
       
->>>>>>> c5323b19
       if (response.status === 200) {
         localStorage.setItem('authToken', response.data.token);
         console.log('Login successful');
@@ -68,13 +54,7 @@
   };
 
   const handleOAuthLogin = (provider: string) => {
-<<<<<<< HEAD
     window.location.href = `http://localhost:5001/api/oauth/${provider}`;
-=======
-    console.log(`Logging in with ${provider}`);
-    // Redirect to backend OAuth endpoint (update with actual URL)
-    window.location.href = `http://localhost:5001/api/auth/${provider}`;
->>>>>>> c5323b19
   };
 
   return (
