--- conflicted
+++ resolved
@@ -2,11 +2,9 @@
 import { Bot, LogIn } from 'lucide-react';
 import { useNavigate } from 'react-router-dom';
 import axios from 'axios';
-<<<<<<< HEAD
 import styles from './LoginPage.module.css';
-=======
 import { useAuth } from '../context/AuthContext';
->>>>>>> e9a05ab5
+
 
 const LoginPage = () => {
   const [email, setEmail] = useState('');
@@ -28,34 +26,6 @@
   const handleLogin = async (e: React.FormEvent) => {
     e.preventDefault();
     try {
-<<<<<<< HEAD
-      const response = await axios.post('http://localhost:5001/api/auth/login', {
-        email,
-        password
-      });
-
-      if (response.data.user) {
-        // Store auth token
-        localStorage.setItem('auth_token', response.data.user.token);
-        localStorage.setItem('user_email', response.data.user.email);
-        
-        // Fetch user profile data
-        const profileResponse = await axios.get(
-          `http://localhost:5001/api/profile/${response.data.user.email}`,
-          {
-            headers: {
-              Authorization: `Bearer ${response.data.user.token}`
-            }
-          }
-        );
-
-        if (profileResponse.data.data) {
-          // Store profile data
-          localStorage.setItem('user_profile', JSON.stringify(profileResponse.data.data));
-        }
-
-        // Navigate to dashboard
-=======
       const response = await axios.post('http://localhost:5001/api/auth/login', { email, password });
       
       if (response.status === 200) {
@@ -64,7 +34,6 @@
         // In a real app, you'd get a proper token from the backend
         const token = btoa(`${email}:${Date.now()}`); // Simple token generation
         login(email, token);
->>>>>>> e9a05ab5
         navigate('/dashboard');
       }
     } catch (error) {
@@ -74,13 +43,9 @@
   };
 
   const handleOAuthLogin = (provider: string) => {
-<<<<<<< HEAD
-    window.location.href = `http://localhost:5001/api/oauth/${provider}`;
-=======
     console.log(`Logging in with ${provider}`);
     // Redirect to backend OAuth endpoint (update with actual URL)
     window.location.href = `http://localhost:5001/api/auth/${provider}`;
->>>>>>> e9a05ab5
   };
 
   return (
