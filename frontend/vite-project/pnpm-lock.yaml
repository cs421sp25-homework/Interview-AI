lockfileVersion: '9.0'

settings:
  autoInstallPeers: true
  excludeLinksFromLockfile: false

importers:

  .:
    dependencies:
      '@ant-design/icons':
        specifier: ^5.6.1
        version: 5.6.1(react-dom@19.0.0(react@19.0.0))(react@19.0.0)
      '@ant-design/v5-patch-for-react-19':
        specifier: ^1.0.3
        version: 1.0.3(antd@5.24.2(react-dom@19.0.0(react@19.0.0))(react@19.0.0))(react-dom@19.0.0(react@19.0.0))(react@19.0.0)
      '@uploadthing/react':
        specifier: ^7.3.0
        version: 7.3.0(react@19.0.0)(uploadthing@7.5.2)
      antd:
        specifier: ^5.24.2
        version: 5.24.2(react-dom@19.0.0(react@19.0.0))(react@19.0.0)
      axios:
        specifier: ^1.7.9
        version: 1.7.9
      install:
        specifier: ^0.13.0
        version: 0.13.0
      lucide-react:
        specifier: ^0.475.0
        version: 0.475.0(react@19.0.0)
      react:
        specifier: ^19.0.0
        version: 19.0.0
      react-dom:
        specifier: ^19.0.0
        version: 19.0.0(react@19.0.0)
      react-router-dom:
        specifier: ^7.2.0
        version: 7.2.0(react-dom@19.0.0(react@19.0.0))(react@19.0.0)
      recharts:
        specifier: ^2.15.1
        version: 2.15.1(react-dom@19.0.0(react@19.0.0))(react@19.0.0)
      uploadthing:
        specifier: ^7.5.2
        version: 7.5.2
    devDependencies:
      '@eslint/js':
        specifier: ^9.19.0
        version: 9.20.0
      '@playwright/test':
        specifier: ^1.50.1
        version: 1.50.1
      '@types/node':
        specifier: ^22.13.9
        version: 22.13.9
      '@types/react':
        specifier: ^19.0.8
        version: 19.0.8
      '@types/react-dom':
        specifier: ^19.0.3
        version: 19.0.3(@types/react@19.0.8)
      '@vitejs/plugin-react':
        specifier: ^4.3.4
        version: 4.3.4(vite@6.1.0(@types/node@22.13.9))
      '@vitejs/plugin-react-swc':
        specifier: ^3.5.0
        version: 3.8.0(vite@6.1.0(@types/node@22.13.9))
      eslint:
        specifier: ^9.19.0
        version: 9.20.0
      eslint-plugin-react-hooks:
        specifier: ^5.0.0
        version: 5.1.0(eslint@9.20.0)
      eslint-plugin-react-refresh:
        specifier: ^0.4.18
        version: 0.4.19(eslint@9.20.0)
      globals:
        specifier: ^15.14.0
        version: 15.14.0
      typescript:
        specifier: ~5.7.2
        version: 5.7.3
      typescript-eslint:
        specifier: ^8.22.0
        version: 8.24.0(eslint@9.20.0)(typescript@5.7.3)
      vite:
        specifier: ^6.1.0
        version: 6.1.0(@types/node@22.13.9)

packages:

  '@ampproject/remapping@2.3.0':
    resolution: {integrity: sha512-30iZtAPgz+LTIYoeivqYo853f02jBYSd5uGnGpkFV0M3xOt9aN73erkgYAmZU43x4VfqcnLxW9Kpg3R5LC4YYw==}
    engines: {node: '>=6.0.0'}

  '@ant-design/colors@7.2.0':
    resolution: {integrity: sha512-bjTObSnZ9C/O8MB/B4OUtd/q9COomuJAR2SYfhxLyHvCKn4EKwCN3e+fWGMo7H5InAyV0wL17jdE9ALrdOW/6A==}

  '@ant-design/cssinjs-utils@1.1.3':
    resolution: {integrity: sha512-nOoQMLW1l+xR1Co8NFVYiP8pZp3VjIIzqV6D6ShYF2ljtdwWJn5WSsH+7kvCktXL/yhEtWURKOfH5Xz/gzlwsg==}
    peerDependencies:
      react: '>=16.9.0'
      react-dom: '>=16.9.0'

  '@ant-design/cssinjs@1.23.0':
    resolution: {integrity: sha512-7GAg9bD/iC9ikWatU9ym+P9ugJhi/WbsTWzcKN6T4gU0aehsprtke1UAaaSxxkjjmkJb3llet/rbUSLPgwlY4w==}
    peerDependencies:
      react: '>=16.0.0'
      react-dom: '>=16.0.0'

  '@ant-design/fast-color@2.0.6':
    resolution: {integrity: sha512-y2217gk4NqL35giHl72o6Zzqji9O7vHh9YmhUVkPtAOpoTCH4uWxo/pr4VE8t0+ChEPs0qo4eJRC5Q1eXWo3vA==}
    engines: {node: '>=8.x'}

  '@ant-design/icons-svg@4.4.2':
    resolution: {integrity: sha512-vHbT+zJEVzllwP+CM+ul7reTEfBR0vgxFe7+lREAsAA7YGsYpboiq2sQNeQeRvh09GfQgs/GyFEvZpJ9cLXpXA==}

  '@ant-design/icons@5.6.1':
    resolution: {integrity: sha512-0/xS39c91WjPAZOWsvi1//zjx6kAp4kxWwctR6kuU6p133w8RU0D2dSCvZC19uQyharg/sAvYxGYWl01BbZZfg==}
    engines: {node: '>=8'}
    peerDependencies:
      react: '>=16.0.0'
      react-dom: '>=16.0.0'

  '@ant-design/react-slick@1.1.2':
    resolution: {integrity: sha512-EzlvzE6xQUBrZuuhSAFTdsr4P2bBBHGZwKFemEfq8gIGyIQCxalYfZW/T2ORbtQx5rU69o+WycP3exY/7T1hGA==}
    peerDependencies:
      react: '>=16.9.0'

  '@ant-design/v5-patch-for-react-19@1.0.3':
    resolution: {integrity: sha512-iWfZuSUl5kuhqLUw7jJXUQFMMkM7XpW7apmKzQBQHU0cpifYW4A79xIBt9YVO5IBajKpPG5UKP87Ft7Yrw1p/w==}
    engines: {node: '>=12.x'}
    peerDependencies:
      antd: '>=5.22.6'
      react: '>=19.0.0'
      react-dom: '>=19.0.0'

  '@babel/code-frame@7.26.2':
    resolution: {integrity: sha512-RJlIHRueQgwWitWgF8OdFYGZX328Ax5BCemNGlqHfplnRT9ESi8JkFlvaVYbS+UubVY6dpv87Fs2u5M29iNFVQ==}
    engines: {node: '>=6.9.0'}

  '@babel/compat-data@7.26.8':
    resolution: {integrity: sha512-oH5UPLMWR3L2wEFLnFJ1TZXqHufiTKAiLfqw5zkhS4dKXLJ10yVztfil/twG8EDTA4F/tvVNw9nOl4ZMslB8rQ==}
    engines: {node: '>=6.9.0'}

  '@babel/core@7.26.9':
    resolution: {integrity: sha512-lWBYIrF7qK5+GjY5Uy+/hEgp8OJWOD/rpy74GplYRhEauvbHDeFB8t5hPOZxCZ0Oxf4Cc36tK51/l3ymJysrKw==}
    engines: {node: '>=6.9.0'}

  '@babel/generator@7.26.9':
    resolution: {integrity: sha512-kEWdzjOAUMW4hAyrzJ0ZaTOu9OmpyDIQicIh0zg0EEcEkYXZb2TjtBhnHi2ViX7PKwZqF4xwqfAm299/QMP3lg==}
    engines: {node: '>=6.9.0'}

  '@babel/helper-compilation-targets@7.26.5':
    resolution: {integrity: sha512-IXuyn5EkouFJscIDuFF5EsiSolseme1s0CZB+QxVugqJLYmKdxI1VfIBOst0SUu4rnk2Z7kqTwmoO1lp3HIfnA==}
    engines: {node: '>=6.9.0'}

  '@babel/helper-module-imports@7.25.9':
    resolution: {integrity: sha512-tnUA4RsrmflIM6W6RFTLFSXITtl0wKjgpnLgXyowocVPrbYrLUXSBXDgTs8BlbmIzIdlBySRQjINYs2BAkiLtw==}
    engines: {node: '>=6.9.0'}

  '@babel/helper-module-transforms@7.26.0':
    resolution: {integrity: sha512-xO+xu6B5K2czEnQye6BHA7DolFFmS3LB7stHZFaOLb1pAwO1HWLS8fXA+eh0A2yIvltPVmx3eNNDBJA2SLHXFw==}
    engines: {node: '>=6.9.0'}
    peerDependencies:
      '@babel/core': ^7.0.0

  '@babel/helper-plugin-utils@7.26.5':
    resolution: {integrity: sha512-RS+jZcRdZdRFzMyr+wcsaqOmld1/EqTghfaBGQQd/WnRdzdlvSZ//kF7U8VQTxf1ynZ4cjUcYgjVGx13ewNPMg==}
    engines: {node: '>=6.9.0'}

  '@babel/helper-string-parser@7.25.9':
    resolution: {integrity: sha512-4A/SCr/2KLd5jrtOMFzaKjVtAei3+2r/NChoBNoZ3EyP/+GlhoaEGoWOZUmFmoITP7zOJyHIMm+DYRd8o3PvHA==}
    engines: {node: '>=6.9.0'}

  '@babel/helper-validator-identifier@7.25.9':
    resolution: {integrity: sha512-Ed61U6XJc3CVRfkERJWDz4dJwKe7iLmmJsbOGu9wSloNSFttHV0I8g6UAgb7qnK5ly5bGLPd4oXZlxCdANBOWQ==}
    engines: {node: '>=6.9.0'}

  '@babel/helper-validator-option@7.25.9':
    resolution: {integrity: sha512-e/zv1co8pp55dNdEcCynfj9X7nyUKUXoUEwfXqaZt0omVOmDe9oOTdKStH4GmAw6zxMFs50ZayuMfHDKlO7Tfw==}
    engines: {node: '>=6.9.0'}

  '@babel/helpers@7.26.9':
    resolution: {integrity: sha512-Mz/4+y8udxBKdmzt/UjPACs4G3j5SshJJEFFKxlCGPydG4JAHXxjWjAwjd09tf6oINvl1VfMJo+nB7H2YKQ0dA==}
    engines: {node: '>=6.9.0'}

  '@babel/parser@7.26.9':
    resolution: {integrity: sha512-81NWa1njQblgZbQHxWHpxxCzNsa3ZwvFqpUg7P+NNUU6f3UU2jBEg4OlF/J6rl8+PQGh1q6/zWScd001YwcA5A==}
    engines: {node: '>=6.0.0'}
    hasBin: true

  '@babel/plugin-transform-react-jsx-self@7.25.9':
    resolution: {integrity: sha512-y8quW6p0WHkEhmErnfe58r7x0A70uKphQm8Sp8cV7tjNQwK56sNVK0M73LK3WuYmsuyrftut4xAkjjgU0twaMg==}
    engines: {node: '>=6.9.0'}
    peerDependencies:
      '@babel/core': ^7.0.0-0

  '@babel/plugin-transform-react-jsx-source@7.25.9':
    resolution: {integrity: sha512-+iqjT8xmXhhYv4/uiYd8FNQsraMFZIfxVSqxxVSZP0WbbSAWvBXAul0m/zu+7Vv4O/3WtApy9pmaTMiumEZgfg==}
    engines: {node: '>=6.9.0'}
    peerDependencies:
      '@babel/core': ^7.0.0-0

  '@babel/runtime@7.26.9':
    resolution: {integrity: sha512-aA63XwOkcl4xxQa3HjPMqOP6LiK0ZDv3mUPYEFXkpHbaFjtGggE1A61FjFzJnB+p7/oy2gA8E+rcBNl/zC1tMg==}
    engines: {node: '>=6.9.0'}

  '@babel/template@7.26.9':
    resolution: {integrity: sha512-qyRplbeIpNZhmzOysF/wFMuP9sctmh2cFzRAZOn1YapxBsE1i9bJIY586R/WBLfLcmcBlM8ROBiQURnnNy+zfA==}
    engines: {node: '>=6.9.0'}

  '@babel/traverse@7.26.9':
    resolution: {integrity: sha512-ZYW7L+pL8ahU5fXmNbPF+iZFHCv5scFak7MZ9bwaRPLUhHh7QQEMjZUg0HevihoqCM5iSYHN61EyCoZvqC+bxg==}
    engines: {node: '>=6.9.0'}

  '@babel/types@7.26.9':
    resolution: {integrity: sha512-Y3IR1cRnOxOCDvMmNiym7XpXQ93iGDDPHx+Zj+NM+rg0fBaShfQLkg+hKPaZCEvg5N/LeCo4+Rj/i3FuJsIQaw==}
    engines: {node: '>=6.9.0'}

  '@effect/platform@0.72.0':
    resolution: {integrity: sha512-uHsW2hlo6AiIW3zpLAVAoNvJngS/JwCZBAM4RSRllm8JTgjjCraef78FJBDNnSXz+2a10Xzzx4qxVsP3s8EV5Q==}
    peerDependencies:
      effect: ^3.12.0

  '@emotion/hash@0.8.0':
    resolution: {integrity: sha512-kBJtf7PH6aWwZ6fka3zQ0p6SBYzx4fl1LoZXE2RrnYST9Xljm7WfKJrU4g/Xr3Beg72MLrp1AWNUmuYJTL7Cow==}

  '@emotion/unitless@0.7.5':
    resolution: {integrity: sha512-OWORNpfjMsSSUBVrRBVGECkhWcULOAJz9ZW8uK9qgxD+87M7jHRcvh/A96XXNhXTLmKcoYSQtBEX7lHMO7YRwg==}

  '@esbuild/aix-ppc64@0.24.2':
    resolution: {integrity: sha512-thpVCb/rhxE/BnMLQ7GReQLLN8q9qbHmI55F4489/ByVg2aQaQ6kbcLb6FHkocZzQhxc4gx0sCk0tJkKBFzDhA==}
    engines: {node: '>=18'}
    cpu: [ppc64]
    os: [aix]

  '@esbuild/android-arm64@0.24.2':
    resolution: {integrity: sha512-cNLgeqCqV8WxfcTIOeL4OAtSmL8JjcN6m09XIgro1Wi7cF4t/THaWEa7eL5CMoMBdjoHOTh/vwTO/o2TRXIyzg==}
    engines: {node: '>=18'}
    cpu: [arm64]
    os: [android]

  '@esbuild/android-arm@0.24.2':
    resolution: {integrity: sha512-tmwl4hJkCfNHwFB3nBa8z1Uy3ypZpxqxfTQOcHX+xRByyYgunVbZ9MzUUfb0RxaHIMnbHagwAxuTL+tnNM+1/Q==}
    engines: {node: '>=18'}
    cpu: [arm]
    os: [android]

  '@esbuild/android-x64@0.24.2':
    resolution: {integrity: sha512-B6Q0YQDqMx9D7rvIcsXfmJfvUYLoP722bgfBlO5cGvNVb5V/+Y7nhBE3mHV9OpxBf4eAS2S68KZztiPaWq4XYw==}
    engines: {node: '>=18'}
    cpu: [x64]
    os: [android]

  '@esbuild/darwin-arm64@0.24.2':
    resolution: {integrity: sha512-kj3AnYWc+CekmZnS5IPu9D+HWtUI49hbnyqk0FLEJDbzCIQt7hg7ucF1SQAilhtYpIujfaHr6O0UHlzzSPdOeA==}
    engines: {node: '>=18'}
    cpu: [arm64]
    os: [darwin]

  '@esbuild/darwin-x64@0.24.2':
    resolution: {integrity: sha512-WeSrmwwHaPkNR5H3yYfowhZcbriGqooyu3zI/3GGpF8AyUdsrrP0X6KumITGA9WOyiJavnGZUwPGvxvwfWPHIA==}
    engines: {node: '>=18'}
    cpu: [x64]
    os: [darwin]

  '@esbuild/freebsd-arm64@0.24.2':
    resolution: {integrity: sha512-UN8HXjtJ0k/Mj6a9+5u6+2eZ2ERD7Edt1Q9IZiB5UZAIdPnVKDoG7mdTVGhHJIeEml60JteamR3qhsr1r8gXvg==}
    engines: {node: '>=18'}
    cpu: [arm64]
    os: [freebsd]

  '@esbuild/freebsd-x64@0.24.2':
    resolution: {integrity: sha512-TvW7wE/89PYW+IevEJXZ5sF6gJRDY/14hyIGFXdIucxCsbRmLUcjseQu1SyTko+2idmCw94TgyaEZi9HUSOe3Q==}
    engines: {node: '>=18'}
    cpu: [x64]
    os: [freebsd]

  '@esbuild/linux-arm64@0.24.2':
    resolution: {integrity: sha512-7HnAD6074BW43YvvUmE/35Id9/NB7BeX5EoNkK9obndmZBUk8xmJJeU7DwmUeN7tkysslb2eSl6CTrYz6oEMQg==}
    engines: {node: '>=18'}
    cpu: [arm64]
    os: [linux]

  '@esbuild/linux-arm@0.24.2':
    resolution: {integrity: sha512-n0WRM/gWIdU29J57hJyUdIsk0WarGd6To0s+Y+LwvlC55wt+GT/OgkwoXCXvIue1i1sSNWblHEig00GBWiJgfA==}
    engines: {node: '>=18'}
    cpu: [arm]
    os: [linux]

  '@esbuild/linux-ia32@0.24.2':
    resolution: {integrity: sha512-sfv0tGPQhcZOgTKO3oBE9xpHuUqguHvSo4jl+wjnKwFpapx+vUDcawbwPNuBIAYdRAvIDBfZVvXprIj3HA+Ugw==}
    engines: {node: '>=18'}
    cpu: [ia32]
    os: [linux]

  '@esbuild/linux-loong64@0.24.2':
    resolution: {integrity: sha512-CN9AZr8kEndGooS35ntToZLTQLHEjtVB5n7dl8ZcTZMonJ7CCfStrYhrzF97eAecqVbVJ7APOEe18RPI4KLhwQ==}
    engines: {node: '>=18'}
    cpu: [loong64]
    os: [linux]

  '@esbuild/linux-mips64el@0.24.2':
    resolution: {integrity: sha512-iMkk7qr/wl3exJATwkISxI7kTcmHKE+BlymIAbHO8xanq/TjHaaVThFF6ipWzPHryoFsesNQJPE/3wFJw4+huw==}
    engines: {node: '>=18'}
    cpu: [mips64el]
    os: [linux]

  '@esbuild/linux-ppc64@0.24.2':
    resolution: {integrity: sha512-shsVrgCZ57Vr2L8mm39kO5PPIb+843FStGt7sGGoqiiWYconSxwTiuswC1VJZLCjNiMLAMh34jg4VSEQb+iEbw==}
    engines: {node: '>=18'}
    cpu: [ppc64]
    os: [linux]

  '@esbuild/linux-riscv64@0.24.2':
    resolution: {integrity: sha512-4eSFWnU9Hhd68fW16GD0TINewo1L6dRrB+oLNNbYyMUAeOD2yCK5KXGK1GH4qD/kT+bTEXjsyTCiJGHPZ3eM9Q==}
    engines: {node: '>=18'}
    cpu: [riscv64]
    os: [linux]

  '@esbuild/linux-s390x@0.24.2':
    resolution: {integrity: sha512-S0Bh0A53b0YHL2XEXC20bHLuGMOhFDO6GN4b3YjRLK//Ep3ql3erpNcPlEFed93hsQAjAQDNsvcK+hV90FubSw==}
    engines: {node: '>=18'}
    cpu: [s390x]
    os: [linux]

  '@esbuild/linux-x64@0.24.2':
    resolution: {integrity: sha512-8Qi4nQcCTbLnK9WoMjdC9NiTG6/E38RNICU6sUNqK0QFxCYgoARqVqxdFmWkdonVsvGqWhmm7MO0jyTqLqwj0Q==}
    engines: {node: '>=18'}
    cpu: [x64]
    os: [linux]

  '@esbuild/netbsd-arm64@0.24.2':
    resolution: {integrity: sha512-wuLK/VztRRpMt9zyHSazyCVdCXlpHkKm34WUyinD2lzK07FAHTq0KQvZZlXikNWkDGoT6x3TD51jKQ7gMVpopw==}
    engines: {node: '>=18'}
    cpu: [arm64]
    os: [netbsd]

  '@esbuild/netbsd-x64@0.24.2':
    resolution: {integrity: sha512-VefFaQUc4FMmJuAxmIHgUmfNiLXY438XrL4GDNV1Y1H/RW3qow68xTwjZKfj/+Plp9NANmzbH5R40Meudu8mmw==}
    engines: {node: '>=18'}
    cpu: [x64]
    os: [netbsd]

  '@esbuild/openbsd-arm64@0.24.2':
    resolution: {integrity: sha512-YQbi46SBct6iKnszhSvdluqDmxCJA+Pu280Av9WICNwQmMxV7nLRHZfjQzwbPs3jeWnuAhE9Jy0NrnJ12Oz+0A==}
    engines: {node: '>=18'}
    cpu: [arm64]
    os: [openbsd]

  '@esbuild/openbsd-x64@0.24.2':
    resolution: {integrity: sha512-+iDS6zpNM6EnJyWv0bMGLWSWeXGN/HTaF/LXHXHwejGsVi+ooqDfMCCTerNFxEkM3wYVcExkeGXNqshc9iMaOA==}
    engines: {node: '>=18'}
    cpu: [x64]
    os: [openbsd]

  '@esbuild/sunos-x64@0.24.2':
    resolution: {integrity: sha512-hTdsW27jcktEvpwNHJU4ZwWFGkz2zRJUz8pvddmXPtXDzVKTTINmlmga3ZzwcuMpUvLw7JkLy9QLKyGpD2Yxig==}
    engines: {node: '>=18'}
    cpu: [x64]
    os: [sunos]

  '@esbuild/win32-arm64@0.24.2':
    resolution: {integrity: sha512-LihEQ2BBKVFLOC9ZItT9iFprsE9tqjDjnbulhHoFxYQtQfai7qfluVODIYxt1PgdoyQkz23+01rzwNwYfutxUQ==}
    engines: {node: '>=18'}
    cpu: [arm64]
    os: [win32]

  '@esbuild/win32-ia32@0.24.2':
    resolution: {integrity: sha512-q+iGUwfs8tncmFC9pcnD5IvRHAzmbwQ3GPS5/ceCyHdjXubwQWI12MKWSNSMYLJMq23/IUCvJMS76PDqXe1fxA==}
    engines: {node: '>=18'}
    cpu: [ia32]
    os: [win32]

  '@esbuild/win32-x64@0.24.2':
    resolution: {integrity: sha512-7VTgWzgMGvup6aSqDPLiW5zHaxYJGTO4OokMjIlrCtf+VpEL+cXKtCvg723iguPYI5oaUNdS+/V7OU2gvXVWEg==}
    engines: {node: '>=18'}
    cpu: [x64]
    os: [win32]

  '@eslint-community/eslint-utils@4.4.1':
    resolution: {integrity: sha512-s3O3waFUrMV8P/XaF/+ZTp1X9XBZW1a4B97ZnjQF2KYWaFD2A8KyFBsrsfSjEmjn3RGWAIuvlneuZm3CUK3jbA==}
    engines: {node: ^12.22.0 || ^14.17.0 || >=16.0.0}
    peerDependencies:
      eslint: ^6.0.0 || ^7.0.0 || >=8.0.0

  '@eslint-community/regexpp@4.12.1':
    resolution: {integrity: sha512-CCZCDJuduB9OUkFkY2IgppNZMi2lBQgD2qzwXkEia16cge2pijY/aXi96CJMquDMn3nJdlPV1A5KrJEXwfLNzQ==}
    engines: {node: ^12.0.0 || ^14.0.0 || >=16.0.0}

  '@eslint/config-array@0.19.2':
    resolution: {integrity: sha512-GNKqxfHG2ySmJOBSHg7LxeUx4xpuCoFjacmlCoYWEbaPXLwvfIjixRI12xCQZeULksQb23uiA8F40w5TojpV7w==}
    engines: {node: ^18.18.0 || ^20.9.0 || >=21.1.0}

  '@eslint/core@0.10.0':
    resolution: {integrity: sha512-gFHJ+xBOo4G3WRlR1e/3G8A6/KZAH6zcE/hkLRCZTi/B9avAG365QhFA8uOGzTMqgTghpn7/fSnscW++dpMSAw==}
    engines: {node: ^18.18.0 || ^20.9.0 || >=21.1.0}

  '@eslint/core@0.11.0':
    resolution: {integrity: sha512-DWUB2pksgNEb6Bz2fggIy1wh6fGgZP4Xyy/Mt0QZPiloKKXerbqq9D3SBQTlCRYOrcRPu4vuz+CGjwdfqxnoWA==}
    engines: {node: ^18.18.0 || ^20.9.0 || >=21.1.0}

  '@eslint/eslintrc@3.2.0':
    resolution: {integrity: sha512-grOjVNN8P3hjJn/eIETF1wwd12DdnwFDoyceUJLYYdkpbwq3nLi+4fqrTAONx7XDALqlL220wC/RHSC/QTI/0w==}
    engines: {node: ^18.18.0 || ^20.9.0 || >=21.1.0}

  '@eslint/js@9.20.0':
    resolution: {integrity: sha512-iZA07H9io9Wn836aVTytRaNqh00Sad+EamwOVJT12GTLw1VGMFV/4JaME+JjLtr9fiGaoWgYnS54wrfWsSs4oQ==}
    engines: {node: ^18.18.0 || ^20.9.0 || >=21.1.0}

  '@eslint/object-schema@2.1.6':
    resolution: {integrity: sha512-RBMg5FRL0I0gs51M/guSAj5/e14VQ4tpZnQNWwuDT66P14I43ItmPfIZRhO9fUVIPOAQXU47atlywZ/czoqFPA==}
    engines: {node: ^18.18.0 || ^20.9.0 || >=21.1.0}

  '@eslint/plugin-kit@0.2.5':
    resolution: {integrity: sha512-lB05FkqEdUg2AA0xEbUz0SnkXT1LcCTa438W4IWTUh4hdOnVbQyOJ81OrDXsJk/LSiJHubgGEFoR5EHq1NsH1A==}
    engines: {node: ^18.18.0 || ^20.9.0 || >=21.1.0}

  '@humanfs/core@0.19.1':
    resolution: {integrity: sha512-5DyQ4+1JEUzejeK1JGICcideyfUbGixgS9jNgex5nqkW+cY7WZhxBigmieN5Qnw9ZosSNVC9KQKyb+GUaGyKUA==}
    engines: {node: '>=18.18.0'}

  '@humanfs/node@0.16.6':
    resolution: {integrity: sha512-YuI2ZHQL78Q5HbhDiBA1X4LmYdXCKCMQIfw0pw7piHJwyREFebJUvrQN4cMssyES6x+vfUbx1CIpaQUKYdQZOw==}
    engines: {node: '>=18.18.0'}

  '@humanwhocodes/module-importer@1.0.1':
    resolution: {integrity: sha512-bxveV4V8v5Yb4ncFTT3rPSgZBOpCkjfK0y4oVVVJwIuDVBRMDXrPyXRL988i5ap9m9bnyEEjWfm5WkBmtffLfA==}
    engines: {node: '>=12.22'}

  '@humanwhocodes/retry@0.3.1':
    resolution: {integrity: sha512-JBxkERygn7Bv/GbN5Rv8Ul6LVknS+5Bp6RgDC/O8gEBU/yeH5Ui5C/OlWrTb6qct7LjjfT6Re2NxB0ln0yYybA==}
    engines: {node: '>=18.18'}

  '@humanwhocodes/retry@0.4.1':
    resolution: {integrity: sha512-c7hNEllBlenFTHBky65mhq8WD2kbN9Q6gk0bTk8lSBvc554jpXSkST1iePudpt7+A/AQvuHs9EMqjHDXMY1lrA==}
    engines: {node: '>=18.18'}

  '@jridgewell/gen-mapping@0.3.8':
    resolution: {integrity: sha512-imAbBGkb+ebQyxKgzv5Hu2nmROxoDOXHh80evxdoXNOrvAnVx7zimzc1Oo5h9RlfV4vPXaE2iM5pOFbvOCClWA==}
    engines: {node: '>=6.0.0'}

  '@jridgewell/resolve-uri@3.1.2':
    resolution: {integrity: sha512-bRISgCIjP20/tbWSPWMEi54QVPRZExkuD9lJL+UIxUKtwVJA8wW1Trb1jMs1RFXo1CBTNZ/5hpC9QvmKWdopKw==}
    engines: {node: '>=6.0.0'}

  '@jridgewell/set-array@1.2.1':
    resolution: {integrity: sha512-R8gLRTZeyp03ymzP/6Lil/28tGeGEzhx1q2k703KGWRAI1VdvPIXdG70VJc2pAMw3NA6JKL5hhFu1sJX0Mnn/A==}
    engines: {node: '>=6.0.0'}

  '@jridgewell/sourcemap-codec@1.5.0':
    resolution: {integrity: sha512-gv3ZRaISU3fjPAgNsriBRqGWQL6quFx04YMPW/zD8XMLsU32mhCCbfbO6KZFLjvYpCZ8zyDEgqsgf+PwPaM7GQ==}

  '@jridgewell/trace-mapping@0.3.25':
    resolution: {integrity: sha512-vNk6aEwybGtawWmy/PzwnGDOjCkLWSD2wqvjGGAgOAwCGWySYXfYoxt00IJkTF+8Lb57DwOb3Aa0o9CApepiYQ==}

  '@nodelib/fs.scandir@2.1.5':
    resolution: {integrity: sha512-vq24Bq3ym5HEQm2NKCr3yXDwjc7vTsEThRDnkp2DK9p1uqLR+DHurm/NOTo0KG7HYHU7eppKZj3MyqYuMBf62g==}
    engines: {node: '>= 8'}

  '@nodelib/fs.stat@2.0.5':
    resolution: {integrity: sha512-RkhPPp2zrqDAQA/2jNhnztcPAlv64XdhIp7a7454A5ovI7Bukxgt7MX7udwAu3zg1DcpPU0rz3VV1SeaqvY4+A==}
    engines: {node: '>= 8'}

  '@nodelib/fs.walk@1.2.8':
    resolution: {integrity: sha512-oGB+UxlgWcgQkgwo8GcEGwemoTFt3FIO9ababBmaGwXIoBKZ+GTy0pP185beGg7Llih/NSHSV2XAs1lnznocSg==}
    engines: {node: '>= 8'}

  '@playwright/test@1.50.1':
    resolution: {integrity: sha512-Jii3aBg+CEDpgnuDxEp/h7BimHcUTDlpEtce89xEumlJ5ef2hqepZ+PWp1DDpYC/VO9fmWVI1IlEaoI5fK9FXQ==}
    engines: {node: '>=18'}
    hasBin: true

  '@rc-component/async-validator@5.0.4':
    resolution: {integrity: sha512-qgGdcVIF604M9EqjNF0hbUTz42bz/RDtxWdWuU5EQe3hi7M8ob54B6B35rOsvX5eSvIHIzT9iH1R3n+hk3CGfg==}
    engines: {node: '>=14.x'}

  '@rc-component/color-picker@2.0.1':
    resolution: {integrity: sha512-WcZYwAThV/b2GISQ8F+7650r5ZZJ043E57aVBFkQ+kSY4C6wdofXgB0hBx+GPGpIU0Z81eETNoDUJMr7oy/P8Q==}
    peerDependencies:
      react: '>=16.9.0'
      react-dom: '>=16.9.0'

  '@rc-component/context@1.4.0':
    resolution: {integrity: sha512-kFcNxg9oLRMoL3qki0OMxK+7g5mypjgaaJp/pkOis/6rVxma9nJBF/8kCIuTYHUQNr0ii7MxqE33wirPZLJQ2w==}
    peerDependencies:
      react: '>=16.9.0'
      react-dom: '>=16.9.0'

  '@rc-component/mini-decimal@1.1.0':
    resolution: {integrity: sha512-jS4E7T9Li2GuYwI6PyiVXmxTiM6b07rlD9Ge8uGZSCz3WlzcG5ZK7g5bbuKNeZ9pgUuPK/5guV781ujdVpm4HQ==}
    engines: {node: '>=8.x'}

  '@rc-component/mutate-observer@1.1.0':
    resolution: {integrity: sha512-QjrOsDXQusNwGZPf4/qRQasg7UFEj06XiCJ8iuiq/Io7CrHrgVi6Uuetw60WAMG1799v+aM8kyc+1L/GBbHSlw==}
    engines: {node: '>=8.x'}
    peerDependencies:
      react: '>=16.9.0'
      react-dom: '>=16.9.0'

  '@rc-component/portal@1.1.2':
    resolution: {integrity: sha512-6f813C0IsasTZms08kfA8kPAGxbbkYToa8ALaiDIGGECU4i9hj8Plgbx0sNJDrey3EtHO30hmdaxtT0138xZcg==}
    engines: {node: '>=8.x'}
    peerDependencies:
      react: '>=16.9.0'
      react-dom: '>=16.9.0'

  '@rc-component/qrcode@1.0.0':
    resolution: {integrity: sha512-L+rZ4HXP2sJ1gHMGHjsg9jlYBX/SLN2D6OxP9Zn3qgtpMWtO2vUfxVFwiogHpAIqs54FnALxraUy/BCO1yRIgg==}
    engines: {node: '>=8.x'}
    peerDependencies:
      react: '>=16.9.0'
      react-dom: '>=16.9.0'

  '@rc-component/tour@1.15.1':
    resolution: {integrity: sha512-Tr2t7J1DKZUpfJuDZWHxyxWpfmj8EZrqSgyMZ+BCdvKZ6r1UDsfU46M/iWAAFBy961Ssfom2kv5f3UcjIL2CmQ==}
    engines: {node: '>=8.x'}
    peerDependencies:
      react: '>=16.9.0'
      react-dom: '>=16.9.0'

  '@rc-component/trigger@2.2.6':
    resolution: {integrity: sha512-/9zuTnWwhQ3S3WT1T8BubuFTT46kvnXgaERR9f4BTKyn61/wpf/BvbImzYBubzJibU707FxwbKszLlHjcLiv1Q==}
    engines: {node: '>=8.x'}
    peerDependencies:
      react: '>=16.9.0'
      react-dom: '>=16.9.0'

  '@rollup/rollup-android-arm-eabi@4.34.6':
    resolution: {integrity: sha512-+GcCXtOQoWuC7hhX1P00LqjjIiS/iOouHXhMdiDSnq/1DGTox4SpUvO52Xm+div6+106r+TcvOeo/cxvyEyTgg==}
    cpu: [arm]
    os: [android]

  '@rollup/rollup-android-arm64@4.34.6':
    resolution: {integrity: sha512-E8+2qCIjciYUnCa1AiVF1BkRgqIGW9KzJeesQqVfyRITGQN+dFuoivO0hnro1DjT74wXLRZ7QF8MIbz+luGaJA==}
    cpu: [arm64]
    os: [android]

  '@rollup/rollup-darwin-arm64@4.34.6':
    resolution: {integrity: sha512-z9Ib+OzqN3DZEjX7PDQMHEhtF+t6Mi2z/ueChQPLS/qUMKY7Ybn5A2ggFoKRNRh1q1T03YTQfBTQCJZiepESAg==}
    cpu: [arm64]
    os: [darwin]

  '@rollup/rollup-darwin-x64@4.34.6':
    resolution: {integrity: sha512-PShKVY4u0FDAR7jskyFIYVyHEPCPnIQY8s5OcXkdU8mz3Y7eXDJPdyM/ZWjkYdR2m0izD9HHWA8sGcXn+Qrsyg==}
    cpu: [x64]
    os: [darwin]

  '@rollup/rollup-freebsd-arm64@4.34.6':
    resolution: {integrity: sha512-YSwyOqlDAdKqs0iKuqvRHLN4SrD2TiswfoLfvYXseKbL47ht1grQpq46MSiQAx6rQEN8o8URtpXARCpqabqxGQ==}
    cpu: [arm64]
    os: [freebsd]

  '@rollup/rollup-freebsd-x64@4.34.6':
    resolution: {integrity: sha512-HEP4CgPAY1RxXwwL5sPFv6BBM3tVeLnshF03HMhJYCNc6kvSqBgTMmsEjb72RkZBAWIqiPUyF1JpEBv5XT9wKQ==}
    cpu: [x64]
    os: [freebsd]

  '@rollup/rollup-linux-arm-gnueabihf@4.34.6':
    resolution: {integrity: sha512-88fSzjC5xeH9S2Vg3rPgXJULkHcLYMkh8faix8DX4h4TIAL65ekwuQMA/g2CXq8W+NJC43V6fUpYZNjaX3+IIg==}
    cpu: [arm]
    os: [linux]

  '@rollup/rollup-linux-arm-musleabihf@4.34.6':
    resolution: {integrity: sha512-wM4ztnutBqYFyvNeR7Av+reWI/enK9tDOTKNF+6Kk2Q96k9bwhDDOlnCUNRPvromlVXo04riSliMBs/Z7RteEg==}
    cpu: [arm]
    os: [linux]

  '@rollup/rollup-linux-arm64-gnu@4.34.6':
    resolution: {integrity: sha512-9RyprECbRa9zEjXLtvvshhw4CMrRa3K+0wcp3KME0zmBe1ILmvcVHnypZ/aIDXpRyfhSYSuN4EPdCCj5Du8FIA==}
    cpu: [arm64]
    os: [linux]

  '@rollup/rollup-linux-arm64-musl@4.34.6':
    resolution: {integrity: sha512-qTmklhCTyaJSB05S+iSovfo++EwnIEZxHkzv5dep4qoszUMX5Ca4WM4zAVUMbfdviLgCSQOu5oU8YoGk1s6M9Q==}
    cpu: [arm64]
    os: [linux]

  '@rollup/rollup-linux-loongarch64-gnu@4.34.6':
    resolution: {integrity: sha512-4Qmkaps9yqmpjY5pvpkfOerYgKNUGzQpFxV6rnS7c/JfYbDSU0y6WpbbredB5cCpLFGJEqYX40WUmxMkwhWCjw==}
    cpu: [loong64]
    os: [linux]

  '@rollup/rollup-linux-powerpc64le-gnu@4.34.6':
    resolution: {integrity: sha512-Zsrtux3PuaxuBTX/zHdLaFmcofWGzaWW1scwLU3ZbW/X+hSsFbz9wDIp6XvnT7pzYRl9MezWqEqKy7ssmDEnuQ==}
    cpu: [ppc64]
    os: [linux]

  '@rollup/rollup-linux-riscv64-gnu@4.34.6':
    resolution: {integrity: sha512-aK+Zp+CRM55iPrlyKiU3/zyhgzWBxLVrw2mwiQSYJRobCURb781+XstzvA8Gkjg/hbdQFuDw44aUOxVQFycrAg==}
    cpu: [riscv64]
    os: [linux]

  '@rollup/rollup-linux-s390x-gnu@4.34.6':
    resolution: {integrity: sha512-WoKLVrY9ogmaYPXwTH326+ErlCIgMmsoRSx6bO+l68YgJnlOXhygDYSZe/qbUJCSiCiZAQ+tKm88NcWuUXqOzw==}
    cpu: [s390x]
    os: [linux]

  '@rollup/rollup-linux-x64-gnu@4.34.6':
    resolution: {integrity: sha512-Sht4aFvmA4ToHd2vFzwMFaQCiYm2lDFho5rPcvPBT5pCdC+GwHG6CMch4GQfmWTQ1SwRKS0dhDYb54khSrjDWw==}
    cpu: [x64]
    os: [linux]

  '@rollup/rollup-linux-x64-musl@4.34.6':
    resolution: {integrity: sha512-zmmpOQh8vXc2QITsnCiODCDGXFC8LMi64+/oPpPx5qz3pqv0s6x46ps4xoycfUiVZps5PFn1gksZzo4RGTKT+A==}
    cpu: [x64]
    os: [linux]

  '@rollup/rollup-win32-arm64-msvc@4.34.6':
    resolution: {integrity: sha512-3/q1qUsO/tLqGBaD4uXsB6coVGB3usxw3qyeVb59aArCgedSF66MPdgRStUd7vbZOsko/CgVaY5fo2vkvPLWiA==}
    cpu: [arm64]
    os: [win32]

  '@rollup/rollup-win32-ia32-msvc@4.34.6':
    resolution: {integrity: sha512-oLHxuyywc6efdKVTxvc0135zPrRdtYVjtVD5GUm55I3ODxhU/PwkQFD97z16Xzxa1Fz0AEe4W/2hzRtd+IfpOA==}
    cpu: [ia32]
    os: [win32]

  '@rollup/rollup-win32-x64-msvc@4.34.6':
    resolution: {integrity: sha512-0PVwmgzZ8+TZ9oGBmdZoQVXflbvuwzN/HRclujpl4N/q3i+y0lqLw8n1bXA8ru3sApDjlmONaNAuYr38y1Kr9w==}
    cpu: [x64]
    os: [win32]

  '@standard-schema/spec@1.0.0-beta.4':
    resolution: {integrity: sha512-d3IxtzLo7P1oZ8s8YNvxzBUXRXojSut8pbPrTYtzsc5sn4+53jVqbk66pQerSZbZSJZQux6LkclB/+8IDordHg==}

  '@swc/core-darwin-arm64@1.10.15':
    resolution: {integrity: sha512-zFdZ6/yHqMCPk7OhLFqHy/MQ1EqJhcZMpNHd1gXYT7VRU3FaqvvKETrUlG3VYl65McPC7AhMRfXPyJ0JO/jARQ==}
    engines: {node: '>=10'}
    cpu: [arm64]
    os: [darwin]

  '@swc/core-darwin-x64@1.10.15':
    resolution: {integrity: sha512-8g4yiQwbr8fxOOjKXdot0dEkE5zgE8uNZudLy/ZyAhiwiZ8pbJ8/wVrDOu6dqbX7FBXAoDnvZ7fwN1jk4C8jdA==}
    engines: {node: '>=10'}
    cpu: [x64]
    os: [darwin]

  '@swc/core-linux-arm-gnueabihf@1.10.15':
    resolution: {integrity: sha512-rl+eVOltl2+7WXOnvmWBpMgh6aO13G5x0U0g8hjwlmD6ku3Y9iRcThpOhm7IytMEarUp5pQxItNoPq+VUGjVHg==}
    engines: {node: '>=10'}
    cpu: [arm]
    os: [linux]

  '@swc/core-linux-arm64-gnu@1.10.15':
    resolution: {integrity: sha512-qxWEQeyAJMWJqjaN4hi58WMpPdt3Tn0biSK9CYRegQtvZWCbewr6v2agtSu5AZ2rudeH6OfCWAMDQQeSgn6PJQ==}
    engines: {node: '>=10'}
    cpu: [arm64]
    os: [linux]

  '@swc/core-linux-arm64-musl@1.10.15':
    resolution: {integrity: sha512-QcELd9/+HjZx0WCxRrKcyKGWTiQ0485kFb5w8waxcSNd0d9Lgk4EFfWWVyvIb5gIHpDQmhrgzI/yRaWQX4YSZQ==}
    engines: {node: '>=10'}
    cpu: [arm64]
    os: [linux]

  '@swc/core-linux-x64-gnu@1.10.15':
    resolution: {integrity: sha512-S1+ZEEn3+a/MiMeQqQypbwTGoBG8/sPoCvpNbk+uValyygT+jSn3U0xVr45FbukpmMB+NhBMqfedMLqKA0QnJA==}
    engines: {node: '>=10'}
    cpu: [x64]
    os: [linux]

  '@swc/core-linux-x64-musl@1.10.15':
    resolution: {integrity: sha512-qW+H9g/2zTJ4jP7NDw4VAALY0ZlNEKzYsEoSj/HKi7k3tYEHjMzsxjfsY9I8WZCft23bBdV3RTCPoxCshaj1CQ==}
    engines: {node: '>=10'}
    cpu: [x64]
    os: [linux]

  '@swc/core-win32-arm64-msvc@1.10.15':
    resolution: {integrity: sha512-AhRB11aA6LxjIqut+mg7qsu/7soQDmbK6MKR9nP3hgBszpqtXbRba58lr24xIbBCMr+dpo6kgEapWt+t5Po6Zg==}
    engines: {node: '>=10'}
    cpu: [arm64]
    os: [win32]

  '@swc/core-win32-ia32-msvc@1.10.15':
    resolution: {integrity: sha512-UGdh430TQwbDn6KjgvRTg1fO022sbQ4yCCHUev0+5B8uoBwi9a89qAz3emy2m56C8TXxUoihW9Y9OMfaRwPXUw==}
    engines: {node: '>=10'}
    cpu: [ia32]
    os: [win32]

  '@swc/core-win32-x64-msvc@1.10.15':
    resolution: {integrity: sha512-XJzBCqO1m929qbJsOG7FZXQWX26TnEoMctS3QjuCoyBmkHxxQmZsy78KjMes1aomTcKHCyFYgrRGWgVmk7tT4Q==}
    engines: {node: '>=10'}
    cpu: [x64]
    os: [win32]

  '@swc/core@1.10.15':
    resolution: {integrity: sha512-/iFeQuNaGdK7mfJbQcObhAhsMqLT7qgMYl7jX2GEIO+VDTejESpzAyKwaMeYXExN8D6e5BRHBCe7M5YlsuzjDA==}
    engines: {node: '>=10'}
    peerDependencies:
      '@swc/helpers': '*'
    peerDependenciesMeta:
      '@swc/helpers':
        optional: true

  '@swc/counter@0.1.3':
    resolution: {integrity: sha512-e2BR4lsJkkRlKZ/qCHPw9ZaSxc0MVUd7gtbtaB7aMvHeJVYe8sOB8DBZkP2DtISHGSku9sCK6T6cnY0CtXrOCQ==}

  '@swc/types@0.1.17':
    resolution: {integrity: sha512-V5gRru+aD8YVyCOMAjMpWR1Ui577DD5KSJsHP8RAxopAH22jFz6GZd/qxqjO6MJHQhcsjvjOFXyDhyLQUnMveQ==}

  '@types/babel__core@7.20.5':
    resolution: {integrity: sha512-qoQprZvz5wQFJwMDqeseRXWv3rqMvhgpbXFfVyWhbx9X47POIA6i/+dXefEmZKoAgOaTdaIgNSMqMIU61yRyzA==}

  '@types/babel__generator@7.6.8':
    resolution: {integrity: sha512-ASsj+tpEDsEiFr1arWrlN6V3mdfjRMZt6LtK/Vp/kreFLnr5QH5+DhvD5nINYZXzwJvXeGq+05iUXcAzVrqWtw==}

  '@types/babel__template@7.4.4':
    resolution: {integrity: sha512-h/NUaSyG5EyxBIp8YRxo4RMe2/qQgvyowRwVMzhYhBCONbW8PUsg4lkFMrhgZhUe5z3L3MiLDuvyJ/CaPa2A8A==}

  '@types/babel__traverse@7.20.6':
    resolution: {integrity: sha512-r1bzfrm0tomOI8g1SzvCaQHo6Lcv6zu0EA+W2kHrt8dyrHQxGzBBL4kdkzIS+jBMV+EYcMAEAqXqYaLJq5rOZg==}

  '@types/cookie@0.6.0':
    resolution: {integrity: sha512-4Kh9a6B2bQciAhf7FSuMRRkUWecJgJu9nPnx3yzpsfXX/c50REIqpHY4C82bXP90qrLtXtkDxTZosYO3UpOwlA==}

  '@types/d3-array@3.2.1':
    resolution: {integrity: sha512-Y2Jn2idRrLzUfAKV2LyRImR+y4oa2AntrgID95SHJxuMUrkNXmanDSed71sRNZysveJVt1hLLemQZIady0FpEg==}

  '@types/d3-color@3.1.3':
    resolution: {integrity: sha512-iO90scth9WAbmgv7ogoq57O9YpKmFBbmoEoCHDB2xMBY0+/KVrqAaCDyCE16dUspeOvIxFFRI+0sEtqDqy2b4A==}

  '@types/d3-ease@3.0.2':
    resolution: {integrity: sha512-NcV1JjO5oDzoK26oMzbILE6HW7uVXOHLQvHshBUW4UMdZGfiY6v5BeQwh9a9tCzv+CeefZQHJt5SRgK154RtiA==}

  '@types/d3-interpolate@3.0.4':
    resolution: {integrity: sha512-mgLPETlrpVV1YRJIglr4Ez47g7Yxjl1lj7YKsiMCb27VJH9W8NVM6Bb9d8kkpG/uAQS5AmbA48q2IAolKKo1MA==}

  '@types/d3-path@3.1.1':
    resolution: {integrity: sha512-VMZBYyQvbGmWyWVea0EHs/BwLgxc+MKi1zLDCONksozI4YJMcTt8ZEuIR4Sb1MMTE8MMW49v0IwI5+b7RmfWlg==}

  '@types/d3-scale@4.0.9':
    resolution: {integrity: sha512-dLmtwB8zkAeO/juAMfnV+sItKjlsw2lKdZVVy6LRr0cBmegxSABiLEpGVmSJJ8O08i4+sGR6qQtb6WtuwJdvVw==}

  '@types/d3-shape@3.1.7':
    resolution: {integrity: sha512-VLvUQ33C+3J+8p+Daf+nYSOsjB4GXp19/S/aGo60m9h1v6XaxjiT82lKVWJCfzhtuZ3yD7i/TPeC/fuKLLOSmg==}

  '@types/d3-time@3.0.4':
    resolution: {integrity: sha512-yuzZug1nkAAaBlBBikKZTgzCeA+k1uy4ZFwWANOfKw5z5LRhV0gNA7gNkKm7HoK+HRN0wX3EkxGk0fpbWhmB7g==}

  '@types/d3-timer@3.0.2':
    resolution: {integrity: sha512-Ps3T8E8dZDam6fUyNiMkekK3XUsaUEik+idO9/YjPtfj2qruF8tFBXS7XhtE4iIXBLxhmLjP3SXpLhVf21I9Lw==}

  '@types/estree@1.0.6':
    resolution: {integrity: sha512-AYnb1nQyY49te+VRAVgmzfcgjYS91mY5P0TKUDCLEM+gNnA+3T6rWITXRLYCpahpqSQbN5cE+gHpnPyXjHWxcw==}

  '@types/json-schema@7.0.15':
    resolution: {integrity: sha512-5+fP8P8MFNC+AyZCDxrB2pkZFPGzqQWUzpSeuuVLvm8VMcorNYavBqoFcxK8bQz4Qsbn4oUEEem4wDLfcysGHA==}

  '@types/node@22.13.9':
    resolution: {integrity: sha512-acBjXdRJ3A6Pb3tqnw9HZmyR3Fiol3aGxRCK1x3d+6CDAMjl7I649wpSd+yNURCjbOUGu9tqtLKnTGxmK6CyGw==}

  '@types/react-dom@19.0.3':
    resolution: {integrity: sha512-0Knk+HJiMP/qOZgMyNFamlIjw9OFCsyC2ZbigmEEyXXixgre6IQpm/4V+r3qH4GC1JPvRJKInw+on2rV6YZLeA==}
    peerDependencies:
      '@types/react': ^19.0.0

  '@types/react@19.0.8':
    resolution: {integrity: sha512-9P/o1IGdfmQxrujGbIMDyYaaCykhLKc0NGCtYcECNUr9UAaDe4gwvV9bR6tvd5Br1SG0j+PBpbKr2UYY8CwqSw==}

  '@typescript-eslint/eslint-plugin@8.24.0':
    resolution: {integrity: sha512-aFcXEJJCI4gUdXgoo/j9udUYIHgF23MFkg09LFz2dzEmU0+1Plk4rQWv/IYKvPHAtlkkGoB3m5e6oUp+JPsNaQ==}
    engines: {node: ^18.18.0 || ^20.9.0 || >=21.1.0}
    peerDependencies:
      '@typescript-eslint/parser': ^8.0.0 || ^8.0.0-alpha.0
      eslint: ^8.57.0 || ^9.0.0
      typescript: '>=4.8.4 <5.8.0'

  '@typescript-eslint/parser@8.24.0':
    resolution: {integrity: sha512-MFDaO9CYiard9j9VepMNa9MTcqVvSny2N4hkY6roquzj8pdCBRENhErrteaQuu7Yjn1ppk0v1/ZF9CG3KIlrTA==}
    engines: {node: ^18.18.0 || ^20.9.0 || >=21.1.0}
    peerDependencies:
      eslint: ^8.57.0 || ^9.0.0
      typescript: '>=4.8.4 <5.8.0'

  '@typescript-eslint/scope-manager@8.24.0':
    resolution: {integrity: sha512-HZIX0UByphEtdVBKaQBgTDdn9z16l4aTUz8e8zPQnyxwHBtf5vtl1L+OhH+m1FGV9DrRmoDuYKqzVrvWDcDozw==}
    engines: {node: ^18.18.0 || ^20.9.0 || >=21.1.0}

  '@typescript-eslint/type-utils@8.24.0':
    resolution: {integrity: sha512-8fitJudrnY8aq0F1wMiPM1UUgiXQRJ5i8tFjq9kGfRajU+dbPyOuHbl0qRopLEidy0MwqgTHDt6CnSeXanNIwA==}
    engines: {node: ^18.18.0 || ^20.9.0 || >=21.1.0}
    peerDependencies:
      eslint: ^8.57.0 || ^9.0.0
      typescript: '>=4.8.4 <5.8.0'

  '@typescript-eslint/types@8.24.0':
    resolution: {integrity: sha512-VacJCBTyje7HGAw7xp11q439A+zeGG0p0/p2zsZwpnMzjPB5WteaWqt4g2iysgGFafrqvyLWqq6ZPZAOCoefCw==}
    engines: {node: ^18.18.0 || ^20.9.0 || >=21.1.0}

  '@typescript-eslint/typescript-estree@8.24.0':
    resolution: {integrity: sha512-ITjYcP0+8kbsvT9bysygfIfb+hBj6koDsu37JZG7xrCiy3fPJyNmfVtaGsgTUSEuTzcvME5YI5uyL5LD1EV5ZQ==}
    engines: {node: ^18.18.0 || ^20.9.0 || >=21.1.0}
    peerDependencies:
      typescript: '>=4.8.4 <5.8.0'

  '@typescript-eslint/utils@8.24.0':
    resolution: {integrity: sha512-07rLuUBElvvEb1ICnafYWr4hk8/U7X9RDCOqd9JcAMtjh/9oRmcfN4yGzbPVirgMR0+HLVHehmu19CWeh7fsmQ==}
    engines: {node: ^18.18.0 || ^20.9.0 || >=21.1.0}
    peerDependencies:
      eslint: ^8.57.0 || ^9.0.0
      typescript: '>=4.8.4 <5.8.0'

  '@typescript-eslint/visitor-keys@8.24.0':
    resolution: {integrity: sha512-kArLq83QxGLbuHrTMoOEWO+l2MwsNS2TGISEdx8xgqpkbytB07XmlQyQdNDrCc1ecSqx0cnmhGvpX+VBwqqSkg==}
    engines: {node: ^18.18.0 || ^20.9.0 || >=21.1.0}

  '@uploadthing/mime-types@0.3.4':
    resolution: {integrity: sha512-EB0o0a4y++UJFMLqS8LDVhSQgXUllG6t5fwl5cbmOM0Uay8YY5Nc/JjFwzJ8wccdIKz4oYwQW7EOSfUyaMPbfw==}

  '@uploadthing/react@7.3.0':
    resolution: {integrity: sha512-rSH9BpPy2/G7nZ3SEbZQANUFHkBCS5CwWiVzmOW9fzFNoqF+buqBvi5FDweffqMSwmr+/VS8Wpyj87/GYbV0Fw==}
    peerDependencies:
      next: '*'
      react: ^17.0.2 || ^18.0.0 || ^19.0.0
      uploadthing: ^7.2.0
    peerDependenciesMeta:
      next:
        optional: true

  '@uploadthing/shared@7.1.7':
    resolution: {integrity: sha512-VDvGmyHhdwaivC+eee77yZnOVvz59mOmLVbcuYFo4SkoNvPuc3AyPORqJJMBveQivTvELdrQcjlx6IPv98JkSA==}

  '@vitejs/plugin-react-swc@3.8.0':
    resolution: {integrity: sha512-T4sHPvS+DIqDP51ifPqa9XIRAz/kIvIi8oXcnOZZgHmMotgmmdxe/DD5tMFlt5nuIRzT0/QuiwmKlH0503Aapw==}
    peerDependencies:
      vite: ^4 || ^5 || ^6

  '@vitejs/plugin-react@4.3.4':
    resolution: {integrity: sha512-SCCPBJtYLdE8PX/7ZQAs1QAZ8Jqwih+0VBLum1EGqmCCQal+MIUqLCzj3ZUy8ufbC0cAM4LRlSTm7IQJwWT4ug==}
    engines: {node: ^14.18.0 || >=16.0.0}
    peerDependencies:
      vite: ^4.2.0 || ^5.0.0 || ^6.0.0

  acorn-jsx@5.3.2:
    resolution: {integrity: sha512-rq9s+JNhf0IChjtDXxllJ7g41oZk5SlXtp0LHwyA5cejwn7vKmKp4pPri6YEePv2PU65sAsegbXtIinmDFDXgQ==}
    peerDependencies:
      acorn: ^6.0.0 || ^7.0.0 || ^8.0.0

  acorn@8.14.0:
    resolution: {integrity: sha512-cl669nCJTZBsL97OF4kUQm5g5hC2uihk0NxY3WENAC0TYdILVkAyHymAntgxGkl7K+t0cXIrH5siy5S4XkFycA==}
    engines: {node: '>=0.4.0'}
    hasBin: true

  ajv@6.12.6:
    resolution: {integrity: sha512-j3fVLgvTo527anyYyJOGTYJbG+vnnQYvE0m5mmkc1TK+nxAppkCLMIL0aZ4dblVCNoGShhm+kzE4ZUykBoMg4g==}

  ansi-styles@4.3.0:
    resolution: {integrity: sha512-zbB9rCJAT1rbjiVDb2hqKFHNYLxgtk8NURxZ3IZwD3F6NtxbXZQCnnSi1Lkx+IDohdPlFp222wVALIheZJQSEg==}
    engines: {node: '>=8'}

  antd@5.24.2:
    resolution: {integrity: sha512-7Z9HsE3ZIK3sE/WuUqii3w7Gl1IJuRL21sDUTtkN95JS5KhRYP8ISv7m/HxsJ3Mn/yxgojBCgLPJ212+Dn+aPw==}
    peerDependencies:
      react: '>=16.9.0'
      react-dom: '>=16.9.0'

  argparse@2.0.1:
    resolution: {integrity: sha512-8+9WqebbFzpX9OR+Wa6O29asIogeRMzcGtAINdpMHHyAg10f05aSFVBbcEqGf/PXw1EjAZ+q2/bEBg3DvurK3Q==}

  asynckit@0.4.0:
    resolution: {integrity: sha512-Oei9OH4tRh0YqU3GxhX79dM/mwVgvbZJaSNaRk+bshkj0S5cfHcgYakreBjrHwatXKbz+IoIdYLxrKim2MjW0Q==}

  axios@1.7.9:
    resolution: {integrity: sha512-LhLcE7Hbiryz8oMDdDptSrWowmB4Bl6RCt6sIJKpRB4XtVf0iEgewX3au/pJqm+Py1kCASkb/FFKjxQaLtxJvw==}

  balanced-match@1.0.2:
    resolution: {integrity: sha512-3oSeUO0TMV67hN1AmbXsK4yaqU7tjiHlbxRDZOpH0KW9+CeX4bRAaX0Anxt0tx2MrpRpWwQaPwIlISEJhYU5Pw==}

  brace-expansion@1.1.11:
    resolution: {integrity: sha512-iCuPHDFgrHX7H2vEI/5xpz07zSHB00TpugqhmYtVmMO6518mCuRMoOYFldEBl0g187ufozdaHgWKcYFb61qGiA==}

  brace-expansion@2.0.1:
    resolution: {integrity: sha512-XnAIvQ8eM+kC6aULx6wuQiwVsnzsi9d3WxzV3FpWTGA19F621kwdbsAcFKXgKUHZWsy+mY6iL1sHTxWEFCytDA==}

  braces@3.0.3:
    resolution: {integrity: sha512-yQbXgO/OSZVD2IsiLlro+7Hf6Q18EJrKSEsdoMzKePKXct3gvD8oLcOQdIzGupr5Fj+EDe8gO/lxc1BzfMpxvA==}
    engines: {node: '>=8'}

  browserslist@4.24.4:
    resolution: {integrity: sha512-KDi1Ny1gSePi1vm0q4oxSF8b4DR44GF4BbmS2YdhPLOEqd8pDviZOGH/GsmRwoWJ2+5Lr085X7naowMwKHDG1A==}
    engines: {node: ^6 || ^7 || ^8 || ^9 || ^10 || ^11 || ^12 || >=13.7}
    hasBin: true

  call-bind-apply-helpers@1.0.2:
    resolution: {integrity: sha512-Sp1ablJ0ivDkSzjcaJdxEunN5/XvksFJ2sMBFfq6x0ryhQV/2b/KwFe21cMpmHtPOSij8K99/wSfoEuTObmuMQ==}
    engines: {node: '>= 0.4'}

  callsites@3.1.0:
    resolution: {integrity: sha512-P8BjAsXvZS+VIDUI11hHCQEv74YT67YUi5JJFNWIqL235sBmjX4+qx9Muvls5ivyNENctx46xQLQ3aTuE7ssaQ==}
    engines: {node: '>=6'}

  caniuse-lite@1.0.30001702:
    resolution: {integrity: sha512-LoPe/D7zioC0REI5W73PeR1e1MLCipRGq/VkovJnd6Df+QVqT+vT33OXCp8QUd7kA7RZrHWxb1B36OQKI/0gOA==}

  chalk@4.1.2:
    resolution: {integrity: sha512-oKnbhFyRIXpUuez8iBMmyEa4nbj4IOQyuhc/wy9kY7/WVPcwIO9VA668Pu8RkO7+0G76SLROeyw9CpQ061i4mA==}
    engines: {node: '>=10'}

  classnames@2.5.1:
    resolution: {integrity: sha512-saHYOzhIQs6wy2sVxTM6bUDsQO4F50V9RQ22qBpEdCW+I+/Wmke2HOl6lS6dTpdxVhb88/I6+Hs+438c3lfUow==}

  clsx@2.1.1:
    resolution: {integrity: sha512-eYm0QWBtUrBWZWG0d386OGAw16Z995PiOVo2B7bjWSbHedGl5e0ZWaq65kOGgUSNesEIDkB9ISbTg/JK9dhCZA==}
    engines: {node: '>=6'}

  color-convert@2.0.1:
    resolution: {integrity: sha512-RRECPsj7iu/xb5oKYcsFHSppFNnsj/52OVTRKb4zP5onXwVF3zVmmToNcOfGC+CRDpfK/U584fMg38ZHCaElKQ==}
    engines: {node: '>=7.0.0'}

  color-name@1.1.4:
    resolution: {integrity: sha512-dOy+3AuW3a2wNbZHIuMZpTcgjGuLU/uBL/ubcZF9OXbDo8ff4O8yVp5Bf0efS8uEoYo5q4Fx7dY9OgQGXgAsQA==}

  combined-stream@1.0.8:
    resolution: {integrity: sha512-FQN4MRfuJeHf7cBbBMJFXhKSDq+2kAArBlmRBvcvFE5BB1HZKXtSFASDhdlz9zOYwxh8lDdnvmMOe/+5cdoEdg==}
    engines: {node: '>= 0.8'}

  compute-scroll-into-view@3.1.1:
    resolution: {integrity: sha512-VRhuHOLoKYOy4UbilLbUzbYg93XLjv2PncJC50EuTWPA3gaja1UjBsUP/D/9/juV3vQFr6XBEzn9KCAHdUvOHw==}

  concat-map@0.0.1:
    resolution: {integrity: sha512-/Srv4dswyQNBfohGpz9o6Yb3Gz3SrUDqBH5rTuhGR7ahtlbYKnVxw2bCFMRljaA7EXHaXZ8wsHdodFvbkhKmqg==}

  convert-source-map@2.0.0:
    resolution: {integrity: sha512-Kvp459HrV2FEJ1CAsi1Ku+MY3kasH19TFykTz2xWmMeq6bk2NU3XXvfJ+Q61m0xktWwt+1HSYf3JZsTms3aRJg==}

  cookie@1.0.2:
    resolution: {integrity: sha512-9Kr/j4O16ISv8zBBhJoi4bXOYNTkFLOqSL3UDB0njXxCXNezjeyVrJyGOWtgfs/q2km1gwBcfH8q1yEGoMYunA==}
    engines: {node: '>=18'}

  copy-to-clipboard@3.3.3:
    resolution: {integrity: sha512-2KV8NhB5JqC3ky0r9PMCAZKbUHSwtEo4CwCs0KXgruG43gX5PMqDEBbVU4OUzw2MuAWUfsuFmWvEKG5QRfSnJA==}

  cross-spawn@7.0.6:
    resolution: {integrity: sha512-uV2QOWP2nWzsy2aMp8aRibhi9dlzF5Hgh5SHaB9OiTGEyDTiJJyx0uy51QXdyWbtAHNua4XJzUKca3OzKUd3vA==}
    engines: {node: '>= 8'}

  csstype@3.1.3:
    resolution: {integrity: sha512-M1uQkMl8rQK/szD0LNhtqxIPLpimGm8sOBwU7lLnCpSbTyY3yeU1Vc7l4KT5zT4s/yOxHH5O7tIuuLOCnLADRw==}

  d3-array@3.2.4:
    resolution: {integrity: sha512-tdQAmyA18i4J7wprpYq8ClcxZy3SC31QMeByyCFyRt7BVHdREQZ5lpzoe5mFEYZUWe+oq8HBvk9JjpibyEV4Jg==}
    engines: {node: '>=12'}

  d3-color@3.1.0:
    resolution: {integrity: sha512-zg/chbXyeBtMQ1LbD/WSoW2DpC3I0mpmPdW+ynRTj/x2DAWYrIY7qeZIHidozwV24m4iavr15lNwIwLxRmOxhA==}
    engines: {node: '>=12'}

  d3-ease@3.0.1:
    resolution: {integrity: sha512-wR/XK3D3XcLIZwpbvQwQ5fK+8Ykds1ip7A2Txe0yxncXSdq1L9skcG7blcedkOX+ZcgxGAmLX1FrRGbADwzi0w==}
    engines: {node: '>=12'}

  d3-format@3.1.0:
    resolution: {integrity: sha512-YyUI6AEuY/Wpt8KWLgZHsIU86atmikuoOmCfommt0LYHiQSPjvX2AcFc38PX0CBpr2RCyZhjex+NS/LPOv6YqA==}
    engines: {node: '>=12'}

  d3-interpolate@3.0.1:
    resolution: {integrity: sha512-3bYs1rOD33uo8aqJfKP3JWPAibgw8Zm2+L9vBKEHJ2Rg+viTR7o5Mmv5mZcieN+FRYaAOWX5SJATX6k1PWz72g==}
    engines: {node: '>=12'}

  d3-path@3.1.0:
    resolution: {integrity: sha512-p3KP5HCf/bvjBSSKuXid6Zqijx7wIfNW+J/maPs+iwR35at5JCbLUT0LzF1cnjbCHWhqzQTIN2Jpe8pRebIEFQ==}
    engines: {node: '>=12'}

  d3-scale@4.0.2:
    resolution: {integrity: sha512-GZW464g1SH7ag3Y7hXjf8RoUuAFIqklOAq3MRl4OaWabTFJY9PN/E1YklhXLh+OQ3fM9yS2nOkCoS+WLZ6kvxQ==}
    engines: {node: '>=12'}

  d3-shape@3.2.0:
    resolution: {integrity: sha512-SaLBuwGm3MOViRq2ABk3eLoxwZELpH6zhl3FbAoJ7Vm1gofKx6El1Ib5z23NUEhF9AsGl7y+dzLe5Cw2AArGTA==}
    engines: {node: '>=12'}

  d3-time-format@4.1.0:
    resolution: {integrity: sha512-dJxPBlzC7NugB2PDLwo9Q8JiTR3M3e4/XANkreKSUxF8vvXKqm1Yfq4Q5dl8budlunRVlUUaDUgFt7eA8D6NLg==}
    engines: {node: '>=12'}

  d3-time@3.1.0:
    resolution: {integrity: sha512-VqKjzBLejbSMT4IgbmVgDjpkYrNWUYJnbCGo874u7MMKIWsILRX+OpX/gTk8MqjpT1A/c6HY2dCA77ZN0lkQ2Q==}
    engines: {node: '>=12'}

  d3-timer@3.0.1:
    resolution: {integrity: sha512-ndfJ/JxxMd3nw31uyKoY2naivF+r29V+Lc0svZxe1JvvIRmi8hUsrMvdOwgS1o6uBHmiz91geQ0ylPP0aj1VUA==}
    engines: {node: '>=12'}

  dayjs@1.11.13:
    resolution: {integrity: sha512-oaMBel6gjolK862uaPQOVTA7q3TZhuSvuMQAAglQDOWYO9A91IrAOUJEyKVlqJlHE0vq5p5UXxzdPfMH/x6xNg==}

  debug@4.4.0:
    resolution: {integrity: sha512-6WTZ/IxCY/T6BALoZHaE4ctp9xm+Z5kY/pzYaCHRFeyVhojxlrm+46y68HA6hr0TcwEssoxNiDEUJQjfPZ/RYA==}
    engines: {node: '>=6.0'}
    peerDependencies:
      supports-color: '*'
    peerDependenciesMeta:
      supports-color:
        optional: true

  decimal.js-light@2.5.1:
    resolution: {integrity: sha512-qIMFpTMZmny+MMIitAB6D7iVPEorVw6YQRWkvarTkT4tBeSLLiHzcwj6q0MmYSFCiVpiqPJTJEYIrpcPzVEIvg==}

  deep-is@0.1.4:
    resolution: {integrity: sha512-oIPzksmTg4/MriiaYGO+okXDT7ztn/w3Eptv/+gSIdMdKsJo0u4CfYNFJPy+4SKMuCqGw2wxnA+URMg3t8a/bQ==}

  delayed-stream@1.0.0:
    resolution: {integrity: sha512-ZySD7Nf91aLB0RxL4KGrKHBXl7Eds1DAmEdcoVawXnLD7SDhpNgtuII2aAkg7a7QS41jxPSZ17p4VdGnMHk3MQ==}
    engines: {node: '>=0.4.0'}

  dom-helpers@5.2.1:
    resolution: {integrity: sha512-nRCa7CK3VTrM2NmGkIy4cbK7IZlgBE/PYMn55rrXefr5xXDP0LdtfPnblFDoVdcAfslJ7or6iqAUnx0CCGIWQA==}

  dunder-proto@1.0.1:
    resolution: {integrity: sha512-KIN/nDJBQRcXw0MLVhZE9iQHmG68qAVIBg9CqmUYjmQIhgij9U5MFvrqkUL5FbtyyzZuOeOt0zdeRe4UY7ct+A==}
    engines: {node: '>= 0.4'}

  effect@3.12.0:
    resolution: {integrity: sha512-b/u9s3b9HfTo0qygVouegP0hkbiuxRIeaCe1ppf8P88hPyl6lKCbErtn7Az4jG7LuU7f0Wgm4c8WXbMcL2j8+g==}

  electron-to-chromium@1.5.112:
    resolution: {integrity: sha512-oen93kVyqSb3l+ziUgzIOlWt/oOuy4zRmpwestMn4rhFWAoFJeFuCVte9F2fASjeZZo7l/Cif9TiyrdW4CwEMA==}

  es-define-property@1.0.1:
    resolution: {integrity: sha512-e3nRfgfUZ4rNGL232gUgX06QNyyez04KdjFrF+LTRoOXmrOgFKDg4BCdsjW8EnT69eqdYGmRpJwiPVYNrCaW3g==}
    engines: {node: '>= 0.4'}

  es-errors@1.3.0:
    resolution: {integrity: sha512-Zf5H2Kxt2xjTvbJvP2ZWLEICxA6j+hAmMzIlypy4xcBg1vKVnx89Wy0GbS+kf5cwCVFFzdCFh2XSCFNULS6csw==}
    engines: {node: '>= 0.4'}

  es-object-atoms@1.1.1:
    resolution: {integrity: sha512-FGgH2h8zKNim9ljj7dankFPcICIK9Cp5bm+c2gQSYePhpaG5+esrLODihIorn+Pe6FGJzWhXQotPv73jTaldXA==}
    engines: {node: '>= 0.4'}

  es-set-tostringtag@2.1.0:
    resolution: {integrity: sha512-j6vWzfrGVfyXxge+O0x5sh6cvxAog0a/4Rdd2K36zCMV5eJ+/+tOAngRO8cODMNWbVRdVlmGZQL2YS3yR8bIUA==}
    engines: {node: '>= 0.4'}

  esbuild@0.24.2:
    resolution: {integrity: sha512-+9egpBW8I3CD5XPe0n6BfT5fxLzxrlDzqydF3aviG+9ni1lDC/OvMHcxqEFV0+LANZG5R1bFMWfUrjVsdwxJvA==}
    engines: {node: '>=18'}
    hasBin: true

  escalade@3.2.0:
    resolution: {integrity: sha512-WUj2qlxaQtO4g6Pq5c29GTcWGDyd8itL8zTlipgECz3JesAiiOKotd8JU6otB3PACgG6xkJUyVhboMS+bje/jA==}
    engines: {node: '>=6'}

  escape-string-regexp@4.0.0:
    resolution: {integrity: sha512-TtpcNJ3XAzx3Gq8sWRzJaVajRs0uVxA2YAkdb1jm2YkPz4G6egUFAyA3n5vtEIZefPk5Wa4UXbKuS5fKkJWdgA==}
    engines: {node: '>=10'}

  eslint-plugin-react-hooks@5.1.0:
    resolution: {integrity: sha512-mpJRtPgHN2tNAvZ35AMfqeB3Xqeo273QxrHJsbBEPWODRM4r0yB6jfoROqKEYrOn27UtRPpcpHc2UqyBSuUNTw==}
    engines: {node: '>=10'}
    peerDependencies:
      eslint: ^3.0.0 || ^4.0.0 || ^5.0.0 || ^6.0.0 || ^7.0.0 || ^8.0.0-0 || ^9.0.0

  eslint-plugin-react-refresh@0.4.19:
    resolution: {integrity: sha512-eyy8pcr/YxSYjBoqIFSrlbn9i/xvxUFa8CjzAYo9cFjgGXqq1hyjihcpZvxRLalpaWmueWR81xn7vuKmAFijDQ==}
    peerDependencies:
      eslint: '>=8.40'

  eslint-scope@8.2.0:
    resolution: {integrity: sha512-PHlWUfG6lvPc3yvP5A4PNyBL1W8fkDUccmI21JUu/+GKZBoH/W5u6usENXUrWFRsyoW5ACUjFGgAFQp5gUlb/A==}
    engines: {node: ^18.18.0 || ^20.9.0 || >=21.1.0}

  eslint-visitor-keys@3.4.3:
    resolution: {integrity: sha512-wpc+LXeiyiisxPlEkUzU6svyS1frIO3Mgxj1fdy7Pm8Ygzguax2N3Fa/D/ag1WqbOprdI+uY6wMUl8/a2G+iag==}
    engines: {node: ^12.22.0 || ^14.17.0 || >=16.0.0}

  eslint-visitor-keys@4.2.0:
    resolution: {integrity: sha512-UyLnSehNt62FFhSwjZlHmeokpRK59rcz29j+F1/aDgbkbRTk7wIc9XzdoasMUbRNKDM0qQt/+BJ4BrpFeABemw==}
    engines: {node: ^18.18.0 || ^20.9.0 || >=21.1.0}

  eslint@9.20.0:
    resolution: {integrity: sha512-aL4F8167Hg4IvsW89ejnpTwx+B/UQRzJPGgbIOl+4XqffWsahVVsLEWoZvnrVuwpWmnRd7XeXmQI1zlKcFDteA==}
    engines: {node: ^18.18.0 || ^20.9.0 || >=21.1.0}
    hasBin: true
    peerDependencies:
      jiti: '*'
    peerDependenciesMeta:
      jiti:
        optional: true

  espree@10.3.0:
    resolution: {integrity: sha512-0QYC8b24HWY8zjRnDTL6RiHfDbAWn63qb4LMj1Z4b076A4une81+z03Kg7l7mn/48PUTqoLptSXez8oknU8Clg==}
    engines: {node: ^18.18.0 || ^20.9.0 || >=21.1.0}

  esquery@1.6.0:
    resolution: {integrity: sha512-ca9pw9fomFcKPvFLXhBKUK90ZvGibiGOvRJNbjljY7s7uq/5YO4BOzcYtJqExdx99rF6aAcnRxHmcUHcz6sQsg==}
    engines: {node: '>=0.10'}

  esrecurse@4.3.0:
    resolution: {integrity: sha512-KmfKL3b6G+RXvP8N1vr3Tq1kL/oCFgn2NYXEtqP8/L3pKapUA4G8cFVaoF3SU323CD4XypR/ffioHmkti6/Tag==}
    engines: {node: '>=4.0'}

  estraverse@5.3.0:
    resolution: {integrity: sha512-MMdARuVEQziNTeJD8DgMqmhwR11BRQ/cBP+pLtYdSTnf3MIO8fFeiINEbX36ZdNlfU/7A9f3gUw49B3oQsvwBA==}
    engines: {node: '>=4.0'}

  esutils@2.0.3:
    resolution: {integrity: sha512-kVscqXk4OCp68SZ0dkgEKVi6/8ij300KBWTJq32P/dYeWTSwK41WyTxalN1eRmA5Z9UU/LX9D7FWSmV9SAYx6g==}
    engines: {node: '>=0.10.0'}

  eventemitter3@4.0.7:
    resolution: {integrity: sha512-8guHBZCwKnFhYdHr2ysuRWErTwhoN2X8XELRlrRwpmfeY2jjuUN4taQMsULKUVo1K4DvZl+0pgfyoysHxvmvEw==}

  fast-check@3.23.2:
    resolution: {integrity: sha512-h5+1OzzfCC3Ef7VbtKdcv7zsstUQwUDlYpUTvjeUsJAssPgLn7QzbboPtL5ro04Mq0rPOsMzl7q5hIbRs2wD1A==}
    engines: {node: '>=8.0.0'}

  fast-deep-equal@3.1.3:
    resolution: {integrity: sha512-f3qQ9oQy9j2AhBe/H9VC91wLmKBCCU/gDOnKNAYG5hswO7BLKj09Hc5HYNz9cGI++xlpDCIgDaitVs03ATR84Q==}

  fast-equals@5.2.2:
    resolution: {integrity: sha512-V7/RktU11J3I36Nwq2JnZEM7tNm17eBJz+u25qdxBZeCKiX6BkVSZQjwWIr+IobgnZy+ag73tTZgZi7tr0LrBw==}
    engines: {node: '>=6.0.0'}

  fast-glob@3.3.3:
    resolution: {integrity: sha512-7MptL8U0cqcFdzIzwOTHoilX9x5BrNqye7Z/LuC7kCMRio1EMSyqRK3BEAUD7sXRq4iT4AzTVuZdhgQ2TCvYLg==}
    engines: {node: '>=8.6.0'}

  fast-json-stable-stringify@2.1.0:
    resolution: {integrity: sha512-lhd/wF+Lk98HZoTCtlVraHtfh5XYijIjalXck7saUtuanSDyLMxnHhSXEDJqHxD7msR8D0uCmqlkwjCV8xvwHw==}

  fast-levenshtein@2.0.6:
    resolution: {integrity: sha512-DCXu6Ifhqcks7TZKY3Hxp3y6qphY5SJZmrWMDrKcERSOXWQdMhU9Ig/PYrzyw/ul9jOIyh0N4M0tbC5hodg8dw==}

  fastq@1.19.0:
    resolution: {integrity: sha512-7SFSRCNjBQIZH/xZR3iy5iQYR8aGBE0h3VG6/cwlbrpdciNYBMotQav8c1XI3HjHH+NikUpP53nPdlZSdWmFzA==}

  file-entry-cache@8.0.0:
    resolution: {integrity: sha512-XXTUwCvisa5oacNGRP9SfNtYBNAMi+RPwBFmblZEF7N7swHYQS6/Zfk7SRwx4D5j3CH211YNRco1DEMNVfZCnQ==}
    engines: {node: '>=16.0.0'}

  file-selector@0.6.0:
    resolution: {integrity: sha512-QlZ5yJC0VxHxQQsQhXvBaC7VRJ2uaxTf+Tfpu4Z/OcVQJVpZO+DGU0rkoVW5ce2SccxugvpBJoMvUs59iILYdw==}
    engines: {node: '>= 12'}

  fill-range@7.1.1:
    resolution: {integrity: sha512-YsGpe3WHLK8ZYi4tWDg2Jy3ebRz2rXowDxnld4bkQB00cc/1Zw9AWnC0i9ztDJitivtQvaI9KaLyKrc+hBW0yg==}
    engines: {node: '>=8'}

  find-my-way-ts@0.1.5:
    resolution: {integrity: sha512-4GOTMrpGQVzsCH2ruUn2vmwzV/02zF4q+ybhCIrw/Rkt3L8KWcycdC6aJMctJzwN4fXD4SD5F/4B9Sksh5rE0A==}

  find-up@5.0.0:
    resolution: {integrity: sha512-78/PXT1wlLLDgTzDs7sjq9hzz0vXD+zn+7wypEe4fXQxCmdmqfGsEPQxmiCSQI3ajFV91bVSsvNtrJRiW6nGng==}
    engines: {node: '>=10'}

  flat-cache@4.0.1:
    resolution: {integrity: sha512-f7ccFPK3SXFHpx15UIGyRJ/FJQctuKZ0zVuN3frBo4HnK3cay9VEW0R6yPYFHC0AgqhukPzKjq22t5DmAyqGyw==}
    engines: {node: '>=16'}

  flatted@3.3.2:
    resolution: {integrity: sha512-AiwGJM8YcNOaobumgtng+6NHuOqC3A7MixFeDafM3X9cIUM+xUXoS5Vfgf+OihAYe20fxqNM9yPBXJzRtZ/4eA==}

  follow-redirects@1.15.9:
    resolution: {integrity: sha512-gew4GsXizNgdoRyqmyfMHyAmXsZDk6mHkSxZFCzW9gwlbtOW44CDtYavM+y+72qD/Vq2l550kMF52DT8fOLJqQ==}
    engines: {node: '>=4.0'}
    peerDependencies:
      debug: '*'
    peerDependenciesMeta:
      debug:
        optional: true

  form-data@4.0.2:
    resolution: {integrity: sha512-hGfm/slu0ZabnNt4oaRZ6uREyfCj6P4fT/n6A1rGV+Z0VdGXjfOhVUpkn6qVQONHGIFwmveGXyDs75+nr6FM8w==}
    engines: {node: '>= 6'}

  fsevents@2.3.2:
    resolution: {integrity: sha512-xiqMQR4xAeHTuB9uWm+fFRcIOgKBMiOBP+eXiyT7jsgVCq1bkVygt00oASowB7EdtpOHaaPgKt812P9ab+DDKA==}
    engines: {node: ^8.16.0 || ^10.6.0 || >=11.0.0}
    os: [darwin]

  fsevents@2.3.3:
    resolution: {integrity: sha512-5xoDfX+fL7faATnagmWPpbFtwh/R77WmMMqqHGS65C3vvB0YHrgF+B1YmZ3441tMj5n63k0212XNoJwzlhffQw==}
    engines: {node: ^8.16.0 || ^10.6.0 || >=11.0.0}
    os: [darwin]

  function-bind@1.1.2:
    resolution: {integrity: sha512-7XHNxH7qX9xG5mIwxkhumTox/MIRNcOgDrxWsMt2pAr23WHp6MrRlN7FBSFpCpr+oVO0F744iUgR82nJMfG2SA==}

  gensync@1.0.0-beta.2:
    resolution: {integrity: sha512-3hN7NaskYvMDLQY55gnW3NQ+mesEAepTqlg+VEbj7zzqEMBVNhzcGYYeqFo/TlYz6eQiFcp1HcsCZO+nGgS8zg==}
    engines: {node: '>=6.9.0'}

  get-intrinsic@1.2.7:
    resolution: {integrity: sha512-VW6Pxhsrk0KAOqs3WEd0klDiF/+V7gQOpAvY1jVU/LHmaD/kQO4523aiJuikX/QAKYiW6x8Jh+RJej1almdtCA==}
    engines: {node: '>= 0.4'}

  get-proto@1.0.1:
    resolution: {integrity: sha512-sTSfBjoXBp89JvIKIefqw7U2CCebsc74kiY6awiGogKtoSGbgjYE/G/+l9sF3MWFPNc9IcoOC4ODfKHfxFmp0g==}
    engines: {node: '>= 0.4'}

  glob-parent@5.1.2:
    resolution: {integrity: sha512-AOIgSQCepiJYwP3ARnGx+5VnTu2HBYdzbGP45eLw1vr3zB3vZLeyed1sC9hnbcOc9/SrMyM5RPQrkGz4aS9Zow==}
    engines: {node: '>= 6'}

  glob-parent@6.0.2:
    resolution: {integrity: sha512-XxwI8EOhVQgWp6iDL+3b0r86f4d6AX6zSU55HfB4ydCEuXLXc5FcYeOu+nnGftS4TEju/11rt4KJPTMgbfmv4A==}
    engines: {node: '>=10.13.0'}

  globals@11.12.0:
    resolution: {integrity: sha512-WOBp/EEGUiIsJSp7wcv/y6MO+lV9UoncWqxuFfm8eBwzWNgyfBd6Gz+IeKQ9jCmyhoH99g15M3T+QaVHFjizVA==}
    engines: {node: '>=4'}

  globals@14.0.0:
    resolution: {integrity: sha512-oahGvuMGQlPw/ivIYBjVSrWAfWLBeku5tpPE2fOPLi+WHffIWbuh2tCjhyQhTBPMf5E9jDEH4FOmTYgYwbKwtQ==}
    engines: {node: '>=18'}

  globals@15.14.0:
    resolution: {integrity: sha512-OkToC372DtlQeje9/zHIo5CT8lRP/FUgEOKBEhU4e0abL7J7CD24fD9ohiLN5hagG/kWCYj4K5oaxxtj2Z0Dig==}
    engines: {node: '>=18'}

  gopd@1.2.0:
    resolution: {integrity: sha512-ZUKRh6/kUFoAiTAtTYPZJ3hw9wNxx+BIBOijnlG9PnrJsCcSjs1wyyD6vJpaYtgnzDrKYRSqf3OO6Rfa93xsRg==}
    engines: {node: '>= 0.4'}

  graphemer@1.4.0:
    resolution: {integrity: sha512-EtKwoO6kxCL9WO5xipiHTZlSzBm7WLT627TqC/uVRd0HKmq8NXyebnNYxDoBi7wt8eTWrUrKXCOVaFq9x1kgag==}

  has-flag@4.0.0:
    resolution: {integrity: sha512-EykJT/Q1KjTWctppgIAgfSO0tKVuZUjhgMr17kqTumMl6Afv3EISleU7qZUzoXDFTAHTDC4NOoG/ZxU3EvlMPQ==}
    engines: {node: '>=8'}

  has-symbols@1.1.0:
    resolution: {integrity: sha512-1cDNdwJ2Jaohmb3sg4OmKaMBwuC48sYni5HUw2DvsC8LjGTLK9h+eb1X6RyuOHe4hT0ULCW68iomhjUoKUqlPQ==}
    engines: {node: '>= 0.4'}

  has-tostringtag@1.0.2:
    resolution: {integrity: sha512-NqADB8VjPFLM2V0VvHUewwwsw0ZWBaIdgo+ieHtK3hasLz4qeCRjYcqfB6AQrBggRKppKF8L52/VqdVsO47Dlw==}
    engines: {node: '>= 0.4'}

  hasown@2.0.2:
    resolution: {integrity: sha512-0hJU9SCPvmMzIBdZFqNPXWa6dqh7WdH0cII9y+CyS8rG3nL48Bclra9HmKhVVUHyPWNH5Y7xDwAB7bfgSjkUMQ==}
    engines: {node: '>= 0.4'}

  ignore@5.3.2:
    resolution: {integrity: sha512-hsBTNUqQTDwkWtcdYI2i06Y/nUBEsNEDJKjWdigLvegy8kDuJAS8uRlpkkcQpyEXL0Z/pjDy5HBmMjRCJ2gq+g==}
    engines: {node: '>= 4'}

  import-fresh@3.3.1:
    resolution: {integrity: sha512-TR3KfrTZTYLPB6jUjfx6MF9WcWrHL9su5TObK4ZkYgBdWKPOFoSoQIdEuTuR82pmtxH2spWG9h6etwfr1pLBqQ==}
    engines: {node: '>=6'}

  imurmurhash@0.1.4:
    resolution: {integrity: sha512-JmXMZ6wuvDmLiHEml9ykzqO6lwFbof0GG4IkcGaENdCRDDmMVnny7s5HsIgHCbaq0w2MyPhDqkhTUgS2LU2PHA==}
    engines: {node: '>=0.8.19'}

  install@0.13.0:
    resolution: {integrity: sha512-zDml/jzr2PKU9I8J/xyZBQn8rPCAY//UOYNmR01XwNwyfhEWObo2SWfSl1+0tm1u6PhxLwDnfsT/6jB7OUxqFA==}
    engines: {node: '>= 0.10'}

  internmap@2.0.3:
    resolution: {integrity: sha512-5Hh7Y1wQbvY5ooGgPbDaL5iYLAPzMTUrjMulskHLH6wnv/A+1q5rgEaiuqEjB+oxGXIVZs1FF+R/KPN3ZSQYYg==}
    engines: {node: '>=12'}

  is-extglob@2.1.1:
    resolution: {integrity: sha512-SbKbANkN603Vi4jEZv49LeVJMn4yGwsbzZworEoyEiutsN3nJYdbO36zfhGJ6QEDpOZIFkDtnq5JRxmvl3jsoQ==}
    engines: {node: '>=0.10.0'}

  is-glob@4.0.3:
    resolution: {integrity: sha512-xelSayHH36ZgE7ZWhli7pW34hNbNl8Ojv5KVmkJD4hBdD3th8Tfk9vYasLM+mXWOZhFkgZfxhLSnrwRr4elSSg==}
    engines: {node: '>=0.10.0'}

  is-number@7.0.0:
    resolution: {integrity: sha512-41Cifkg6e8TylSpdtTpeLVMqvSBEVzTttHvERD741+pnZ8ANv0004MRL43QKPDlK9cGvNp6NZWZUBlbGXYxxng==}
    engines: {node: '>=0.12.0'}

  isexe@2.0.0:
    resolution: {integrity: sha512-RHxMLp9lnKHGHRng9QFhRCMbYAcVpn69smSGcq3f36xjgVVWThj4qqLbTLlq7Ssj8B+fIQ1EuCEGI2lKsyQeIw==}

  js-tokens@4.0.0:
    resolution: {integrity: sha512-RdJUflcE3cUzKiMqQgsCu06FPu9UdIJO0beYbPhHN4k6apgJtifcoCtT9bcxOpYBtpD2kCM6Sbzg4CausW/PKQ==}

  js-yaml@4.1.0:
    resolution: {integrity: sha512-wpxZs9NoxZaJESJGIZTyDEaYpl0FKSA+FB9aJiyemKhMwkxQg63h4T1KJgUGHpTqPDNRcmmYLugrRjJlBtWvRA==}
    hasBin: true

  jsesc@3.1.0:
    resolution: {integrity: sha512-/sM3dO2FOzXjKQhJuo0Q173wf2KOo8t4I8vHy6lF9poUp7bKT0/NHE8fPX23PwfhnykfqnC2xRxOnVw5XuGIaA==}
    engines: {node: '>=6'}
    hasBin: true

  json-buffer@3.0.1:
    resolution: {integrity: sha512-4bV5BfR2mqfQTJm+V5tPPdf+ZpuhiIvTuAB5g8kcrXOZpTT/QwwVRWBywX1ozr6lEuPdbHxwaJlm9G6mI2sfSQ==}

  json-schema-traverse@0.4.1:
    resolution: {integrity: sha512-xbbCH5dCYU5T8LcEhhuh7HJ88HXuW3qsI3Y0zOZFKfZEHcpWiHU/Jxzk629Brsab/mMiHQti9wMP+845RPe3Vg==}

  json-stable-stringify-without-jsonify@1.0.1:
    resolution: {integrity: sha512-Bdboy+l7tA3OGW6FjyFHWkP5LuByj1Tk33Ljyq0axyzdk9//JSi2u3fP1QSmd1KNwq6VOKYGlAu87CisVir6Pw==}

  json2mq@0.2.0:
    resolution: {integrity: sha512-SzoRg7ux5DWTII9J2qkrZrqV1gt+rTaoufMxEzXbS26Uid0NwaJd123HcoB80TgubEppxxIGdNxCx50fEoEWQA==}

  json5@2.2.3:
    resolution: {integrity: sha512-XmOWe7eyHYH14cLdVPoyg+GOH3rYX++KpzrylJwSW98t3Nk+U8XOl8FWKOgwtzdb8lXGf6zYwDUzeHMWfxasyg==}
    engines: {node: '>=6'}
    hasBin: true

  keyv@4.5.4:
    resolution: {integrity: sha512-oxVHkHR/EJf2CNXnWxRLW6mg7JyCCUcG0DtEGmL2ctUo1PNTin1PUil+r/+4r5MpVgC/fn1kjsx7mjSujKqIpw==}

  levn@0.4.1:
    resolution: {integrity: sha512-+bT2uH4E5LGE7h/n3evcS/sQlJXCpIp6ym8OWJ5eV6+67Dsql/LaaT7qJBAt2rzfoa/5QBGBhxDix1dMt2kQKQ==}
    engines: {node: '>= 0.8.0'}

  locate-path@6.0.0:
    resolution: {integrity: sha512-iPZK6eYjbxRu3uB4/WZ3EsEIMJFMqAoopl3R+zuq0UjcAm/MO6KCweDgPfP3elTztoKP3KtnVHxTn2NHBSDVUw==}
    engines: {node: '>=10'}

  lodash.merge@4.6.2:
    resolution: {integrity: sha512-0KpjqXRVvrYyCsX1swR/XTK0va6VQkQM6MNo7PqW77ByjAhoARA8EfrP1N4+KlKj8YS0ZUCtRT/YUuhyYDujIQ==}

  lodash@4.17.21:
    resolution: {integrity: sha512-v2kDEe57lecTulaDIuNTPy3Ry4gLGJ6Z1O3vE1krgXZNrsQ+LFTGHVxVjcXPs17LhbZVGedAJv8XZ1tvj5FvSg==}

  loose-envify@1.4.0:
    resolution: {integrity: sha512-lyuxPGr/Wfhrlem2CL/UcnUc1zcqKAImBDzukY7Y5F/yQiNdko6+fRLevlw1HgMySw7f611UIY408EtxRSoK3Q==}
    hasBin: true

  lru-cache@5.1.1:
    resolution: {integrity: sha512-KpNARQA3Iwv+jTA0utUVVbrh+Jlrr1Fv0e56GGzAFOXN7dk/FviaDW8LHmK52DlcH4WP2n6gI8vN1aesBFgo9w==}

  lucide-react@0.475.0:
    resolution: {integrity: sha512-NJzvVu1HwFVeZ+Gwq2q00KygM1aBhy/ZrhY9FsAgJtpB+E4R7uxRk9M2iKvHa6/vNxZydIB59htha4c2vvwvVg==}
    peerDependencies:
      react: ^16.5.1 || ^17.0.0 || ^18.0.0 || ^19.0.0

  math-intrinsics@1.1.0:
    resolution: {integrity: sha512-/IXtbwEk5HTPyEwyKX6hGkYXxM9nbj64B+ilVJnC/R6B0pH5G4V3b0pVbL7DBj4tkhBAppbQUlf6F6Xl9LHu1g==}
    engines: {node: '>= 0.4'}

  merge2@1.4.1:
    resolution: {integrity: sha512-8q7VEgMJW4J8tcfVPy8g09NcQwZdbwFEqhe/WZkoIzjn/3TGDwtOCYtXGxA3O8tPzpczCCDgv+P2P5y00ZJOOg==}
    engines: {node: '>= 8'}

  micromatch@4.0.8:
    resolution: {integrity: sha512-PXwfBhYu0hBCPw8Dn0E+WDYb7af3dSLVWKi3HGv84IdF4TyFoC0ysxFd0Goxw7nSv4T/PzEJQxsYsEiFCKo2BA==}
    engines: {node: '>=8.6'}

  mime-db@1.52.0:
    resolution: {integrity: sha512-sPU4uV7dYlvtWJxwwxHD0PuihVNiE7TyAbQ5SWxDCB9mUYvOgroQOwYQQOKPJ8CIbE+1ETVlOoK1UC2nU3gYvg==}
    engines: {node: '>= 0.6'}

  mime-types@2.1.35:
    resolution: {integrity: sha512-ZDY+bPm5zTTF+YpCrAU9nK0UgICYPT0QtT1NZWFv4s++TNkcgVaT0g6+4R2uI4MjQjzysHB1zxuWL50hzaeXiw==}
    engines: {node: '>= 0.6'}

  minimatch@3.1.2:
    resolution: {integrity: sha512-J7p63hRiAjw1NDEww1W7i37+ByIrOWO5XQQAzZ3VOcL0PNybwpfmV/N05zFAzwQ9USyEcX6t3UO+K5aqBQOIHw==}

  minimatch@9.0.5:
    resolution: {integrity: sha512-G6T0ZX48xgozx7587koeX9Ys2NYy6Gmv//P89sEte9V9whIapMNF4idKxnW2QtCcLiTWlb/wfCabAtAFWhhBow==}
    engines: {node: '>=16 || 14 >=14.17'}

  ms@2.1.3:
    resolution: {integrity: sha512-6FlzubTLZG3J2a/NVCAleEhjzq5oxgHyaCU9yYXvcLsvoVaHJq/s5xXI6/XXP6tz7R9xAOtHnSO/tXtF3WRTlA==}

  multipasta@0.2.5:
    resolution: {integrity: sha512-c8eMDb1WwZcE02WVjHoOmUVk7fnKU/RmUcosHACglrWAuPQsEJv+E8430sXj6jNc1jHw0zrS16aCjQh4BcEb4A==}

  nanoid@3.3.8:
    resolution: {integrity: sha512-WNLf5Sd8oZxOm+TzppcYk8gVOgP+l58xNy58D0nbUnOxOWRWvlcCV4kUF7ltmI6PsrLl/BgKEyS4mqsGChFN0w==}
    engines: {node: ^10 || ^12 || ^13.7 || ^14 || >=15.0.1}
    hasBin: true

  natural-compare@1.4.0:
    resolution: {integrity: sha512-OWND8ei3VtNC9h7V60qff3SVobHr996CTwgxubgyQYEpg290h9J0buyECNNJexkFm5sOajh5G116RYA1c8ZMSw==}

  node-releases@2.0.19:
    resolution: {integrity: sha512-xxOWJsBKtzAq7DY0J+DTzuz58K8e7sJbdgwkbMWQe8UYB6ekmsQ45q0M/tJDsGaZmbC+l7n57UV8Hl5tHxO9uw==}

  object-assign@4.1.1:
    resolution: {integrity: sha512-rJgTQnkUnH1sFw8yT6VSU3zD3sWmu6sZhIseY8VX+GRu3P6F7Fu+JNDoXfklElbLJSnc3FUQHVe4cU5hj+BcUg==}
    engines: {node: '>=0.10.0'}

  optionator@0.9.4:
    resolution: {integrity: sha512-6IpQ7mKUxRcZNLIObR0hz7lxsapSSIYNZJwXPGeF0mTVqGKFIXj1DQcMoT22S3ROcLyY/rz0PWaWZ9ayWmad9g==}
    engines: {node: '>= 0.8.0'}

  p-limit@3.1.0:
    resolution: {integrity: sha512-TYOanM3wGwNGsZN2cVTYPArw454xnXj5qmWF1bEoAc4+cU/ol7GVh7odevjp1FNHduHc3KZMcFduxU5Xc6uJRQ==}
    engines: {node: '>=10'}

  p-locate@5.0.0:
    resolution: {integrity: sha512-LaNjtRWUBY++zB5nE/NwcaoMylSPk+S+ZHNB1TzdbMJMny6dynpAGt7X/tl/QYq3TIeE6nxHppbo2LGymrG5Pw==}
    engines: {node: '>=10'}

  parent-module@1.0.1:
    resolution: {integrity: sha512-GQ2EWRpQV8/o+Aw8YqtfZZPfNRWZYkbidE9k5rpl/hC3vtHHBfGm2Ifi6qWV+coDGkrUKZAxE3Lot5kcsRlh+g==}
    engines: {node: '>=6'}

  path-exists@4.0.0:
    resolution: {integrity: sha512-ak9Qy5Q7jYb2Wwcey5Fpvg2KoAc/ZIhLSLOSBmRmygPsGwkVVt0fZa0qrtMz+m6tJTAHfZQ8FnmB4MG4LWy7/w==}
    engines: {node: '>=8'}

  path-key@3.1.1:
    resolution: {integrity: sha512-ojmeN0qd+y0jszEtoY48r0Peq5dwMEkIlCOu6Q5f41lfkswXuKtYrhgoTpLnyIcHm24Uhqx+5Tqm2InSwLhE6Q==}
    engines: {node: '>=8'}

  picocolors@1.1.1:
    resolution: {integrity: sha512-xceH2snhtb5M9liqDsmEw56le376mTZkEX/jEb/RxNFyegNul7eNslCXP9FDj/Lcu0X8KEyMceP2ntpaHrDEVA==}

  picomatch@2.3.1:
    resolution: {integrity: sha512-JU3teHTNjmE2VCGFzuY8EXzCDVwEqB2a8fsIvwaStHhAWJEeVd1o1QD80CU6+ZdEXXSLbSsuLwJjkCBWqRQUVA==}
    engines: {node: '>=8.6'}

  playwright-core@1.50.1:
    resolution: {integrity: sha512-ra9fsNWayuYumt+NiM069M6OkcRb1FZSK8bgi66AtpFoWkg2+y0bJSNmkFrWhMbEBbVKC/EruAHH3g0zmtwGmQ==}
    engines: {node: '>=18'}
    hasBin: true

  playwright@1.50.1:
    resolution: {integrity: sha512-G8rwsOQJ63XG6BbKj2w5rHeavFjy5zynBA9zsJMMtBoe/Uf757oG12NXz6e6OirF7RCrTVAKFXbLmn1RbL7Qaw==}
    engines: {node: '>=18'}
    hasBin: true

  postcss@8.5.2:
    resolution: {integrity: sha512-MjOadfU3Ys9KYoX0AdkBlFEF1Vx37uCCeN4ZHnmwm9FfpbsGWMZeBLMmmpY+6Ocqod7mkdZ0DT31OlbsFrLlkA==}
    engines: {node: ^10 || ^12 || >=14}

  prelude-ls@1.2.1:
    resolution: {integrity: sha512-vkcDPrRZo1QZLbn5RLGPpg/WmIQ65qoWWhcGKf/b5eplkkarX0m9z8ppCat4mlOqUsWpyNuYgO3VRyrYHSzX5g==}
    engines: {node: '>= 0.8.0'}

  prop-types@15.8.1:
    resolution: {integrity: sha512-oj87CgZICdulUohogVAR7AjlC0327U4el4L6eAvOqCeudMDVU0NThNaV+b9Df4dXgSP1gXMTnPdhfe/2qDH5cg==}

  proxy-from-env@1.1.0:
    resolution: {integrity: sha512-D+zkORCbA9f1tdWRK0RaCR3GPv50cMxcrz4X8k5LTSUD1Dkw47mKJEZQNunItRTkWwgtaUSo1RVFRIG9ZXiFYg==}

  punycode@2.3.1:
    resolution: {integrity: sha512-vYt7UD1U9Wg6138shLtLOvdAu+8DsC/ilFtEVHcH+wydcSpNE20AfSOduf6MkRFahL5FY7X1oU7nKVZFtfq8Fg==}
    engines: {node: '>=6'}

  pure-rand@6.1.0:
    resolution: {integrity: sha512-bVWawvoZoBYpp6yIoQtQXHZjmz35RSVHnUOTefl8Vcjr8snTPY1wnpSPMWekcFwbxI6gtmT7rSYPFvz71ldiOA==}

  queue-microtask@1.2.3:
    resolution: {integrity: sha512-NuaNSa6flKT5JaSYQzJok04JzTL1CA6aGhv5rfLW3PgqA+M2ChpZQnAC8h8i4ZFkBS8X5RqkDBHA7r4hej3K9A==}

  rc-cascader@3.33.1:
    resolution: {integrity: sha512-Kyl4EJ7ZfCBuidmZVieegcbFw0RcU5bHHSbtEdmuLYd0fYHCAiYKZ6zon7fWAVyC6rWWOOib0XKdTSf7ElC9rg==}
    peerDependencies:
      react: '>=16.9.0'
      react-dom: '>=16.9.0'

  rc-checkbox@3.5.0:
    resolution: {integrity: sha512-aOAQc3E98HteIIsSqm6Xk2FPKIER6+5vyEFMZfo73TqM+VVAIqOkHoPjgKLqSNtVLWScoaM7vY2ZrGEheI79yg==}
    peerDependencies:
      react: '>=16.9.0'
      react-dom: '>=16.9.0'

  rc-collapse@3.9.0:
    resolution: {integrity: sha512-swDdz4QZ4dFTo4RAUMLL50qP0EY62N2kvmk2We5xYdRwcRn8WcYtuetCJpwpaCbUfUt5+huLpVxhvmnK+PHrkA==}
    peerDependencies:
      react: '>=16.9.0'
      react-dom: '>=16.9.0'

  rc-dialog@9.6.0:
    resolution: {integrity: sha512-ApoVi9Z8PaCQg6FsUzS8yvBEQy0ZL2PkuvAgrmohPkN3okps5WZ5WQWPc1RNuiOKaAYv8B97ACdsFU5LizzCqg==}
    peerDependencies:
      react: '>=16.9.0'
      react-dom: '>=16.9.0'

  rc-drawer@7.2.0:
    resolution: {integrity: sha512-9lOQ7kBekEJRdEpScHvtmEtXnAsy+NGDXiRWc2ZVC7QXAazNVbeT4EraQKYwCME8BJLa8Bxqxvs5swwyOepRwg==}
    peerDependencies:
      react: '>=16.9.0'
      react-dom: '>=16.9.0'

  rc-dropdown@4.2.1:
    resolution: {integrity: sha512-YDAlXsPv3I1n42dv1JpdM7wJ+gSUBfeyPK59ZpBD9jQhK9jVuxpjj3NmWQHOBceA1zEPVX84T2wbdb2SD0UjmA==}
    peerDependencies:
      react: '>=16.11.0'
      react-dom: '>=16.11.0'

  rc-field-form@2.7.0:
    resolution: {integrity: sha512-hgKsCay2taxzVnBPZl+1n4ZondsV78G++XVsMIJCAoioMjlMQR9YwAp7JZDIECzIu2Z66R+f4SFIRrO2DjDNAA==}
    engines: {node: '>=8.x'}
    peerDependencies:
      react: '>=16.9.0'
      react-dom: '>=16.9.0'

  rc-image@7.11.0:
    resolution: {integrity: sha512-aZkTEZXqeqfPZtnSdNUnKQA0N/3MbgR7nUnZ+/4MfSFWPFHZau4p5r5ShaI0KPEMnNjv4kijSCFq/9wtJpwykw==}
    peerDependencies:
      react: '>=16.9.0'
      react-dom: '>=16.9.0'

  rc-input-number@9.4.0:
    resolution: {integrity: sha512-Tiy4DcXcFXAf9wDhN8aUAyMeCLHJUHA/VA/t7Hj8ZEx5ETvxG7MArDOSE6psbiSCo+vJPm4E3fGN710ITVn6GA==}
    peerDependencies:
      react: '>=16.9.0'
      react-dom: '>=16.9.0'

  rc-input@1.7.3:
    resolution: {integrity: sha512-A5w4egJq8+4JzlQ55FfQjDnPvOaAbzwC3VLOAdOytyek3TboSOP9qxN+Gifup+shVXfvecBLBbWBpWxmk02SWQ==}
    peerDependencies:
      react: '>=16.0.0'
      react-dom: '>=16.0.0'

  rc-mentions@2.19.1:
    resolution: {integrity: sha512-KK3bAc/bPFI993J3necmaMXD2reZTzytZdlTvkeBbp50IGH1BDPDvxLdHDUrpQx2b2TGaVJsn+86BvYa03kGqA==}
    peerDependencies:
      react: '>=16.9.0'
      react-dom: '>=16.9.0'

  rc-menu@9.16.1:
    resolution: {integrity: sha512-ghHx6/6Dvp+fw8CJhDUHFHDJ84hJE3BXNCzSgLdmNiFErWSOaZNsihDAsKq9ByTALo/xkNIwtDFGIl6r+RPXBg==}
    peerDependencies:
      react: '>=16.9.0'
      react-dom: '>=16.9.0'

  rc-motion@2.9.5:
    resolution: {integrity: sha512-w+XTUrfh7ArbYEd2582uDrEhmBHwK1ZENJiSJVb7uRxdE7qJSYjbO2eksRXmndqyKqKoYPc9ClpPh5242mV1vA==}
    peerDependencies:
      react: '>=16.9.0'
      react-dom: '>=16.9.0'

  rc-notification@5.6.3:
    resolution: {integrity: sha512-42szwnn8VYQoT6GnjO00i1iwqV9D1TTMvxObWsuLwgl0TsOokzhkYiufdtQBsJMFjJravS1hfDKVMHLKLcPE4g==}
    engines: {node: '>=8.x'}
    peerDependencies:
      react: '>=16.9.0'
      react-dom: '>=16.9.0'

  rc-overflow@1.4.1:
    resolution: {integrity: sha512-3MoPQQPV1uKyOMVNd6SZfONi+f3st0r8PksexIdBTeIYbMX0Jr+k7pHEDvsXtR4BpCv90/Pv2MovVNhktKrwvw==}
    peerDependencies:
      react: '>=16.9.0'
      react-dom: '>=16.9.0'

  rc-pagination@5.1.0:
    resolution: {integrity: sha512-8416Yip/+eclTFdHXLKTxZvn70duYVGTvUUWbckCCZoIl3jagqke3GLsFrMs0bsQBikiYpZLD9206Ej4SOdOXQ==}
    peerDependencies:
      react: '>=16.9.0'
      react-dom: '>=16.9.0'

  rc-picker@4.11.3:
    resolution: {integrity: sha512-MJ5teb7FlNE0NFHTncxXQ62Y5lytq6sh5nUw0iH8OkHL/TjARSEvSHpr940pWgjGANpjCwyMdvsEV55l5tYNSg==}
    engines: {node: '>=8.x'}
    peerDependencies:
      date-fns: '>= 2.x'
      dayjs: '>= 1.x'
      luxon: '>= 3.x'
      moment: '>= 2.x'
      react: '>=16.9.0'
      react-dom: '>=16.9.0'
    peerDependenciesMeta:
      date-fns:
        optional: true
      dayjs:
        optional: true
      luxon:
        optional: true
      moment:
        optional: true

  rc-progress@4.0.0:
    resolution: {integrity: sha512-oofVMMafOCokIUIBnZLNcOZFsABaUw8PPrf1/y0ZBvKZNpOiu5h4AO9vv11Sw0p4Hb3D0yGWuEattcQGtNJ/aw==}
    peerDependencies:
      react: '>=16.9.0'
      react-dom: '>=16.9.0'

  rc-rate@2.13.1:
    resolution: {integrity: sha512-QUhQ9ivQ8Gy7mtMZPAjLbxBt5y9GRp65VcUyGUMF3N3fhiftivPHdpuDIaWIMOTEprAjZPC08bls1dQB+I1F2Q==}
    engines: {node: '>=8.x'}
    peerDependencies:
      react: '>=16.9.0'
      react-dom: '>=16.9.0'

  rc-resize-observer@1.4.3:
    resolution: {integrity: sha512-YZLjUbyIWox8E9i9C3Tm7ia+W7euPItNWSPX5sCcQTYbnwDb5uNpnLHQCG1f22oZWUhLw4Mv2tFmeWe68CDQRQ==}
    peerDependencies:
      react: '>=16.9.0'
      react-dom: '>=16.9.0'

  rc-segmented@2.7.0:
    resolution: {integrity: sha512-liijAjXz+KnTRVnxxXG2sYDGd6iLL7VpGGdR8gwoxAXy2KglviKCxLWZdjKYJzYzGSUwKDSTdYk8brj54Bn5BA==}
    peerDependencies:
      react: '>=16.0.0'
      react-dom: '>=16.0.0'

  rc-select@14.16.6:
    resolution: {integrity: sha512-YPMtRPqfZWOm2XGTbx5/YVr1HT0vn//8QS77At0Gjb3Lv+Lbut0IORJPKLWu1hQ3u4GsA0SrDzs7nI8JG7Zmyg==}
    engines: {node: '>=8.x'}
    peerDependencies:
      react: '*'
      react-dom: '*'

  rc-slider@11.1.8:
    resolution: {integrity: sha512-2gg/72YFSpKP+Ja5AjC5DPL1YnV8DEITDQrcc1eASrUYjl0esptaBVJBh5nLTXCCp15eD8EuGjwezVGSHhs9tQ==}
    engines: {node: '>=8.x'}
    peerDependencies:
      react: '>=16.9.0'
      react-dom: '>=16.9.0'

  rc-steps@6.0.1:
    resolution: {integrity: sha512-lKHL+Sny0SeHkQKKDJlAjV5oZ8DwCdS2hFhAkIjuQt1/pB81M0cA0ErVFdHq9+jmPmFw1vJB2F5NBzFXLJxV+g==}
    engines: {node: '>=8.x'}
    peerDependencies:
      react: '>=16.9.0'
      react-dom: '>=16.9.0'

  rc-switch@4.1.0:
    resolution: {integrity: sha512-TI8ufP2Az9oEbvyCeVE4+90PDSljGyuwix3fV58p7HV2o4wBnVToEyomJRVyTaZeqNPAp+vqeo4Wnj5u0ZZQBg==}
    peerDependencies:
      react: '>=16.9.0'
      react-dom: '>=16.9.0'

  rc-table@7.50.3:
    resolution: {integrity: sha512-Z4/zNCzjv7f/XzPRecb+vJU0DJKdsYt4YRkDzNl4G05m7JmxrKGYC2KqN1Ew6jw2zJq7cxVv3z39qyZOHMuf7A==}
    engines: {node: '>=8.x'}
    peerDependencies:
      react: '>=16.9.0'
      react-dom: '>=16.9.0'

  rc-tabs@15.5.1:
    resolution: {integrity: sha512-yiWivLAjEo5d1v2xlseB2dQocsOhkoVSfo1krS8v8r+02K+TBUjSjXIf7dgyVSxp6wRIPv5pMi5hanNUlQMgUA==}
    engines: {node: '>=8.x'}
    peerDependencies:
      react: '>=16.9.0'
      react-dom: '>=16.9.0'

  rc-textarea@1.9.0:
    resolution: {integrity: sha512-dQW/Bc/MriPBTugj2Kx9PMS5eXCCGn2cxoIaichjbNvOiARlaHdI99j4DTxLl/V8+PIfW06uFy7kjfUIDDKyxQ==}
    peerDependencies:
      react: '>=16.9.0'
      react-dom: '>=16.9.0'

  rc-tooltip@6.4.0:
    resolution: {integrity: sha512-kqyivim5cp8I5RkHmpsp1Nn/Wk+1oeloMv9c7LXNgDxUpGm+RbXJGL+OPvDlcRnx9DBeOe4wyOIl4OKUERyH1g==}
    peerDependencies:
      react: '>=16.9.0'
      react-dom: '>=16.9.0'

  rc-tree-select@5.27.0:
    resolution: {integrity: sha512-2qTBTzwIT7LRI1o7zLyrCzmo5tQanmyGbSaGTIf7sYimCklAToVVfpMC6OAldSKolcnjorBYPNSKQqJmN3TCww==}
    peerDependencies:
      react: '*'
      react-dom: '*'

  rc-tree@5.13.1:
    resolution: {integrity: sha512-FNhIefhftobCdUJshO7M8uZTA9F4OPGVXqGfZkkD/5soDeOhwO06T/aKTrg0WD8gRg/pyfq+ql3aMymLHCTC4A==}
    engines: {node: '>=10.x'}
    peerDependencies:
      react: '*'
      react-dom: '*'

  rc-upload@4.8.1:
    resolution: {integrity: sha512-toEAhwl4hjLAI1u8/CgKWt30BR06ulPa4iGQSMvSXoHzO88gPCslxqV/mnn4gJU7PDoltGIC9Eh+wkeudqgHyw==}
    peerDependencies:
      react: '>=16.9.0'
      react-dom: '>=16.9.0'

  rc-util@5.44.4:
    resolution: {integrity: sha512-resueRJzmHG9Q6rI/DfK6Kdv9/Lfls05vzMs1Sk3M2P+3cJa+MakaZyWY8IPfehVuhPJFKrIY1IK4GqbiaiY5w==}
    peerDependencies:
      react: '>=16.9.0'
      react-dom: '>=16.9.0'

  rc-virtual-list@3.18.2:
    resolution: {integrity: sha512-SkPabqstOQgJ2Q2Ob3eDPIHsNrDzQZFl8mzHiXuNablyYwddVU33Ws6oxoA7Fi/6pZeEYonrLEUiJGr/6aBVaw==}
    engines: {node: '>=8.x'}
    peerDependencies:
      react: '>=16.9.0'
      react-dom: '>=16.9.0'

  react-dom@19.0.0:
    resolution: {integrity: sha512-4GV5sHFG0e/0AD4X+ySy6UJd3jVl1iNsNHdpad0qhABJ11twS3TTBnseqsKurKcsNqCEFeGL3uLpVChpIO3QfQ==}
    peerDependencies:
      react: ^19.0.0

  react-is@16.13.1:
    resolution: {integrity: sha512-24e6ynE2H+OKt4kqsOvNd8kBpV65zoxbA4BVsEOB3ARVWQki/DHzaUoC5KuON/BiccDaCCTZBuOcfZs70kR8bQ==}

  react-is@18.3.1:
    resolution: {integrity: sha512-/LLMVyas0ljjAtoYiPqYiL8VWXzUUdThrmU5+n20DZv+a+ClRoevUzw5JxU+Ieh5/c87ytoTBV9G1FiKfNJdmg==}

  react-refresh@0.14.2:
    resolution: {integrity: sha512-jCvmsr+1IUSMUyzOkRcvnVbX3ZYC6g9TDrDbFuFmRDq7PD4yaGbLKNQL6k2jnArV8hjYxh7hVhAZB6s9HDGpZA==}
    engines: {node: '>=0.10.0'}

  react-router-dom@7.2.0:
    resolution: {integrity: sha512-cU7lTxETGtQRQbafJubvZKHEn5izNABxZhBY0Jlzdv0gqQhCPQt2J8aN5ZPjS6mQOXn5NnirWNh+FpE8TTYN0Q==}
    engines: {node: '>=20.0.0'}
    peerDependencies:
      react: '>=18'
      react-dom: '>=18'

  react-router@7.2.0:
    resolution: {integrity: sha512-fXyqzPgCPZbqhrk7k3hPcCpYIlQ2ugIXDboHUzhJISFVy2DEPsmHgN588MyGmkIOv3jDgNfUE3kJi83L28s/LQ==}
    engines: {node: '>=20.0.0'}
    peerDependencies:
      react: '>=18'
      react-dom: '>=18'
    peerDependenciesMeta:
      react-dom:
        optional: true

  react-smooth@4.0.4:
    resolution: {integrity: sha512-gnGKTpYwqL0Iii09gHobNolvX4Kiq4PKx6eWBCYYix+8cdw+cGo3do906l1NBPKkSWx1DghC1dlWG9L2uGd61Q==}
    peerDependencies:
      react: ^16.8.0 || ^17.0.0 || ^18.0.0 || ^19.0.0
      react-dom: ^16.8.0 || ^17.0.0 || ^18.0.0 || ^19.0.0

  react-transition-group@4.4.5:
    resolution: {integrity: sha512-pZcd1MCJoiKiBR2NRxeCRg13uCXbydPnmB4EOeRrY7480qNWO8IIgQG6zlDkm6uRMsURXPuKq0GWtiM59a5Q6g==}
    peerDependencies:
      react: '>=16.6.0'
      react-dom: '>=16.6.0'

  react@19.0.0:
    resolution: {integrity: sha512-V8AVnmPIICiWpGfm6GLzCR/W5FXLchHop40W4nXBmdlEceh16rCN8O8LNWm5bh5XUX91fh7KpA+W0TgMKmgTpQ==}
    engines: {node: '>=0.10.0'}

  recharts-scale@0.4.5:
    resolution: {integrity: sha512-kivNFO+0OcUNu7jQquLXAxz1FIwZj8nrj+YkOKc5694NbjCvcT6aSZiIzNzd2Kul4o4rTto8QVR9lMNtxD4G1w==}

  recharts@2.15.1:
    resolution: {integrity: sha512-v8PUTUlyiDe56qUj82w/EDVuzEFXwEHp9/xOowGAZwfLjB9uAy3GllQVIYMWF6nU+qibx85WF75zD7AjqoT54Q==}
    engines: {node: '>=14'}
    peerDependencies:
      react: ^16.0.0 || ^17.0.0 || ^18.0.0 || ^19.0.0
      react-dom: ^16.0.0 || ^17.0.0 || ^18.0.0 || ^19.0.0

  regenerator-runtime@0.14.1:
    resolution: {integrity: sha512-dYnhHh0nJoMfnkZs6GmmhFknAGRrLznOu5nc9ML+EJxGvrx6H7teuevqVqCuPcPK//3eDrrjQhehXVx9cnkGdw==}

  resize-observer-polyfill@1.5.1:
    resolution: {integrity: sha512-LwZrotdHOo12nQuZlHEmtuXdqGoOD0OhaxopaNFxWzInpEgaLWoVuAMbTzixuosCx2nEG58ngzW3vxdWoxIgdg==}

  resolve-from@4.0.0:
    resolution: {integrity: sha512-pb/MYmXstAkysRFx8piNI1tGFNQIFA3vkE3Gq4EuA1dF6gHp/+vgZqsCGJapvy8N3Q+4o7FwvquPJcnZ7RYy4g==}
    engines: {node: '>=4'}

  reusify@1.0.4:
    resolution: {integrity: sha512-U9nH88a3fc/ekCF1l0/UP1IosiuIjyTh7hBvXVMHYgVcfGvt897Xguj2UOLDeI5BG2m7/uwyaLVT6fbtCwTyzw==}
    engines: {iojs: '>=1.0.0', node: '>=0.10.0'}

  rollup@4.34.6:
    resolution: {integrity: sha512-wc2cBWqJgkU3Iz5oztRkQbfVkbxoz5EhnCGOrnJvnLnQ7O0WhQUYyv18qQI79O8L7DdHrrlJNeCHd4VGpnaXKQ==}
    engines: {node: '>=18.0.0', npm: '>=8.0.0'}
    hasBin: true

  run-parallel@1.2.0:
    resolution: {integrity: sha512-5l4VyZR86LZ/lDxZTR6jqL8AFE2S0IFLMP26AbjsLVADxHdhB/c0GUsH+y39UfCi3dzz8OlQuPmnaJOMoDHQBA==}

  scheduler@0.25.0:
    resolution: {integrity: sha512-xFVuu11jh+xcO7JOAGJNOXld8/TcEHK/4CituBUeUb5hqxJLj9YuemAEuvm9gQ/+pgXYfbQuqAkiYu+u7YEsNA==}

  scroll-into-view-if-needed@3.1.0:
    resolution: {integrity: sha512-49oNpRjWRvnU8NyGVmUaYG4jtTkNonFZI86MmGRDqBphEK2EXT9gdEUoQPZhuBM8yWHxCWbobltqYO5M4XrUvQ==}

  semver@6.3.1:
    resolution: {integrity: sha512-BR7VvDCVHO+q2xBEWskxS6DJE1qRnb7DxzUrogb71CWoSficBxYsiAGd+Kl0mmq/MprG9yArRkyrQxTO6XjMzA==}
    hasBin: true

  semver@7.7.1:
    resolution: {integrity: sha512-hlq8tAfn0m/61p4BVRcPzIGr6LKiMwo4VM6dGi6pt4qcRkmNzTcWq6eCEjEh+qXjkMDvPlOFFSGwQjoEa6gyMA==}
    engines: {node: '>=10'}
    hasBin: true

  set-cookie-parser@2.7.1:
    resolution: {integrity: sha512-IOc8uWeOZgnb3ptbCURJWNjWUPcO3ZnTTdzsurqERrP6nPyv+paC55vJM0LpOlT2ne+Ix+9+CRG1MNLlyZ4GjQ==}

  shebang-command@2.0.0:
    resolution: {integrity: sha512-kHxr2zZpYtdmrN1qDjrrX/Z1rR1kG8Dx+gkpK1G4eXmvXswmcE1hTWBWYUzlraYw1/yZp6YuDY77YtvbN0dmDA==}
    engines: {node: '>=8'}

  shebang-regex@3.0.0:
    resolution: {integrity: sha512-7++dFhtcx3353uBaq8DDR4NuxBetBzC7ZQOhmTQInHEd6bSrXdiEyzCvG07Z44UYdLShWUyXt5M/yhz8ekcb1A==}
    engines: {node: '>=8'}

  source-map-js@1.2.1:
    resolution: {integrity: sha512-UXWMKhLOwVKb728IUtQPXxfYU+usdybtUrK/8uGE8CQMvrhOpwvzDBwj0QhSL7MQc7vIsISBG8VQ8+IDQxpfQA==}
    engines: {node: '>=0.10.0'}

  sqids@0.3.0:
    resolution: {integrity: sha512-lOQK1ucVg+W6n3FhRwwSeUijxe93b51Bfz5PMRMihVf1iVkl82ePQG7V5vwrhzB11v0NtsR25PSZRGiSomJaJw==}

  string-convert@0.2.1:
    resolution: {integrity: sha512-u/1tdPl4yQnPBjnVrmdLo9gtuLvELKsAoRapekWggdiQNvvvum+jYF329d84NAa660KQw7pB2n36KrIKVoXa3A==}

  strip-json-comments@3.1.1:
    resolution: {integrity: sha512-6fPc+R4ihwqP6N/aIv2f1gMH8lOVtWQHoqC4yK6oSDVVocumAsfCqjkXnqiYMhmMwS/mEHLp7Vehlt3ql6lEig==}
    engines: {node: '>=8'}

  stylis@4.3.6:
    resolution: {integrity: sha512-yQ3rwFWRfwNUY7H5vpU0wfdkNSnvnJinhF9830Swlaxl03zsOjCfmX0ugac+3LtK0lYSgwL/KXc8oYL3mG4YFQ==}

  supports-color@7.2.0:
    resolution: {integrity: sha512-qpCAvRl9stuOHveKsn7HncJRvv501qIacKzQlO/+Lwxc9+0q2wLyv4Dfvt80/DPn2pqOBsJdDiogXGR9+OvwRw==}
    engines: {node: '>=8'}

  throttle-debounce@5.0.2:
    resolution: {integrity: sha512-B71/4oyj61iNH0KeCamLuE2rmKuTO5byTOSVwECM5FA7TiAiAW+UqTKZ9ERueC4qvgSttUhdmq1mXC3kJqGX7A==}
    engines: {node: '>=12.22'}

  tiny-invariant@1.3.3:
    resolution: {integrity: sha512-+FbBPE1o9QAYvviau/qC5SE3caw21q3xkvWKBtja5vgqOWIHHJ3ioaq1VPfn/Szqctz2bU/oYeKd9/z5BL+PVg==}

  to-regex-range@5.0.1:
    resolution: {integrity: sha512-65P7iz6X5yEr1cwcgvQxbbIw7Uk3gOy5dIdtZ4rDveLqhrdJP+Li/Hx6tyK0NEb+2GCyneCMJiGqrADCSNk8sQ==}
    engines: {node: '>=8.0'}

  toggle-selection@1.0.6:
    resolution: {integrity: sha512-BiZS+C1OS8g/q2RRbJmy59xpyghNBqrr6k5L/uKBGRsTfxmu3ffiRnd8mlGPUVayg8pvfi5urfnu8TU7DVOkLQ==}

  ts-api-utils@2.0.1:
    resolution: {integrity: sha512-dnlgjFSVetynI8nzgJ+qF62efpglpWRk8isUEWZGWlJYySCTD6aKvbUDu+zbPeDakk3bg5H4XpitHukgfL1m9w==}
    engines: {node: '>=18.12'}
    peerDependencies:
      typescript: '>=4.8.4'

  tslib@2.8.1:
    resolution: {integrity: sha512-oJFu94HQb+KVduSUQL7wnpmqnfmLsOA/nAh6b6EH0wCEoK0/mPeXU6c3wKDV83MkOuHPRHtSXKKU99IBazS/2w==}

  turbo-stream@2.4.0:
    resolution: {integrity: sha512-FHncC10WpBd2eOmGwpmQsWLDoK4cqsA/UT/GqNoaKOQnT8uzhtCbg3EoUDMvqpOSAI0S26mr0rkjzbOO6S3v1g==}

  type-check@0.4.0:
    resolution: {integrity: sha512-XleUoc9uwGXqjWwXaUTZAmzMcFZ5858QA2vvx1Ur5xIcixXIP+8LnFDgRplU30us6teqdlskFfu+ae4K79Ooew==}
    engines: {node: '>= 0.8.0'}

  typescript-eslint@8.24.0:
    resolution: {integrity: sha512-/lmv4366en/qbB32Vz5+kCNZEMf6xYHwh1z48suBwZvAtnXKbP+YhGe8OLE2BqC67LMqKkCNLtjejdwsdW6uOQ==}
    engines: {node: ^18.18.0 || ^20.9.0 || >=21.1.0}
    peerDependencies:
      eslint: ^8.57.0 || ^9.0.0
      typescript: '>=4.8.4 <5.8.0'

  typescript@5.7.3:
    resolution: {integrity: sha512-84MVSjMEHP+FQRPy3pX9sTVV/INIex71s9TL2Gm5FG/WG1SqXeKyZ0k7/blY/4FdOzI12CBy1vGc4og/eus0fw==}
    engines: {node: '>=14.17'}
    hasBin: true

  undici-types@6.20.0:
    resolution: {integrity: sha512-Ny6QZ2Nju20vw1SRHe3d9jVu6gJ+4e3+MMpqu7pqE5HT6WsTSlce++GQmK5UXS8mzV8DSYHrQH+Xrf2jVcuKNg==}

<<<<<<< HEAD
=======
  update-browserslist-db@1.1.3:
    resolution: {integrity: sha512-UxhIZQ+QInVdunkDAaiazvvT/+fXL5Osr0JZlJulepYu6Jd7qJtDZjlur0emRlT71EN3ScPoE7gvsuIKKNavKw==}
    hasBin: true
    peerDependencies:
      browserslist: '>= 4.21.0'

>>>>>>> ad06ceab
  uploadthing@7.5.2:
    resolution: {integrity: sha512-hrvsVXgu6cYYJW97UuFLd3U2+TrPGyMBtPYSkqSTVq45Orkq9qFk095qkXYIW4EA/DyvCo78VV25HfSXT3EH7w==}
    engines: {node: '>=18.13.0'}
    peerDependencies:
      express: '*'
      fastify: '*'
      h3: '*'
      next: '*'
      tailwindcss: ^3.0.0 || ^4.0.0-beta.0
    peerDependenciesMeta:
      express:
        optional: true
      fastify:
        optional: true
      h3:
        optional: true
      next:
        optional: true
      tailwindcss:
        optional: true

  uri-js@4.4.1:
    resolution: {integrity: sha512-7rKUyy33Q1yc98pQ1DAmLtwX109F7TIfWlW1Ydo8Wl1ii1SeHieeh0HHfPeL2fMXK6z0s8ecKs9frCuLJvndBg==}

  victory-vendor@36.9.2:
    resolution: {integrity: sha512-PnpQQMuxlwYdocC8fIJqVXvkeViHYzotI+NJrCuav0ZYFoq912ZHBk3mCeuj+5/VpodOjPe1z0Fk2ihgzlXqjQ==}

  vite@6.1.0:
    resolution: {integrity: sha512-RjjMipCKVoR4hVfPY6GQTgveinjNuyLw+qruksLDvA5ktI1150VmcMBKmQaEWJhg/j6Uaf6dNCNA0AfdzUb/hQ==}
    engines: {node: ^18.0.0 || ^20.0.0 || >=22.0.0}
    hasBin: true
    peerDependencies:
      '@types/node': ^18.0.0 || ^20.0.0 || >=22.0.0
      jiti: '>=1.21.0'
      less: '*'
      lightningcss: ^1.21.0
      sass: '*'
      sass-embedded: '*'
      stylus: '*'
      sugarss: '*'
      terser: ^5.16.0
      tsx: ^4.8.1
      yaml: ^2.4.2
    peerDependenciesMeta:
      '@types/node':
        optional: true
      jiti:
        optional: true
      less:
        optional: true
      lightningcss:
        optional: true
      sass:
        optional: true
      sass-embedded:
        optional: true
      stylus:
        optional: true
      sugarss:
        optional: true
      terser:
        optional: true
      tsx:
        optional: true
      yaml:
        optional: true

  which@2.0.2:
    resolution: {integrity: sha512-BLI3Tl1TW3Pvl70l3yq3Y64i+awpwXqsGBYWkkqMtnbXgrMD+yj7rhW0kuEDxzJaYXGjEW5ogapKNMEKNMjibA==}
    engines: {node: '>= 8'}
    hasBin: true

  word-wrap@1.2.5:
    resolution: {integrity: sha512-BN22B5eaMMI9UMtjrGd5g5eCYPpCPDUy0FJXbYsaT5zYxjFOckS53SQDE3pWkVoWpHXVb3BrYcEN4Twa55B5cA==}
    engines: {node: '>=0.10.0'}

  yallist@3.1.1:
    resolution: {integrity: sha512-a4UGQaWPH59mOXUYnAG2ewncQS4i4F43Tv3JoAM+s2VDAmS9NsK8GpDMLrCHPksFT7h3K6TOoUNn2pb7RoXx4g==}

  yocto-queue@0.1.0:
    resolution: {integrity: sha512-rVksvsnNCdJ/ohGc6xgPwyN8eheCxsiLM8mxuE/t/mOVqJewPuO1miLpTHQiRgTKCLexL4MeAFVagts7HmNZ2Q==}
    engines: {node: '>=10'}

snapshots:

  '@ampproject/remapping@2.3.0':
    dependencies:
      '@jridgewell/gen-mapping': 0.3.8
      '@jridgewell/trace-mapping': 0.3.25

  '@ant-design/colors@7.2.0':
    dependencies:
      '@ant-design/fast-color': 2.0.6

  '@ant-design/cssinjs-utils@1.1.3(react-dom@19.0.0(react@19.0.0))(react@19.0.0)':
    dependencies:
      '@ant-design/cssinjs': 1.23.0(react-dom@19.0.0(react@19.0.0))(react@19.0.0)
      '@babel/runtime': 7.26.9
      rc-util: 5.44.4(react-dom@19.0.0(react@19.0.0))(react@19.0.0)
      react: 19.0.0
      react-dom: 19.0.0(react@19.0.0)

  '@ant-design/cssinjs@1.23.0(react-dom@19.0.0(react@19.0.0))(react@19.0.0)':
    dependencies:
      '@babel/runtime': 7.26.9
      '@emotion/hash': 0.8.0
      '@emotion/unitless': 0.7.5
      classnames: 2.5.1
      csstype: 3.1.3
      rc-util: 5.44.4(react-dom@19.0.0(react@19.0.0))(react@19.0.0)
      react: 19.0.0
      react-dom: 19.0.0(react@19.0.0)
      stylis: 4.3.6

  '@ant-design/fast-color@2.0.6':
    dependencies:
      '@babel/runtime': 7.26.9

  '@ant-design/icons-svg@4.4.2': {}

  '@ant-design/icons@5.6.1(react-dom@19.0.0(react@19.0.0))(react@19.0.0)':
    dependencies:
      '@ant-design/colors': 7.2.0
      '@ant-design/icons-svg': 4.4.2
      '@babel/runtime': 7.26.9
      classnames: 2.5.1
      rc-util: 5.44.4(react-dom@19.0.0(react@19.0.0))(react@19.0.0)
      react: 19.0.0
      react-dom: 19.0.0(react@19.0.0)

  '@ant-design/react-slick@1.1.2(react@19.0.0)':
    dependencies:
      '@babel/runtime': 7.26.9
      classnames: 2.5.1
      json2mq: 0.2.0
      react: 19.0.0
      resize-observer-polyfill: 1.5.1
      throttle-debounce: 5.0.2

  '@ant-design/v5-patch-for-react-19@1.0.3(antd@5.24.2(react-dom@19.0.0(react@19.0.0))(react@19.0.0))(react-dom@19.0.0(react@19.0.0))(react@19.0.0)':
    dependencies:
      antd: 5.24.2(react-dom@19.0.0(react@19.0.0))(react@19.0.0)
      react: 19.0.0
      react-dom: 19.0.0(react@19.0.0)

  '@babel/code-frame@7.26.2':
    dependencies:
      '@babel/helper-validator-identifier': 7.25.9
      js-tokens: 4.0.0
      picocolors: 1.1.1

  '@babel/compat-data@7.26.8': {}

  '@babel/core@7.26.9':
    dependencies:
      '@ampproject/remapping': 2.3.0
      '@babel/code-frame': 7.26.2
      '@babel/generator': 7.26.9
      '@babel/helper-compilation-targets': 7.26.5
      '@babel/helper-module-transforms': 7.26.0(@babel/core@7.26.9)
      '@babel/helpers': 7.26.9
      '@babel/parser': 7.26.9
      '@babel/template': 7.26.9
      '@babel/traverse': 7.26.9
      '@babel/types': 7.26.9
      convert-source-map: 2.0.0
      debug: 4.4.0
      gensync: 1.0.0-beta.2
      json5: 2.2.3
      semver: 6.3.1
    transitivePeerDependencies:
      - supports-color

  '@babel/generator@7.26.9':
    dependencies:
      '@babel/parser': 7.26.9
      '@babel/types': 7.26.9
      '@jridgewell/gen-mapping': 0.3.8
      '@jridgewell/trace-mapping': 0.3.25
      jsesc: 3.1.0

  '@babel/helper-compilation-targets@7.26.5':
    dependencies:
      '@babel/compat-data': 7.26.8
      '@babel/helper-validator-option': 7.25.9
      browserslist: 4.24.4
      lru-cache: 5.1.1
      semver: 6.3.1

  '@babel/helper-module-imports@7.25.9':
    dependencies:
      '@babel/traverse': 7.26.9
      '@babel/types': 7.26.9
    transitivePeerDependencies:
      - supports-color

  '@babel/helper-module-transforms@7.26.0(@babel/core@7.26.9)':
    dependencies:
      '@babel/core': 7.26.9
      '@babel/helper-module-imports': 7.25.9
      '@babel/helper-validator-identifier': 7.25.9
      '@babel/traverse': 7.26.9
    transitivePeerDependencies:
      - supports-color

  '@babel/helper-plugin-utils@7.26.5': {}

  '@babel/helper-string-parser@7.25.9': {}

  '@babel/helper-validator-identifier@7.25.9': {}

  '@babel/helper-validator-option@7.25.9': {}

  '@babel/helpers@7.26.9':
    dependencies:
      '@babel/template': 7.26.9
      '@babel/types': 7.26.9

  '@babel/parser@7.26.9':
    dependencies:
      '@babel/types': 7.26.9

  '@babel/plugin-transform-react-jsx-self@7.25.9(@babel/core@7.26.9)':
    dependencies:
      '@babel/core': 7.26.9
      '@babel/helper-plugin-utils': 7.26.5

  '@babel/plugin-transform-react-jsx-source@7.25.9(@babel/core@7.26.9)':
    dependencies:
      '@babel/core': 7.26.9
      '@babel/helper-plugin-utils': 7.26.5

  '@babel/runtime@7.26.9':
    dependencies:
      regenerator-runtime: 0.14.1

  '@babel/template@7.26.9':
    dependencies:
      '@babel/code-frame': 7.26.2
      '@babel/parser': 7.26.9
      '@babel/types': 7.26.9

  '@babel/traverse@7.26.9':
    dependencies:
      '@babel/code-frame': 7.26.2
      '@babel/generator': 7.26.9
      '@babel/parser': 7.26.9
      '@babel/template': 7.26.9
      '@babel/types': 7.26.9
      debug: 4.4.0
      globals: 11.12.0
    transitivePeerDependencies:
      - supports-color

  '@babel/types@7.26.9':
    dependencies:
      '@babel/helper-string-parser': 7.25.9
      '@babel/helper-validator-identifier': 7.25.9

  '@effect/platform@0.72.0(effect@3.12.0)':
    dependencies:
      effect: 3.12.0
      find-my-way-ts: 0.1.5
      multipasta: 0.2.5

  '@emotion/hash@0.8.0': {}

  '@emotion/unitless@0.7.5': {}

  '@esbuild/aix-ppc64@0.24.2':
    optional: true

  '@esbuild/android-arm64@0.24.2':
    optional: true

  '@esbuild/android-arm@0.24.2':
    optional: true

  '@esbuild/android-x64@0.24.2':
    optional: true

  '@esbuild/darwin-arm64@0.24.2':
    optional: true

  '@esbuild/darwin-x64@0.24.2':
    optional: true

  '@esbuild/freebsd-arm64@0.24.2':
    optional: true

  '@esbuild/freebsd-x64@0.24.2':
    optional: true

  '@esbuild/linux-arm64@0.24.2':
    optional: true

  '@esbuild/linux-arm@0.24.2':
    optional: true

  '@esbuild/linux-ia32@0.24.2':
    optional: true

  '@esbuild/linux-loong64@0.24.2':
    optional: true

  '@esbuild/linux-mips64el@0.24.2':
    optional: true

  '@esbuild/linux-ppc64@0.24.2':
    optional: true

  '@esbuild/linux-riscv64@0.24.2':
    optional: true

  '@esbuild/linux-s390x@0.24.2':
    optional: true

  '@esbuild/linux-x64@0.24.2':
    optional: true

  '@esbuild/netbsd-arm64@0.24.2':
    optional: true

  '@esbuild/netbsd-x64@0.24.2':
    optional: true

  '@esbuild/openbsd-arm64@0.24.2':
    optional: true

  '@esbuild/openbsd-x64@0.24.2':
    optional: true

  '@esbuild/sunos-x64@0.24.2':
    optional: true

  '@esbuild/win32-arm64@0.24.2':
    optional: true

  '@esbuild/win32-ia32@0.24.2':
    optional: true

  '@esbuild/win32-x64@0.24.2':
    optional: true

  '@eslint-community/eslint-utils@4.4.1(eslint@9.20.0)':
    dependencies:
      eslint: 9.20.0
      eslint-visitor-keys: 3.4.3

  '@eslint-community/regexpp@4.12.1': {}

  '@eslint/config-array@0.19.2':
    dependencies:
      '@eslint/object-schema': 2.1.6
      debug: 4.4.0
      minimatch: 3.1.2
    transitivePeerDependencies:
      - supports-color

  '@eslint/core@0.10.0':
    dependencies:
      '@types/json-schema': 7.0.15

  '@eslint/core@0.11.0':
    dependencies:
      '@types/json-schema': 7.0.15

  '@eslint/eslintrc@3.2.0':
    dependencies:
      ajv: 6.12.6
      debug: 4.4.0
      espree: 10.3.0
      globals: 14.0.0
      ignore: 5.3.2
      import-fresh: 3.3.1
      js-yaml: 4.1.0
      minimatch: 3.1.2
      strip-json-comments: 3.1.1
    transitivePeerDependencies:
      - supports-color

  '@eslint/js@9.20.0': {}

  '@eslint/object-schema@2.1.6': {}

  '@eslint/plugin-kit@0.2.5':
    dependencies:
      '@eslint/core': 0.10.0
      levn: 0.4.1

  '@humanfs/core@0.19.1': {}

  '@humanfs/node@0.16.6':
    dependencies:
      '@humanfs/core': 0.19.1
      '@humanwhocodes/retry': 0.3.1

  '@humanwhocodes/module-importer@1.0.1': {}

  '@humanwhocodes/retry@0.3.1': {}

  '@humanwhocodes/retry@0.4.1': {}

  '@jridgewell/gen-mapping@0.3.8':
    dependencies:
      '@jridgewell/set-array': 1.2.1
      '@jridgewell/sourcemap-codec': 1.5.0
      '@jridgewell/trace-mapping': 0.3.25

  '@jridgewell/resolve-uri@3.1.2': {}

  '@jridgewell/set-array@1.2.1': {}

  '@jridgewell/sourcemap-codec@1.5.0': {}

  '@jridgewell/trace-mapping@0.3.25':
    dependencies:
      '@jridgewell/resolve-uri': 3.1.2
      '@jridgewell/sourcemap-codec': 1.5.0

  '@nodelib/fs.scandir@2.1.5':
    dependencies:
      '@nodelib/fs.stat': 2.0.5
      run-parallel: 1.2.0

  '@nodelib/fs.stat@2.0.5': {}

  '@nodelib/fs.walk@1.2.8':
    dependencies:
      '@nodelib/fs.scandir': 2.1.5
      fastq: 1.19.0

  '@playwright/test@1.50.1':
    dependencies:
      playwright: 1.50.1

  '@rc-component/async-validator@5.0.4':
    dependencies:
      '@babel/runtime': 7.26.9

  '@rc-component/color-picker@2.0.1(react-dom@19.0.0(react@19.0.0))(react@19.0.0)':
    dependencies:
      '@ant-design/fast-color': 2.0.6
      '@babel/runtime': 7.26.9
      classnames: 2.5.1
      rc-util: 5.44.4(react-dom@19.0.0(react@19.0.0))(react@19.0.0)
      react: 19.0.0
      react-dom: 19.0.0(react@19.0.0)

  '@rc-component/context@1.4.0(react-dom@19.0.0(react@19.0.0))(react@19.0.0)':
    dependencies:
      '@babel/runtime': 7.26.9
      rc-util: 5.44.4(react-dom@19.0.0(react@19.0.0))(react@19.0.0)
      react: 19.0.0
      react-dom: 19.0.0(react@19.0.0)

  '@rc-component/mini-decimal@1.1.0':
    dependencies:
      '@babel/runtime': 7.26.9

  '@rc-component/mutate-observer@1.1.0(react-dom@19.0.0(react@19.0.0))(react@19.0.0)':
    dependencies:
      '@babel/runtime': 7.26.9
      classnames: 2.5.1
      rc-util: 5.44.4(react-dom@19.0.0(react@19.0.0))(react@19.0.0)
      react: 19.0.0
      react-dom: 19.0.0(react@19.0.0)

  '@rc-component/portal@1.1.2(react-dom@19.0.0(react@19.0.0))(react@19.0.0)':
    dependencies:
      '@babel/runtime': 7.26.9
      classnames: 2.5.1
      rc-util: 5.44.4(react-dom@19.0.0(react@19.0.0))(react@19.0.0)
      react: 19.0.0
      react-dom: 19.0.0(react@19.0.0)

  '@rc-component/qrcode@1.0.0(react-dom@19.0.0(react@19.0.0))(react@19.0.0)':
    dependencies:
      '@babel/runtime': 7.26.9
      classnames: 2.5.1
      rc-util: 5.44.4(react-dom@19.0.0(react@19.0.0))(react@19.0.0)
      react: 19.0.0
      react-dom: 19.0.0(react@19.0.0)

  '@rc-component/tour@1.15.1(react-dom@19.0.0(react@19.0.0))(react@19.0.0)':
    dependencies:
      '@babel/runtime': 7.26.9
      '@rc-component/portal': 1.1.2(react-dom@19.0.0(react@19.0.0))(react@19.0.0)
      '@rc-component/trigger': 2.2.6(react-dom@19.0.0(react@19.0.0))(react@19.0.0)
      classnames: 2.5.1
      rc-util: 5.44.4(react-dom@19.0.0(react@19.0.0))(react@19.0.0)
      react: 19.0.0
      react-dom: 19.0.0(react@19.0.0)

  '@rc-component/trigger@2.2.6(react-dom@19.0.0(react@19.0.0))(react@19.0.0)':
    dependencies:
      '@babel/runtime': 7.26.9
      '@rc-component/portal': 1.1.2(react-dom@19.0.0(react@19.0.0))(react@19.0.0)
      classnames: 2.5.1
      rc-motion: 2.9.5(react-dom@19.0.0(react@19.0.0))(react@19.0.0)
      rc-resize-observer: 1.4.3(react-dom@19.0.0(react@19.0.0))(react@19.0.0)
      rc-util: 5.44.4(react-dom@19.0.0(react@19.0.0))(react@19.0.0)
      react: 19.0.0
      react-dom: 19.0.0(react@19.0.0)

  '@rollup/rollup-android-arm-eabi@4.34.6':
    optional: true

  '@rollup/rollup-android-arm64@4.34.6':
    optional: true

  '@rollup/rollup-darwin-arm64@4.34.6':
    optional: true

  '@rollup/rollup-darwin-x64@4.34.6':
    optional: true

  '@rollup/rollup-freebsd-arm64@4.34.6':
    optional: true

  '@rollup/rollup-freebsd-x64@4.34.6':
    optional: true

  '@rollup/rollup-linux-arm-gnueabihf@4.34.6':
    optional: true

  '@rollup/rollup-linux-arm-musleabihf@4.34.6':
    optional: true

  '@rollup/rollup-linux-arm64-gnu@4.34.6':
    optional: true

  '@rollup/rollup-linux-arm64-musl@4.34.6':
    optional: true

  '@rollup/rollup-linux-loongarch64-gnu@4.34.6':
    optional: true

  '@rollup/rollup-linux-powerpc64le-gnu@4.34.6':
    optional: true

  '@rollup/rollup-linux-riscv64-gnu@4.34.6':
    optional: true

  '@rollup/rollup-linux-s390x-gnu@4.34.6':
    optional: true

  '@rollup/rollup-linux-x64-gnu@4.34.6':
    optional: true

  '@rollup/rollup-linux-x64-musl@4.34.6':
    optional: true

  '@rollup/rollup-win32-arm64-msvc@4.34.6':
    optional: true

  '@rollup/rollup-win32-ia32-msvc@4.34.6':
    optional: true

  '@rollup/rollup-win32-x64-msvc@4.34.6':
    optional: true

  '@standard-schema/spec@1.0.0-beta.4': {}

  '@swc/core-darwin-arm64@1.10.15':
    optional: true

  '@swc/core-darwin-x64@1.10.15':
    optional: true

  '@swc/core-linux-arm-gnueabihf@1.10.15':
    optional: true

  '@swc/core-linux-arm64-gnu@1.10.15':
    optional: true

  '@swc/core-linux-arm64-musl@1.10.15':
    optional: true

  '@swc/core-linux-x64-gnu@1.10.15':
    optional: true

  '@swc/core-linux-x64-musl@1.10.15':
    optional: true

  '@swc/core-win32-arm64-msvc@1.10.15':
    optional: true

  '@swc/core-win32-ia32-msvc@1.10.15':
    optional: true

  '@swc/core-win32-x64-msvc@1.10.15':
    optional: true

  '@swc/core@1.10.15':
    dependencies:
      '@swc/counter': 0.1.3
      '@swc/types': 0.1.17
    optionalDependencies:
      '@swc/core-darwin-arm64': 1.10.15
      '@swc/core-darwin-x64': 1.10.15
      '@swc/core-linux-arm-gnueabihf': 1.10.15
      '@swc/core-linux-arm64-gnu': 1.10.15
      '@swc/core-linux-arm64-musl': 1.10.15
      '@swc/core-linux-x64-gnu': 1.10.15
      '@swc/core-linux-x64-musl': 1.10.15
      '@swc/core-win32-arm64-msvc': 1.10.15
      '@swc/core-win32-ia32-msvc': 1.10.15
      '@swc/core-win32-x64-msvc': 1.10.15

  '@swc/counter@0.1.3': {}

  '@swc/types@0.1.17':
    dependencies:
      '@swc/counter': 0.1.3

  '@types/babel__core@7.20.5':
    dependencies:
      '@babel/parser': 7.26.9
      '@babel/types': 7.26.9
      '@types/babel__generator': 7.6.8
      '@types/babel__template': 7.4.4
      '@types/babel__traverse': 7.20.6

  '@types/babel__generator@7.6.8':
    dependencies:
      '@babel/types': 7.26.9

  '@types/babel__template@7.4.4':
    dependencies:
      '@babel/parser': 7.26.9
      '@babel/types': 7.26.9

  '@types/babel__traverse@7.20.6':
    dependencies:
      '@babel/types': 7.26.9

  '@types/cookie@0.6.0': {}

  '@types/d3-array@3.2.1': {}

  '@types/d3-color@3.1.3': {}

  '@types/d3-ease@3.0.2': {}

  '@types/d3-interpolate@3.0.4':
    dependencies:
      '@types/d3-color': 3.1.3

  '@types/d3-path@3.1.1': {}

  '@types/d3-scale@4.0.9':
    dependencies:
      '@types/d3-time': 3.0.4

  '@types/d3-shape@3.1.7':
    dependencies:
      '@types/d3-path': 3.1.1

  '@types/d3-time@3.0.4': {}

  '@types/d3-timer@3.0.2': {}

  '@types/estree@1.0.6': {}

  '@types/json-schema@7.0.15': {}

  '@types/node@22.13.9':
    dependencies:
      undici-types: 6.20.0

  '@types/react-dom@19.0.3(@types/react@19.0.8)':
    dependencies:
      '@types/react': 19.0.8

  '@types/react@19.0.8':
    dependencies:
      csstype: 3.1.3

  '@typescript-eslint/eslint-plugin@8.24.0(@typescript-eslint/parser@8.24.0(eslint@9.20.0)(typescript@5.7.3))(eslint@9.20.0)(typescript@5.7.3)':
    dependencies:
      '@eslint-community/regexpp': 4.12.1
      '@typescript-eslint/parser': 8.24.0(eslint@9.20.0)(typescript@5.7.3)
      '@typescript-eslint/scope-manager': 8.24.0
      '@typescript-eslint/type-utils': 8.24.0(eslint@9.20.0)(typescript@5.7.3)
      '@typescript-eslint/utils': 8.24.0(eslint@9.20.0)(typescript@5.7.3)
      '@typescript-eslint/visitor-keys': 8.24.0
      eslint: 9.20.0
      graphemer: 1.4.0
      ignore: 5.3.2
      natural-compare: 1.4.0
      ts-api-utils: 2.0.1(typescript@5.7.3)
      typescript: 5.7.3
    transitivePeerDependencies:
      - supports-color

  '@typescript-eslint/parser@8.24.0(eslint@9.20.0)(typescript@5.7.3)':
    dependencies:
      '@typescript-eslint/scope-manager': 8.24.0
      '@typescript-eslint/types': 8.24.0
      '@typescript-eslint/typescript-estree': 8.24.0(typescript@5.7.3)
      '@typescript-eslint/visitor-keys': 8.24.0
      debug: 4.4.0
      eslint: 9.20.0
      typescript: 5.7.3
    transitivePeerDependencies:
      - supports-color

  '@typescript-eslint/scope-manager@8.24.0':
    dependencies:
      '@typescript-eslint/types': 8.24.0
      '@typescript-eslint/visitor-keys': 8.24.0

  '@typescript-eslint/type-utils@8.24.0(eslint@9.20.0)(typescript@5.7.3)':
    dependencies:
      '@typescript-eslint/typescript-estree': 8.24.0(typescript@5.7.3)
      '@typescript-eslint/utils': 8.24.0(eslint@9.20.0)(typescript@5.7.3)
      debug: 4.4.0
      eslint: 9.20.0
      ts-api-utils: 2.0.1(typescript@5.7.3)
      typescript: 5.7.3
    transitivePeerDependencies:
      - supports-color

  '@typescript-eslint/types@8.24.0': {}

  '@typescript-eslint/typescript-estree@8.24.0(typescript@5.7.3)':
    dependencies:
      '@typescript-eslint/types': 8.24.0
      '@typescript-eslint/visitor-keys': 8.24.0
      debug: 4.4.0
      fast-glob: 3.3.3
      is-glob: 4.0.3
      minimatch: 9.0.5
      semver: 7.7.1
      ts-api-utils: 2.0.1(typescript@5.7.3)
      typescript: 5.7.3
    transitivePeerDependencies:
      - supports-color

  '@typescript-eslint/utils@8.24.0(eslint@9.20.0)(typescript@5.7.3)':
    dependencies:
      '@eslint-community/eslint-utils': 4.4.1(eslint@9.20.0)
      '@typescript-eslint/scope-manager': 8.24.0
      '@typescript-eslint/types': 8.24.0
      '@typescript-eslint/typescript-estree': 8.24.0(typescript@5.7.3)
      eslint: 9.20.0
      typescript: 5.7.3
    transitivePeerDependencies:
      - supports-color

  '@typescript-eslint/visitor-keys@8.24.0':
    dependencies:
      '@typescript-eslint/types': 8.24.0
      eslint-visitor-keys: 4.2.0

  '@uploadthing/mime-types@0.3.4': {}

  '@uploadthing/react@7.3.0(react@19.0.0)(uploadthing@7.5.2)':
    dependencies:
      '@uploadthing/shared': 7.1.7
      file-selector: 0.6.0
      react: 19.0.0
      uploadthing: 7.5.2

  '@uploadthing/shared@7.1.7':
    dependencies:
      '@uploadthing/mime-types': 0.3.4
      effect: 3.12.0
      sqids: 0.3.0

  '@vitejs/plugin-react-swc@3.8.0(vite@6.1.0(@types/node@22.13.9))':
    dependencies:
      '@swc/core': 1.10.15
      vite: 6.1.0(@types/node@22.13.9)
    transitivePeerDependencies:
      - '@swc/helpers'

  '@vitejs/plugin-react@4.3.4(vite@6.1.0(@types/node@22.13.9))':
    dependencies:
      '@babel/core': 7.26.9
      '@babel/plugin-transform-react-jsx-self': 7.25.9(@babel/core@7.26.9)
      '@babel/plugin-transform-react-jsx-source': 7.25.9(@babel/core@7.26.9)
      '@types/babel__core': 7.20.5
      react-refresh: 0.14.2
      vite: 6.1.0(@types/node@22.13.9)
    transitivePeerDependencies:
      - supports-color

  acorn-jsx@5.3.2(acorn@8.14.0):
    dependencies:
      acorn: 8.14.0

  acorn@8.14.0: {}

  ajv@6.12.6:
    dependencies:
      fast-deep-equal: 3.1.3
      fast-json-stable-stringify: 2.1.0
      json-schema-traverse: 0.4.1
      uri-js: 4.4.1

  ansi-styles@4.3.0:
    dependencies:
      color-convert: 2.0.1

  antd@5.24.2(react-dom@19.0.0(react@19.0.0))(react@19.0.0):
    dependencies:
      '@ant-design/colors': 7.2.0
      '@ant-design/cssinjs': 1.23.0(react-dom@19.0.0(react@19.0.0))(react@19.0.0)
      '@ant-design/cssinjs-utils': 1.1.3(react-dom@19.0.0(react@19.0.0))(react@19.0.0)
      '@ant-design/fast-color': 2.0.6
      '@ant-design/icons': 5.6.1(react-dom@19.0.0(react@19.0.0))(react@19.0.0)
      '@ant-design/react-slick': 1.1.2(react@19.0.0)
      '@babel/runtime': 7.26.9
      '@rc-component/color-picker': 2.0.1(react-dom@19.0.0(react@19.0.0))(react@19.0.0)
      '@rc-component/mutate-observer': 1.1.0(react-dom@19.0.0(react@19.0.0))(react@19.0.0)
      '@rc-component/qrcode': 1.0.0(react-dom@19.0.0(react@19.0.0))(react@19.0.0)
      '@rc-component/tour': 1.15.1(react-dom@19.0.0(react@19.0.0))(react@19.0.0)
      '@rc-component/trigger': 2.2.6(react-dom@19.0.0(react@19.0.0))(react@19.0.0)
      classnames: 2.5.1
      copy-to-clipboard: 3.3.3
      dayjs: 1.11.13
      rc-cascader: 3.33.1(react-dom@19.0.0(react@19.0.0))(react@19.0.0)
      rc-checkbox: 3.5.0(react-dom@19.0.0(react@19.0.0))(react@19.0.0)
      rc-collapse: 3.9.0(react-dom@19.0.0(react@19.0.0))(react@19.0.0)
      rc-dialog: 9.6.0(react-dom@19.0.0(react@19.0.0))(react@19.0.0)
      rc-drawer: 7.2.0(react-dom@19.0.0(react@19.0.0))(react@19.0.0)
      rc-dropdown: 4.2.1(react-dom@19.0.0(react@19.0.0))(react@19.0.0)
      rc-field-form: 2.7.0(react-dom@19.0.0(react@19.0.0))(react@19.0.0)
      rc-image: 7.11.0(react-dom@19.0.0(react@19.0.0))(react@19.0.0)
      rc-input: 1.7.3(react-dom@19.0.0(react@19.0.0))(react@19.0.0)
      rc-input-number: 9.4.0(react-dom@19.0.0(react@19.0.0))(react@19.0.0)
      rc-mentions: 2.19.1(react-dom@19.0.0(react@19.0.0))(react@19.0.0)
      rc-menu: 9.16.1(react-dom@19.0.0(react@19.0.0))(react@19.0.0)
      rc-motion: 2.9.5(react-dom@19.0.0(react@19.0.0))(react@19.0.0)
      rc-notification: 5.6.3(react-dom@19.0.0(react@19.0.0))(react@19.0.0)
      rc-pagination: 5.1.0(react-dom@19.0.0(react@19.0.0))(react@19.0.0)
      rc-picker: 4.11.3(dayjs@1.11.13)(react-dom@19.0.0(react@19.0.0))(react@19.0.0)
      rc-progress: 4.0.0(react-dom@19.0.0(react@19.0.0))(react@19.0.0)
      rc-rate: 2.13.1(react-dom@19.0.0(react@19.0.0))(react@19.0.0)
      rc-resize-observer: 1.4.3(react-dom@19.0.0(react@19.0.0))(react@19.0.0)
      rc-segmented: 2.7.0(react-dom@19.0.0(react@19.0.0))(react@19.0.0)
      rc-select: 14.16.6(react-dom@19.0.0(react@19.0.0))(react@19.0.0)
      rc-slider: 11.1.8(react-dom@19.0.0(react@19.0.0))(react@19.0.0)
      rc-steps: 6.0.1(react-dom@19.0.0(react@19.0.0))(react@19.0.0)
      rc-switch: 4.1.0(react-dom@19.0.0(react@19.0.0))(react@19.0.0)
      rc-table: 7.50.3(react-dom@19.0.0(react@19.0.0))(react@19.0.0)
      rc-tabs: 15.5.1(react-dom@19.0.0(react@19.0.0))(react@19.0.0)
      rc-textarea: 1.9.0(react-dom@19.0.0(react@19.0.0))(react@19.0.0)
      rc-tooltip: 6.4.0(react-dom@19.0.0(react@19.0.0))(react@19.0.0)
      rc-tree: 5.13.1(react-dom@19.0.0(react@19.0.0))(react@19.0.0)
      rc-tree-select: 5.27.0(react-dom@19.0.0(react@19.0.0))(react@19.0.0)
      rc-upload: 4.8.1(react-dom@19.0.0(react@19.0.0))(react@19.0.0)
      rc-util: 5.44.4(react-dom@19.0.0(react@19.0.0))(react@19.0.0)
      react: 19.0.0
      react-dom: 19.0.0(react@19.0.0)
      scroll-into-view-if-needed: 3.1.0
      throttle-debounce: 5.0.2
    transitivePeerDependencies:
      - date-fns
      - luxon
      - moment

  argparse@2.0.1: {}

  asynckit@0.4.0: {}

  axios@1.7.9:
    dependencies:
      follow-redirects: 1.15.9
      form-data: 4.0.2
      proxy-from-env: 1.1.0
    transitivePeerDependencies:
      - debug

  balanced-match@1.0.2: {}

  brace-expansion@1.1.11:
    dependencies:
      balanced-match: 1.0.2
      concat-map: 0.0.1

  brace-expansion@2.0.1:
    dependencies:
      balanced-match: 1.0.2

  braces@3.0.3:
    dependencies:
      fill-range: 7.1.1

  browserslist@4.24.4:
    dependencies:
      caniuse-lite: 1.0.30001702
      electron-to-chromium: 1.5.112
      node-releases: 2.0.19
      update-browserslist-db: 1.1.3(browserslist@4.24.4)

  call-bind-apply-helpers@1.0.2:
    dependencies:
      es-errors: 1.3.0
      function-bind: 1.1.2

  callsites@3.1.0: {}

  caniuse-lite@1.0.30001702: {}

  chalk@4.1.2:
    dependencies:
      ansi-styles: 4.3.0
      supports-color: 7.2.0

  classnames@2.5.1: {}

  clsx@2.1.1: {}

  color-convert@2.0.1:
    dependencies:
      color-name: 1.1.4

  color-name@1.1.4: {}

  combined-stream@1.0.8:
    dependencies:
      delayed-stream: 1.0.0

  compute-scroll-into-view@3.1.1: {}

  concat-map@0.0.1: {}

  convert-source-map@2.0.0: {}

  cookie@1.0.2: {}

  copy-to-clipboard@3.3.3:
    dependencies:
      toggle-selection: 1.0.6

  cross-spawn@7.0.6:
    dependencies:
      path-key: 3.1.1
      shebang-command: 2.0.0
      which: 2.0.2

  csstype@3.1.3: {}

  d3-array@3.2.4:
    dependencies:
      internmap: 2.0.3

  d3-color@3.1.0: {}

  d3-ease@3.0.1: {}

  d3-format@3.1.0: {}

  d3-interpolate@3.0.1:
    dependencies:
      d3-color: 3.1.0

  d3-path@3.1.0: {}

  d3-scale@4.0.2:
    dependencies:
      d3-array: 3.2.4
      d3-format: 3.1.0
      d3-interpolate: 3.0.1
      d3-time: 3.1.0
      d3-time-format: 4.1.0

  d3-shape@3.2.0:
    dependencies:
      d3-path: 3.1.0

  d3-time-format@4.1.0:
    dependencies:
      d3-time: 3.1.0

  d3-time@3.1.0:
    dependencies:
      d3-array: 3.2.4

  d3-timer@3.0.1: {}

  dayjs@1.11.13: {}

  debug@4.4.0:
    dependencies:
      ms: 2.1.3

  decimal.js-light@2.5.1: {}

  deep-is@0.1.4: {}

  delayed-stream@1.0.0: {}

  dom-helpers@5.2.1:
    dependencies:
      '@babel/runtime': 7.26.9
      csstype: 3.1.3

  dunder-proto@1.0.1:
    dependencies:
      call-bind-apply-helpers: 1.0.2
      es-errors: 1.3.0
      gopd: 1.2.0

  effect@3.12.0:
    dependencies:
      fast-check: 3.23.2

  electron-to-chromium@1.5.112: {}

  es-define-property@1.0.1: {}

  es-errors@1.3.0: {}

  es-object-atoms@1.1.1:
    dependencies:
      es-errors: 1.3.0

  es-set-tostringtag@2.1.0:
    dependencies:
      es-errors: 1.3.0
      get-intrinsic: 1.2.7
      has-tostringtag: 1.0.2
      hasown: 2.0.2

  esbuild@0.24.2:
    optionalDependencies:
      '@esbuild/aix-ppc64': 0.24.2
      '@esbuild/android-arm': 0.24.2
      '@esbuild/android-arm64': 0.24.2
      '@esbuild/android-x64': 0.24.2
      '@esbuild/darwin-arm64': 0.24.2
      '@esbuild/darwin-x64': 0.24.2
      '@esbuild/freebsd-arm64': 0.24.2
      '@esbuild/freebsd-x64': 0.24.2
      '@esbuild/linux-arm': 0.24.2
      '@esbuild/linux-arm64': 0.24.2
      '@esbuild/linux-ia32': 0.24.2
      '@esbuild/linux-loong64': 0.24.2
      '@esbuild/linux-mips64el': 0.24.2
      '@esbuild/linux-ppc64': 0.24.2
      '@esbuild/linux-riscv64': 0.24.2
      '@esbuild/linux-s390x': 0.24.2
      '@esbuild/linux-x64': 0.24.2
      '@esbuild/netbsd-arm64': 0.24.2
      '@esbuild/netbsd-x64': 0.24.2
      '@esbuild/openbsd-arm64': 0.24.2
      '@esbuild/openbsd-x64': 0.24.2
      '@esbuild/sunos-x64': 0.24.2
      '@esbuild/win32-arm64': 0.24.2
      '@esbuild/win32-ia32': 0.24.2
      '@esbuild/win32-x64': 0.24.2

  escalade@3.2.0: {}

  escape-string-regexp@4.0.0: {}

  eslint-plugin-react-hooks@5.1.0(eslint@9.20.0):
    dependencies:
      eslint: 9.20.0

  eslint-plugin-react-refresh@0.4.19(eslint@9.20.0):
    dependencies:
      eslint: 9.20.0

  eslint-scope@8.2.0:
    dependencies:
      esrecurse: 4.3.0
      estraverse: 5.3.0

  eslint-visitor-keys@3.4.3: {}

  eslint-visitor-keys@4.2.0: {}

  eslint@9.20.0:
    dependencies:
      '@eslint-community/eslint-utils': 4.4.1(eslint@9.20.0)
      '@eslint-community/regexpp': 4.12.1
      '@eslint/config-array': 0.19.2
      '@eslint/core': 0.11.0
      '@eslint/eslintrc': 3.2.0
      '@eslint/js': 9.20.0
      '@eslint/plugin-kit': 0.2.5
      '@humanfs/node': 0.16.6
      '@humanwhocodes/module-importer': 1.0.1
      '@humanwhocodes/retry': 0.4.1
      '@types/estree': 1.0.6
      '@types/json-schema': 7.0.15
      ajv: 6.12.6
      chalk: 4.1.2
      cross-spawn: 7.0.6
      debug: 4.4.0
      escape-string-regexp: 4.0.0
      eslint-scope: 8.2.0
      eslint-visitor-keys: 4.2.0
      espree: 10.3.0
      esquery: 1.6.0
      esutils: 2.0.3
      fast-deep-equal: 3.1.3
      file-entry-cache: 8.0.0
      find-up: 5.0.0
      glob-parent: 6.0.2
      ignore: 5.3.2
      imurmurhash: 0.1.4
      is-glob: 4.0.3
      json-stable-stringify-without-jsonify: 1.0.1
      lodash.merge: 4.6.2
      minimatch: 3.1.2
      natural-compare: 1.4.0
      optionator: 0.9.4
    transitivePeerDependencies:
      - supports-color

  espree@10.3.0:
    dependencies:
      acorn: 8.14.0
      acorn-jsx: 5.3.2(acorn@8.14.0)
      eslint-visitor-keys: 4.2.0

  esquery@1.6.0:
    dependencies:
      estraverse: 5.3.0

  esrecurse@4.3.0:
    dependencies:
      estraverse: 5.3.0

  estraverse@5.3.0: {}

  esutils@2.0.3: {}

  eventemitter3@4.0.7: {}

  fast-check@3.23.2:
    dependencies:
      pure-rand: 6.1.0

  fast-deep-equal@3.1.3: {}

  fast-equals@5.2.2: {}

  fast-glob@3.3.3:
    dependencies:
      '@nodelib/fs.stat': 2.0.5
      '@nodelib/fs.walk': 1.2.8
      glob-parent: 5.1.2
      merge2: 1.4.1
      micromatch: 4.0.8

  fast-json-stable-stringify@2.1.0: {}

  fast-levenshtein@2.0.6: {}

  fastq@1.19.0:
    dependencies:
      reusify: 1.0.4

  file-entry-cache@8.0.0:
    dependencies:
      flat-cache: 4.0.1

  file-selector@0.6.0:
    dependencies:
      tslib: 2.8.1

  fill-range@7.1.1:
    dependencies:
      to-regex-range: 5.0.1

  find-my-way-ts@0.1.5: {}

  find-up@5.0.0:
    dependencies:
      locate-path: 6.0.0
      path-exists: 4.0.0

  flat-cache@4.0.1:
    dependencies:
      flatted: 3.3.2
      keyv: 4.5.4

  flatted@3.3.2: {}

  follow-redirects@1.15.9: {}

  form-data@4.0.2:
    dependencies:
      asynckit: 0.4.0
      combined-stream: 1.0.8
      es-set-tostringtag: 2.1.0
      mime-types: 2.1.35

  fsevents@2.3.2:
    optional: true

  fsevents@2.3.3:
    optional: true

  function-bind@1.1.2: {}

  gensync@1.0.0-beta.2: {}

  get-intrinsic@1.2.7:
    dependencies:
      call-bind-apply-helpers: 1.0.2
      es-define-property: 1.0.1
      es-errors: 1.3.0
      es-object-atoms: 1.1.1
      function-bind: 1.1.2
      get-proto: 1.0.1
      gopd: 1.2.0
      has-symbols: 1.1.0
      hasown: 2.0.2
      math-intrinsics: 1.1.0

  get-proto@1.0.1:
    dependencies:
      dunder-proto: 1.0.1
      es-object-atoms: 1.1.1

  glob-parent@5.1.2:
    dependencies:
      is-glob: 4.0.3

  glob-parent@6.0.2:
    dependencies:
      is-glob: 4.0.3

  globals@11.12.0: {}

  globals@14.0.0: {}

  globals@15.14.0: {}

  gopd@1.2.0: {}

  graphemer@1.4.0: {}

  has-flag@4.0.0: {}

  has-symbols@1.1.0: {}

  has-tostringtag@1.0.2:
    dependencies:
      has-symbols: 1.1.0

  hasown@2.0.2:
    dependencies:
      function-bind: 1.1.2

  ignore@5.3.2: {}

  import-fresh@3.3.1:
    dependencies:
      parent-module: 1.0.1
      resolve-from: 4.0.0

  imurmurhash@0.1.4: {}

  install@0.13.0: {}

  internmap@2.0.3: {}

  is-extglob@2.1.1: {}

  is-glob@4.0.3:
    dependencies:
      is-extglob: 2.1.1

  is-number@7.0.0: {}

  isexe@2.0.0: {}

  js-tokens@4.0.0: {}

  js-yaml@4.1.0:
    dependencies:
      argparse: 2.0.1

  jsesc@3.1.0: {}

  json-buffer@3.0.1: {}

  json-schema-traverse@0.4.1: {}

  json-stable-stringify-without-jsonify@1.0.1: {}

  json2mq@0.2.0:
    dependencies:
      string-convert: 0.2.1

  json5@2.2.3: {}

  keyv@4.5.4:
    dependencies:
      json-buffer: 3.0.1

  levn@0.4.1:
    dependencies:
      prelude-ls: 1.2.1
      type-check: 0.4.0

  locate-path@6.0.0:
    dependencies:
      p-locate: 5.0.0

  lodash.merge@4.6.2: {}

  lodash@4.17.21: {}

  loose-envify@1.4.0:
    dependencies:
      js-tokens: 4.0.0

  lru-cache@5.1.1:
    dependencies:
      yallist: 3.1.1

  lucide-react@0.475.0(react@19.0.0):
    dependencies:
      react: 19.0.0

  math-intrinsics@1.1.0: {}

  merge2@1.4.1: {}

  micromatch@4.0.8:
    dependencies:
      braces: 3.0.3
      picomatch: 2.3.1

  mime-db@1.52.0: {}

  mime-types@2.1.35:
    dependencies:
      mime-db: 1.52.0

  minimatch@3.1.2:
    dependencies:
      brace-expansion: 1.1.11

  minimatch@9.0.5:
    dependencies:
      brace-expansion: 2.0.1

  ms@2.1.3: {}

  multipasta@0.2.5: {}

  nanoid@3.3.8: {}

  natural-compare@1.4.0: {}

  node-releases@2.0.19: {}

  object-assign@4.1.1: {}

  optionator@0.9.4:
    dependencies:
      deep-is: 0.1.4
      fast-levenshtein: 2.0.6
      levn: 0.4.1
      prelude-ls: 1.2.1
      type-check: 0.4.0
      word-wrap: 1.2.5

  p-limit@3.1.0:
    dependencies:
      yocto-queue: 0.1.0

  p-locate@5.0.0:
    dependencies:
      p-limit: 3.1.0

  parent-module@1.0.1:
    dependencies:
      callsites: 3.1.0

  path-exists@4.0.0: {}

  path-key@3.1.1: {}

  picocolors@1.1.1: {}

  picomatch@2.3.1: {}

  playwright-core@1.50.1: {}

  playwright@1.50.1:
    dependencies:
      playwright-core: 1.50.1
    optionalDependencies:
      fsevents: 2.3.2

  postcss@8.5.2:
    dependencies:
      nanoid: 3.3.8
      picocolors: 1.1.1
      source-map-js: 1.2.1

  prelude-ls@1.2.1: {}

  prop-types@15.8.1:
    dependencies:
      loose-envify: 1.4.0
      object-assign: 4.1.1
      react-is: 16.13.1

  proxy-from-env@1.1.0: {}

  punycode@2.3.1: {}

  pure-rand@6.1.0: {}

  queue-microtask@1.2.3: {}

  rc-cascader@3.33.1(react-dom@19.0.0(react@19.0.0))(react@19.0.0):
    dependencies:
      '@babel/runtime': 7.26.9
      classnames: 2.5.1
      rc-select: 14.16.6(react-dom@19.0.0(react@19.0.0))(react@19.0.0)
      rc-tree: 5.13.1(react-dom@19.0.0(react@19.0.0))(react@19.0.0)
      rc-util: 5.44.4(react-dom@19.0.0(react@19.0.0))(react@19.0.0)
      react: 19.0.0
      react-dom: 19.0.0(react@19.0.0)

  rc-checkbox@3.5.0(react-dom@19.0.0(react@19.0.0))(react@19.0.0):
    dependencies:
      '@babel/runtime': 7.26.9
      classnames: 2.5.1
      rc-util: 5.44.4(react-dom@19.0.0(react@19.0.0))(react@19.0.0)
      react: 19.0.0
      react-dom: 19.0.0(react@19.0.0)

  rc-collapse@3.9.0(react-dom@19.0.0(react@19.0.0))(react@19.0.0):
    dependencies:
      '@babel/runtime': 7.26.9
      classnames: 2.5.1
      rc-motion: 2.9.5(react-dom@19.0.0(react@19.0.0))(react@19.0.0)
      rc-util: 5.44.4(react-dom@19.0.0(react@19.0.0))(react@19.0.0)
      react: 19.0.0
      react-dom: 19.0.0(react@19.0.0)

  rc-dialog@9.6.0(react-dom@19.0.0(react@19.0.0))(react@19.0.0):
    dependencies:
      '@babel/runtime': 7.26.9
      '@rc-component/portal': 1.1.2(react-dom@19.0.0(react@19.0.0))(react@19.0.0)
      classnames: 2.5.1
      rc-motion: 2.9.5(react-dom@19.0.0(react@19.0.0))(react@19.0.0)
      rc-util: 5.44.4(react-dom@19.0.0(react@19.0.0))(react@19.0.0)
      react: 19.0.0
      react-dom: 19.0.0(react@19.0.0)

  rc-drawer@7.2.0(react-dom@19.0.0(react@19.0.0))(react@19.0.0):
    dependencies:
      '@babel/runtime': 7.26.9
      '@rc-component/portal': 1.1.2(react-dom@19.0.0(react@19.0.0))(react@19.0.0)
      classnames: 2.5.1
      rc-motion: 2.9.5(react-dom@19.0.0(react@19.0.0))(react@19.0.0)
      rc-util: 5.44.4(react-dom@19.0.0(react@19.0.0))(react@19.0.0)
      react: 19.0.0
      react-dom: 19.0.0(react@19.0.0)

  rc-dropdown@4.2.1(react-dom@19.0.0(react@19.0.0))(react@19.0.0):
    dependencies:
      '@babel/runtime': 7.26.9
      '@rc-component/trigger': 2.2.6(react-dom@19.0.0(react@19.0.0))(react@19.0.0)
      classnames: 2.5.1
      rc-util: 5.44.4(react-dom@19.0.0(react@19.0.0))(react@19.0.0)
      react: 19.0.0
      react-dom: 19.0.0(react@19.0.0)

  rc-field-form@2.7.0(react-dom@19.0.0(react@19.0.0))(react@19.0.0):
    dependencies:
      '@babel/runtime': 7.26.9
      '@rc-component/async-validator': 5.0.4
      rc-util: 5.44.4(react-dom@19.0.0(react@19.0.0))(react@19.0.0)
      react: 19.0.0
      react-dom: 19.0.0(react@19.0.0)

  rc-image@7.11.0(react-dom@19.0.0(react@19.0.0))(react@19.0.0):
    dependencies:
      '@babel/runtime': 7.26.9
      '@rc-component/portal': 1.1.2(react-dom@19.0.0(react@19.0.0))(react@19.0.0)
      classnames: 2.5.1
      rc-dialog: 9.6.0(react-dom@19.0.0(react@19.0.0))(react@19.0.0)
      rc-motion: 2.9.5(react-dom@19.0.0(react@19.0.0))(react@19.0.0)
      rc-util: 5.44.4(react-dom@19.0.0(react@19.0.0))(react@19.0.0)
      react: 19.0.0
      react-dom: 19.0.0(react@19.0.0)

  rc-input-number@9.4.0(react-dom@19.0.0(react@19.0.0))(react@19.0.0):
    dependencies:
      '@babel/runtime': 7.26.9
      '@rc-component/mini-decimal': 1.1.0
      classnames: 2.5.1
      rc-input: 1.7.3(react-dom@19.0.0(react@19.0.0))(react@19.0.0)
      rc-util: 5.44.4(react-dom@19.0.0(react@19.0.0))(react@19.0.0)
      react: 19.0.0
      react-dom: 19.0.0(react@19.0.0)

  rc-input@1.7.3(react-dom@19.0.0(react@19.0.0))(react@19.0.0):
    dependencies:
      '@babel/runtime': 7.26.9
      classnames: 2.5.1
      rc-util: 5.44.4(react-dom@19.0.0(react@19.0.0))(react@19.0.0)
      react: 19.0.0
      react-dom: 19.0.0(react@19.0.0)

  rc-mentions@2.19.1(react-dom@19.0.0(react@19.0.0))(react@19.0.0):
    dependencies:
      '@babel/runtime': 7.26.9
      '@rc-component/trigger': 2.2.6(react-dom@19.0.0(react@19.0.0))(react@19.0.0)
      classnames: 2.5.1
      rc-input: 1.7.3(react-dom@19.0.0(react@19.0.0))(react@19.0.0)
      rc-menu: 9.16.1(react-dom@19.0.0(react@19.0.0))(react@19.0.0)
      rc-textarea: 1.9.0(react-dom@19.0.0(react@19.0.0))(react@19.0.0)
      rc-util: 5.44.4(react-dom@19.0.0(react@19.0.0))(react@19.0.0)
      react: 19.0.0
      react-dom: 19.0.0(react@19.0.0)

  rc-menu@9.16.1(react-dom@19.0.0(react@19.0.0))(react@19.0.0):
    dependencies:
      '@babel/runtime': 7.26.9
      '@rc-component/trigger': 2.2.6(react-dom@19.0.0(react@19.0.0))(react@19.0.0)
      classnames: 2.5.1
      rc-motion: 2.9.5(react-dom@19.0.0(react@19.0.0))(react@19.0.0)
      rc-overflow: 1.4.1(react-dom@19.0.0(react@19.0.0))(react@19.0.0)
      rc-util: 5.44.4(react-dom@19.0.0(react@19.0.0))(react@19.0.0)
      react: 19.0.0
      react-dom: 19.0.0(react@19.0.0)

  rc-motion@2.9.5(react-dom@19.0.0(react@19.0.0))(react@19.0.0):
    dependencies:
      '@babel/runtime': 7.26.9
      classnames: 2.5.1
      rc-util: 5.44.4(react-dom@19.0.0(react@19.0.0))(react@19.0.0)
      react: 19.0.0
      react-dom: 19.0.0(react@19.0.0)

  rc-notification@5.6.3(react-dom@19.0.0(react@19.0.0))(react@19.0.0):
    dependencies:
      '@babel/runtime': 7.26.9
      classnames: 2.5.1
      rc-motion: 2.9.5(react-dom@19.0.0(react@19.0.0))(react@19.0.0)
      rc-util: 5.44.4(react-dom@19.0.0(react@19.0.0))(react@19.0.0)
      react: 19.0.0
      react-dom: 19.0.0(react@19.0.0)

  rc-overflow@1.4.1(react-dom@19.0.0(react@19.0.0))(react@19.0.0):
    dependencies:
      '@babel/runtime': 7.26.9
      classnames: 2.5.1
      rc-resize-observer: 1.4.3(react-dom@19.0.0(react@19.0.0))(react@19.0.0)
      rc-util: 5.44.4(react-dom@19.0.0(react@19.0.0))(react@19.0.0)
      react: 19.0.0
      react-dom: 19.0.0(react@19.0.0)

  rc-pagination@5.1.0(react-dom@19.0.0(react@19.0.0))(react@19.0.0):
    dependencies:
      '@babel/runtime': 7.26.9
      classnames: 2.5.1
      rc-util: 5.44.4(react-dom@19.0.0(react@19.0.0))(react@19.0.0)
      react: 19.0.0
      react-dom: 19.0.0(react@19.0.0)

  rc-picker@4.11.3(dayjs@1.11.13)(react-dom@19.0.0(react@19.0.0))(react@19.0.0):
    dependencies:
      '@babel/runtime': 7.26.9
      '@rc-component/trigger': 2.2.6(react-dom@19.0.0(react@19.0.0))(react@19.0.0)
      classnames: 2.5.1
      rc-overflow: 1.4.1(react-dom@19.0.0(react@19.0.0))(react@19.0.0)
      rc-resize-observer: 1.4.3(react-dom@19.0.0(react@19.0.0))(react@19.0.0)
      rc-util: 5.44.4(react-dom@19.0.0(react@19.0.0))(react@19.0.0)
      react: 19.0.0
      react-dom: 19.0.0(react@19.0.0)
    optionalDependencies:
      dayjs: 1.11.13

  rc-progress@4.0.0(react-dom@19.0.0(react@19.0.0))(react@19.0.0):
    dependencies:
      '@babel/runtime': 7.26.9
      classnames: 2.5.1
      rc-util: 5.44.4(react-dom@19.0.0(react@19.0.0))(react@19.0.0)
      react: 19.0.0
      react-dom: 19.0.0(react@19.0.0)

  rc-rate@2.13.1(react-dom@19.0.0(react@19.0.0))(react@19.0.0):
    dependencies:
      '@babel/runtime': 7.26.9
      classnames: 2.5.1
      rc-util: 5.44.4(react-dom@19.0.0(react@19.0.0))(react@19.0.0)
      react: 19.0.0
      react-dom: 19.0.0(react@19.0.0)

  rc-resize-observer@1.4.3(react-dom@19.0.0(react@19.0.0))(react@19.0.0):
    dependencies:
      '@babel/runtime': 7.26.9
      classnames: 2.5.1
      rc-util: 5.44.4(react-dom@19.0.0(react@19.0.0))(react@19.0.0)
      react: 19.0.0
      react-dom: 19.0.0(react@19.0.0)
      resize-observer-polyfill: 1.5.1

  rc-segmented@2.7.0(react-dom@19.0.0(react@19.0.0))(react@19.0.0):
    dependencies:
      '@babel/runtime': 7.26.9
      classnames: 2.5.1
      rc-motion: 2.9.5(react-dom@19.0.0(react@19.0.0))(react@19.0.0)
      rc-util: 5.44.4(react-dom@19.0.0(react@19.0.0))(react@19.0.0)
      react: 19.0.0
      react-dom: 19.0.0(react@19.0.0)

  rc-select@14.16.6(react-dom@19.0.0(react@19.0.0))(react@19.0.0):
    dependencies:
      '@babel/runtime': 7.26.9
      '@rc-component/trigger': 2.2.6(react-dom@19.0.0(react@19.0.0))(react@19.0.0)
      classnames: 2.5.1
      rc-motion: 2.9.5(react-dom@19.0.0(react@19.0.0))(react@19.0.0)
      rc-overflow: 1.4.1(react-dom@19.0.0(react@19.0.0))(react@19.0.0)
      rc-util: 5.44.4(react-dom@19.0.0(react@19.0.0))(react@19.0.0)
      rc-virtual-list: 3.18.2(react-dom@19.0.0(react@19.0.0))(react@19.0.0)
      react: 19.0.0
      react-dom: 19.0.0(react@19.0.0)

  rc-slider@11.1.8(react-dom@19.0.0(react@19.0.0))(react@19.0.0):
    dependencies:
      '@babel/runtime': 7.26.9
      classnames: 2.5.1
      rc-util: 5.44.4(react-dom@19.0.0(react@19.0.0))(react@19.0.0)
      react: 19.0.0
      react-dom: 19.0.0(react@19.0.0)

  rc-steps@6.0.1(react-dom@19.0.0(react@19.0.0))(react@19.0.0):
    dependencies:
      '@babel/runtime': 7.26.9
      classnames: 2.5.1
      rc-util: 5.44.4(react-dom@19.0.0(react@19.0.0))(react@19.0.0)
      react: 19.0.0
      react-dom: 19.0.0(react@19.0.0)

  rc-switch@4.1.0(react-dom@19.0.0(react@19.0.0))(react@19.0.0):
    dependencies:
      '@babel/runtime': 7.26.9
      classnames: 2.5.1
      rc-util: 5.44.4(react-dom@19.0.0(react@19.0.0))(react@19.0.0)
      react: 19.0.0
      react-dom: 19.0.0(react@19.0.0)

  rc-table@7.50.3(react-dom@19.0.0(react@19.0.0))(react@19.0.0):
    dependencies:
      '@babel/runtime': 7.26.9
      '@rc-component/context': 1.4.0(react-dom@19.0.0(react@19.0.0))(react@19.0.0)
      classnames: 2.5.1
      rc-resize-observer: 1.4.3(react-dom@19.0.0(react@19.0.0))(react@19.0.0)
      rc-util: 5.44.4(react-dom@19.0.0(react@19.0.0))(react@19.0.0)
      rc-virtual-list: 3.18.2(react-dom@19.0.0(react@19.0.0))(react@19.0.0)
      react: 19.0.0
      react-dom: 19.0.0(react@19.0.0)

  rc-tabs@15.5.1(react-dom@19.0.0(react@19.0.0))(react@19.0.0):
    dependencies:
      '@babel/runtime': 7.26.9
      classnames: 2.5.1
      rc-dropdown: 4.2.1(react-dom@19.0.0(react@19.0.0))(react@19.0.0)
      rc-menu: 9.16.1(react-dom@19.0.0(react@19.0.0))(react@19.0.0)
      rc-motion: 2.9.5(react-dom@19.0.0(react@19.0.0))(react@19.0.0)
      rc-resize-observer: 1.4.3(react-dom@19.0.0(react@19.0.0))(react@19.0.0)
      rc-util: 5.44.4(react-dom@19.0.0(react@19.0.0))(react@19.0.0)
      react: 19.0.0
      react-dom: 19.0.0(react@19.0.0)

  rc-textarea@1.9.0(react-dom@19.0.0(react@19.0.0))(react@19.0.0):
    dependencies:
      '@babel/runtime': 7.26.9
      classnames: 2.5.1
      rc-input: 1.7.3(react-dom@19.0.0(react@19.0.0))(react@19.0.0)
      rc-resize-observer: 1.4.3(react-dom@19.0.0(react@19.0.0))(react@19.0.0)
      rc-util: 5.44.4(react-dom@19.0.0(react@19.0.0))(react@19.0.0)
      react: 19.0.0
      react-dom: 19.0.0(react@19.0.0)

  rc-tooltip@6.4.0(react-dom@19.0.0(react@19.0.0))(react@19.0.0):
    dependencies:
      '@babel/runtime': 7.26.9
      '@rc-component/trigger': 2.2.6(react-dom@19.0.0(react@19.0.0))(react@19.0.0)
      classnames: 2.5.1
      rc-util: 5.44.4(react-dom@19.0.0(react@19.0.0))(react@19.0.0)
      react: 19.0.0
      react-dom: 19.0.0(react@19.0.0)

  rc-tree-select@5.27.0(react-dom@19.0.0(react@19.0.0))(react@19.0.0):
    dependencies:
      '@babel/runtime': 7.26.9
      classnames: 2.5.1
      rc-select: 14.16.6(react-dom@19.0.0(react@19.0.0))(react@19.0.0)
      rc-tree: 5.13.1(react-dom@19.0.0(react@19.0.0))(react@19.0.0)
      rc-util: 5.44.4(react-dom@19.0.0(react@19.0.0))(react@19.0.0)
      react: 19.0.0
      react-dom: 19.0.0(react@19.0.0)

  rc-tree@5.13.1(react-dom@19.0.0(react@19.0.0))(react@19.0.0):
    dependencies:
      '@babel/runtime': 7.26.9
      classnames: 2.5.1
      rc-motion: 2.9.5(react-dom@19.0.0(react@19.0.0))(react@19.0.0)
      rc-util: 5.44.4(react-dom@19.0.0(react@19.0.0))(react@19.0.0)
      rc-virtual-list: 3.18.2(react-dom@19.0.0(react@19.0.0))(react@19.0.0)
      react: 19.0.0
      react-dom: 19.0.0(react@19.0.0)

  rc-upload@4.8.1(react-dom@19.0.0(react@19.0.0))(react@19.0.0):
    dependencies:
      '@babel/runtime': 7.26.9
      classnames: 2.5.1
      rc-util: 5.44.4(react-dom@19.0.0(react@19.0.0))(react@19.0.0)
      react: 19.0.0
      react-dom: 19.0.0(react@19.0.0)

  rc-util@5.44.4(react-dom@19.0.0(react@19.0.0))(react@19.0.0):
    dependencies:
      '@babel/runtime': 7.26.9
      react: 19.0.0
      react-dom: 19.0.0(react@19.0.0)
      react-is: 18.3.1

  rc-virtual-list@3.18.2(react-dom@19.0.0(react@19.0.0))(react@19.0.0):
    dependencies:
      '@babel/runtime': 7.26.9
      classnames: 2.5.1
      rc-resize-observer: 1.4.3(react-dom@19.0.0(react@19.0.0))(react@19.0.0)
      rc-util: 5.44.4(react-dom@19.0.0(react@19.0.0))(react@19.0.0)
      react: 19.0.0
      react-dom: 19.0.0(react@19.0.0)

  react-dom@19.0.0(react@19.0.0):
    dependencies:
      react: 19.0.0
      scheduler: 0.25.0

  react-is@16.13.1: {}

  react-is@18.3.1: {}

  react-refresh@0.14.2: {}

  react-router-dom@7.2.0(react-dom@19.0.0(react@19.0.0))(react@19.0.0):
    dependencies:
      react: 19.0.0
      react-dom: 19.0.0(react@19.0.0)
      react-router: 7.2.0(react-dom@19.0.0(react@19.0.0))(react@19.0.0)

  react-router@7.2.0(react-dom@19.0.0(react@19.0.0))(react@19.0.0):
    dependencies:
      '@types/cookie': 0.6.0
      cookie: 1.0.2
      react: 19.0.0
      set-cookie-parser: 2.7.1
      turbo-stream: 2.4.0
    optionalDependencies:
      react-dom: 19.0.0(react@19.0.0)

  react-smooth@4.0.4(react-dom@19.0.0(react@19.0.0))(react@19.0.0):
    dependencies:
      fast-equals: 5.2.2
      prop-types: 15.8.1
      react: 19.0.0
      react-dom: 19.0.0(react@19.0.0)
      react-transition-group: 4.4.5(react-dom@19.0.0(react@19.0.0))(react@19.0.0)

  react-transition-group@4.4.5(react-dom@19.0.0(react@19.0.0))(react@19.0.0):
    dependencies:
      '@babel/runtime': 7.26.9
      dom-helpers: 5.2.1
      loose-envify: 1.4.0
      prop-types: 15.8.1
      react: 19.0.0
      react-dom: 19.0.0(react@19.0.0)

  react@19.0.0: {}

  recharts-scale@0.4.5:
    dependencies:
      decimal.js-light: 2.5.1

  recharts@2.15.1(react-dom@19.0.0(react@19.0.0))(react@19.0.0):
    dependencies:
      clsx: 2.1.1
      eventemitter3: 4.0.7
      lodash: 4.17.21
      react: 19.0.0
      react-dom: 19.0.0(react@19.0.0)
      react-is: 18.3.1
      react-smooth: 4.0.4(react-dom@19.0.0(react@19.0.0))(react@19.0.0)
      recharts-scale: 0.4.5
      tiny-invariant: 1.3.3
      victory-vendor: 36.9.2

  regenerator-runtime@0.14.1: {}

  resize-observer-polyfill@1.5.1: {}

  resolve-from@4.0.0: {}

  reusify@1.0.4: {}

  rollup@4.34.6:
    dependencies:
      '@types/estree': 1.0.6
    optionalDependencies:
      '@rollup/rollup-android-arm-eabi': 4.34.6
      '@rollup/rollup-android-arm64': 4.34.6
      '@rollup/rollup-darwin-arm64': 4.34.6
      '@rollup/rollup-darwin-x64': 4.34.6
      '@rollup/rollup-freebsd-arm64': 4.34.6
      '@rollup/rollup-freebsd-x64': 4.34.6
      '@rollup/rollup-linux-arm-gnueabihf': 4.34.6
      '@rollup/rollup-linux-arm-musleabihf': 4.34.6
      '@rollup/rollup-linux-arm64-gnu': 4.34.6
      '@rollup/rollup-linux-arm64-musl': 4.34.6
      '@rollup/rollup-linux-loongarch64-gnu': 4.34.6
      '@rollup/rollup-linux-powerpc64le-gnu': 4.34.6
      '@rollup/rollup-linux-riscv64-gnu': 4.34.6
      '@rollup/rollup-linux-s390x-gnu': 4.34.6
      '@rollup/rollup-linux-x64-gnu': 4.34.6
      '@rollup/rollup-linux-x64-musl': 4.34.6
      '@rollup/rollup-win32-arm64-msvc': 4.34.6
      '@rollup/rollup-win32-ia32-msvc': 4.34.6
      '@rollup/rollup-win32-x64-msvc': 4.34.6
      fsevents: 2.3.3

  run-parallel@1.2.0:
    dependencies:
      queue-microtask: 1.2.3

  scheduler@0.25.0: {}

  scroll-into-view-if-needed@3.1.0:
    dependencies:
      compute-scroll-into-view: 3.1.1

  semver@6.3.1: {}

  semver@7.7.1: {}

  set-cookie-parser@2.7.1: {}

  shebang-command@2.0.0:
    dependencies:
      shebang-regex: 3.0.0

  shebang-regex@3.0.0: {}

  source-map-js@1.2.1: {}

  sqids@0.3.0: {}

  string-convert@0.2.1: {}

  strip-json-comments@3.1.1: {}

  stylis@4.3.6: {}

  supports-color@7.2.0:
    dependencies:
      has-flag: 4.0.0

  throttle-debounce@5.0.2: {}

  tiny-invariant@1.3.3: {}

  to-regex-range@5.0.1:
    dependencies:
      is-number: 7.0.0

  toggle-selection@1.0.6: {}

  ts-api-utils@2.0.1(typescript@5.7.3):
    dependencies:
      typescript: 5.7.3

  tslib@2.8.1: {}

  turbo-stream@2.4.0: {}

  type-check@0.4.0:
    dependencies:
      prelude-ls: 1.2.1

  typescript-eslint@8.24.0(eslint@9.20.0)(typescript@5.7.3):
    dependencies:
      '@typescript-eslint/eslint-plugin': 8.24.0(@typescript-eslint/parser@8.24.0(eslint@9.20.0)(typescript@5.7.3))(eslint@9.20.0)(typescript@5.7.3)
      '@typescript-eslint/parser': 8.24.0(eslint@9.20.0)(typescript@5.7.3)
      '@typescript-eslint/utils': 8.24.0(eslint@9.20.0)(typescript@5.7.3)
      eslint: 9.20.0
      typescript: 5.7.3
    transitivePeerDependencies:
      - supports-color

  typescript@5.7.3: {}

  undici-types@6.20.0: {}

<<<<<<< HEAD
=======
  update-browserslist-db@1.1.3(browserslist@4.24.4):
    dependencies:
      browserslist: 4.24.4
      escalade: 3.2.0
      picocolors: 1.1.1

>>>>>>> ad06ceab
  uploadthing@7.5.2:
    dependencies:
      '@effect/platform': 0.72.0(effect@3.12.0)
      '@standard-schema/spec': 1.0.0-beta.4
      '@uploadthing/mime-types': 0.3.4
      '@uploadthing/shared': 7.1.7
      effect: 3.12.0

  uri-js@4.4.1:
    dependencies:
      punycode: 2.3.1

  victory-vendor@36.9.2:
    dependencies:
      '@types/d3-array': 3.2.1
      '@types/d3-ease': 3.0.2
      '@types/d3-interpolate': 3.0.4
      '@types/d3-scale': 4.0.9
      '@types/d3-shape': 3.1.7
      '@types/d3-time': 3.0.4
      '@types/d3-timer': 3.0.2
      d3-array: 3.2.4
      d3-ease: 3.0.1
      d3-interpolate: 3.0.1
      d3-scale: 4.0.2
      d3-shape: 3.2.0
      d3-time: 3.1.0
      d3-timer: 3.0.1

  vite@6.1.0(@types/node@22.13.9):
    dependencies:
      esbuild: 0.24.2
      postcss: 8.5.2
      rollup: 4.34.6
    optionalDependencies:
      '@types/node': 22.13.9
      fsevents: 2.3.3

  which@2.0.2:
    dependencies:
      isexe: 2.0.0

  word-wrap@1.2.5: {}

  yallist@3.1.1: {}

  yocto-queue@0.1.0: {}<|MERGE_RESOLUTION|>--- conflicted
+++ resolved
@@ -1841,15 +1841,12 @@
   undici-types@6.20.0:
     resolution: {integrity: sha512-Ny6QZ2Nju20vw1SRHe3d9jVu6gJ+4e3+MMpqu7pqE5HT6WsTSlce++GQmK5UXS8mzV8DSYHrQH+Xrf2jVcuKNg==}
 
-<<<<<<< HEAD
-=======
   update-browserslist-db@1.1.3:
     resolution: {integrity: sha512-UxhIZQ+QInVdunkDAaiazvvT/+fXL5Osr0JZlJulepYu6Jd7qJtDZjlur0emRlT71EN3ScPoE7gvsuIKKNavKw==}
     hasBin: true
     peerDependencies:
       browserslist: '>= 4.21.0'
 
->>>>>>> ad06ceab
   uploadthing@7.5.2:
     resolution: {integrity: sha512-hrvsVXgu6cYYJW97UuFLd3U2+TrPGyMBtPYSkqSTVq45Orkq9qFk095qkXYIW4EA/DyvCo78VV25HfSXT3EH7w==}
     engines: {node: '>=18.13.0'}
@@ -3756,15 +3753,12 @@
 
   undici-types@6.20.0: {}
 
-<<<<<<< HEAD
-=======
   update-browserslist-db@1.1.3(browserslist@4.24.4):
     dependencies:
       browserslist: 4.24.4
       escalade: 3.2.0
       picocolors: 1.1.1
 
->>>>>>> ad06ceab
   uploadthing@7.5.2:
     dependencies:
       '@effect/platform': 0.72.0(effect@3.12.0)
