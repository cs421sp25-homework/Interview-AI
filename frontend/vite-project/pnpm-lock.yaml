lockfileVersion: '9.0'

settings:
  autoInstallPeers: true
  excludeLinksFromLockfile: false

importers:

  .:
    dependencies:
      '@ant-design/icons':
        specifier: ^5.6.1
        version: 5.6.1(react-dom@19.0.0(react@19.0.0))(react@19.0.0)
      '@ant-design/v5-patch-for-react-19':
        specifier: ^1.0.3
        version: 1.0.3(antd@5.24.2(react-dom@19.0.0(react@19.0.0))(react@19.0.0))(react-dom@19.0.0(react@19.0.0))(react@19.0.0)
      '@uploadthing/react':
        specifier: ^7.3.0
        version: 7.3.0(react@19.0.0)(uploadthing@7.5.2)
      antd:
        specifier: ^5.24.2
        version: 5.24.2(react-dom@19.0.0(react@19.0.0))(react@19.0.0)
      axios:
        specifier: ^1.7.9
        version: 1.7.9
      install:
        specifier: ^0.13.0
        version: 0.13.0
      lucide-react:
        specifier: ^0.475.0
        version: 0.475.0(react@19.0.0)
      react:
        specifier: ^19.0.0
        version: 19.0.0
      react-dom:
        specifier: ^19.0.0
        version: 19.0.0(react@19.0.0)
      react-router-dom:
        specifier: ^7.2.0
        version: 7.2.0(react-dom@19.0.0(react@19.0.0))(react@19.0.0)
      recharts:
        specifier: ^2.15.1
        version: 2.15.1(react-dom@19.0.0(react@19.0.0))(react@19.0.0)
      uploadthing:
        specifier: ^7.5.2
        version: 7.5.2
    devDependencies:
      '@eslint/js':
        specifier: ^9.19.0
        version: 9.20.0
      '@playwright/test':
        specifier: ^1.50.1
        version: 1.50.1
      '@types/node':
        specifier: ^22.13.9
        version: 22.13.9
      '@types/react':
        specifier: ^19.0.8
        version: 19.0.8
      '@types/react-dom':
        specifier: ^19.0.3
        version: 19.0.3(@types/react@19.0.8)
      '@vitejs/plugin-react':
        specifier: ^4.3.4
        version: 4.3.4(vite@6.1.0)
      '@vitejs/plugin-react-swc':
        specifier: ^3.5.0
        version: 3.8.0(vite@6.1.0(@types/node@22.13.9))
      eslint:
        specifier: ^9.19.0
        version: 9.20.0
      eslint-plugin-react-hooks:
        specifier: ^5.0.0
        version: 5.1.0(eslint@9.20.0)
      eslint-plugin-react-refresh:
        specifier: ^0.4.18
        version: 0.4.19(eslint@9.20.0)
      globals:
        specifier: ^15.14.0
        version: 15.14.0
      typescript:
        specifier: ~5.7.2
        version: 5.7.3
      typescript-eslint:
        specifier: ^8.22.0
        version: 8.24.0(eslint@9.20.0)(typescript@5.7.3)
      vite:
        specifier: ^6.1.0
        version: 6.1.0(@types/node@22.13.9)

packages:

  '@ampproject/remapping@2.3.0':
    resolution: {integrity: sha512-30iZtAPgz+LTIYoeivqYo853f02jBYSd5uGnGpkFV0M3xOt9aN73erkgYAmZU43x4VfqcnLxW9Kpg3R5LC4YYw==}
    engines: {node: '>=6.0.0'}

  '@ant-design/colors@7.2.0':
    resolution: {integrity: sha512-bjTObSnZ9C/O8MB/B4OUtd/q9COomuJAR2SYfhxLyHvCKn4EKwCN3e+fWGMo7H5InAyV0wL17jdE9ALrdOW/6A==}

  '@ant-design/cssinjs-utils@1.1.3':
    resolution: {integrity: sha512-nOoQMLW1l+xR1Co8NFVYiP8pZp3VjIIzqV6D6ShYF2ljtdwWJn5WSsH+7kvCktXL/yhEtWURKOfH5Xz/gzlwsg==}
    peerDependencies:
      react: '>=16.9.0'
      react-dom: '>=16.9.0'

  '@ant-design/cssinjs@1.23.0':
    resolution: {integrity: sha512-7GAg9bD/iC9ikWatU9ym+P9ugJhi/WbsTWzcKN6T4gU0aehsprtke1UAaaSxxkjjmkJb3llet/rbUSLPgwlY4w==}
    peerDependencies:
      react: '>=16.0.0'
      react-dom: '>=16.0.0'

  '@ant-design/fast-color@2.0.6':
    resolution: {integrity: sha512-y2217gk4NqL35giHl72o6Zzqji9O7vHh9YmhUVkPtAOpoTCH4uWxo/pr4VE8t0+ChEPs0qo4eJRC5Q1eXWo3vA==}
    engines: {node: '>=8.x'}

  '@ant-design/icons-svg@4.4.2':
    resolution: {integrity: sha512-vHbT+zJEVzllwP+CM+ul7reTEfBR0vgxFe7+lREAsAA7YGsYpboiq2sQNeQeRvh09GfQgs/GyFEvZpJ9cLXpXA==}

  '@ant-design/icons@5.6.1':
    resolution: {integrity: sha512-0/xS39c91WjPAZOWsvi1//zjx6kAp4kxWwctR6kuU6p133w8RU0D2dSCvZC19uQyharg/sAvYxGYWl01BbZZfg==}
    engines: {node: '>=8'}
    peerDependencies:
      react: '>=16.0.0'
      react-dom: '>=16.0.0'

  '@ant-design/react-slick@1.1.2':
    resolution: {integrity: sha512-EzlvzE6xQUBrZuuhSAFTdsr4P2bBBHGZwKFemEfq8gIGyIQCxalYfZW/T2ORbtQx5rU69o+WycP3exY/7T1hGA==}
    peerDependencies:
      react: '>=16.9.0'

  '@ant-design/v5-patch-for-react-19@1.0.3':
    resolution: {integrity: sha512-iWfZuSUl5kuhqLUw7jJXUQFMMkM7XpW7apmKzQBQHU0cpifYW4A79xIBt9YVO5IBajKpPG5UKP87Ft7Yrw1p/w==}
    engines: {node: '>=12.x'}
    peerDependencies:
      antd: '>=5.22.6'
      react: '>=19.0.0'
      react-dom: '>=19.0.0'

  '@babel/code-frame@7.26.2':
    resolution: {integrity: sha512-RJlIHRueQgwWitWgF8OdFYGZX328Ax5BCemNGlqHfplnRT9ESi8JkFlvaVYbS+UubVY6dpv87Fs2u5M29iNFVQ==}
    engines: {node: '>=6.9.0'}

  '@babel/compat-data@7.26.8':
    resolution: {integrity: sha512-oH5UPLMWR3L2wEFLnFJ1TZXqHufiTKAiLfqw5zkhS4dKXLJ10yVztfil/twG8EDTA4F/tvVNw9nOl4ZMslB8rQ==}
    engines: {node: '>=6.9.0'}

  '@babel/core@7.26.9':
    resolution: {integrity: sha512-lWBYIrF7qK5+GjY5Uy+/hEgp8OJWOD/rpy74GplYRhEauvbHDeFB8t5hPOZxCZ0Oxf4Cc36tK51/l3ymJysrKw==}
    engines: {node: '>=6.9.0'}

  '@babel/generator@7.26.9':
    resolution: {integrity: sha512-kEWdzjOAUMW4hAyrzJ0ZaTOu9OmpyDIQicIh0zg0EEcEkYXZb2TjtBhnHi2ViX7PKwZqF4xwqfAm299/QMP3lg==}
    engines: {node: '>=6.9.0'}

  '@babel/helper-compilation-targets@7.26.5':
    resolution: {integrity: sha512-IXuyn5EkouFJscIDuFF5EsiSolseme1s0CZB+QxVugqJLYmKdxI1VfIBOst0SUu4rnk2Z7kqTwmoO1lp3HIfnA==}
    engines: {node: '>=6.9.0'}

  '@babel/helper-module-imports@7.25.9':
    resolution: {integrity: sha512-tnUA4RsrmflIM6W6RFTLFSXITtl0wKjgpnLgXyowocVPrbYrLUXSBXDgTs8BlbmIzIdlBySRQjINYs2BAkiLtw==}
    engines: {node: '>=6.9.0'}

  '@babel/helper-module-transforms@7.26.0':
    resolution: {integrity: sha512-xO+xu6B5K2czEnQye6BHA7DolFFmS3LB7stHZFaOLb1pAwO1HWLS8fXA+eh0A2yIvltPVmx3eNNDBJA2SLHXFw==}
    engines: {node: '>=6.9.0'}
    peerDependencies:
      '@babel/core': ^7.0.0

  '@babel/helper-plugin-utils@7.26.5':
    resolution: {integrity: sha512-RS+jZcRdZdRFzMyr+wcsaqOmld1/EqTghfaBGQQd/WnRdzdlvSZ//kF7U8VQTxf1ynZ4cjUcYgjVGx13ewNPMg==}
    engines: {node: '>=6.9.0'}

  '@babel/helper-string-parser@7.25.9':
    resolution: {integrity: sha512-4A/SCr/2KLd5jrtOMFzaKjVtAei3+2r/NChoBNoZ3EyP/+GlhoaEGoWOZUmFmoITP7zOJyHIMm+DYRd8o3PvHA==}
    engines: {node: '>=6.9.0'}

  '@babel/helper-validator-identifier@7.25.9':
    resolution: {integrity: sha512-Ed61U6XJc3CVRfkERJWDz4dJwKe7iLmmJsbOGu9wSloNSFttHV0I8g6UAgb7qnK5ly5bGLPd4oXZlxCdANBOWQ==}
    engines: {node: '>=6.9.0'}

  '@babel/helper-validator-option@7.25.9':
    resolution: {integrity: sha512-e/zv1co8pp55dNdEcCynfj9X7nyUKUXoUEwfXqaZt0omVOmDe9oOTdKStH4GmAw6zxMFs50ZayuMfHDKlO7Tfw==}
    engines: {node: '>=6.9.0'}

  '@babel/helpers@7.26.9':
    resolution: {integrity: sha512-Mz/4+y8udxBKdmzt/UjPACs4G3j5SshJJEFFKxlCGPydG4JAHXxjWjAwjd09tf6oINvl1VfMJo+nB7H2YKQ0dA==}
    engines: {node: '>=6.9.0'}

  '@babel/parser@7.26.9':
    resolution: {integrity: sha512-81NWa1njQblgZbQHxWHpxxCzNsa3ZwvFqpUg7P+NNUU6f3UU2jBEg4OlF/J6rl8+PQGh1q6/zWScd001YwcA5A==}
    engines: {node: '>=6.0.0'}
    hasBin: true

  '@babel/plugin-transform-react-jsx-self@7.25.9':
    resolution: {integrity: sha512-y8quW6p0WHkEhmErnfe58r7x0A70uKphQm8Sp8cV7tjNQwK56sNVK0M73LK3WuYmsuyrftut4xAkjjgU0twaMg==}
    engines: {node: '>=6.9.0'}
    peerDependencies:
      '@babel/core': ^7.0.0-0

  '@babel/plugin-transform-react-jsx-source@7.25.9':
    resolution: {integrity: sha512-+iqjT8xmXhhYv4/uiYd8FNQsraMFZIfxVSqxxVSZP0WbbSAWvBXAul0m/zu+7Vv4O/3WtApy9pmaTMiumEZgfg==}
    engines: {node: '>=6.9.0'}
    peerDependencies:
      '@babel/core': ^7.0.0-0

  '@babel/runtime@7.26.9':
    resolution: {integrity: sha512-aA63XwOkcl4xxQa3HjPMqOP6LiK0ZDv3mUPYEFXkpHbaFjtGggE1A61FjFzJnB+p7/oy2gA8E+rcBNl/zC1tMg==}
    engines: {node: '>=6.9.0'}

  '@babel/template@7.26.9':
    resolution: {integrity: sha512-qyRplbeIpNZhmzOysF/wFMuP9sctmh2cFzRAZOn1YapxBsE1i9bJIY586R/WBLfLcmcBlM8ROBiQURnnNy+zfA==}
    engines: {node: '>=6.9.0'}

  '@babel/traverse@7.26.9':
    resolution: {integrity: sha512-ZYW7L+pL8ahU5fXmNbPF+iZFHCv5scFak7MZ9bwaRPLUhHh7QQEMjZUg0HevihoqCM5iSYHN61EyCoZvqC+bxg==}
    engines: {node: '>=6.9.0'}

  '@babel/types@7.26.9':
    resolution: {integrity: sha512-Y3IR1cRnOxOCDvMmNiym7XpXQ93iGDDPHx+Zj+NM+rg0fBaShfQLkg+hKPaZCEvg5N/LeCo4+Rj/i3FuJsIQaw==}
    engines: {node: '>=6.9.0'}

  '@effect/platform@0.72.0':
    resolution: {integrity: sha512-uHsW2hlo6AiIW3zpLAVAoNvJngS/JwCZBAM4RSRllm8JTgjjCraef78FJBDNnSXz+2a10Xzzx4qxVsP3s8EV5Q==}
    peerDependencies:
      effect: ^3.12.0

  '@emotion/hash@0.8.0':
    resolution: {integrity: sha512-kBJtf7PH6aWwZ6fka3zQ0p6SBYzx4fl1LoZXE2RrnYST9Xljm7WfKJrU4g/Xr3Beg72MLrp1AWNUmuYJTL7Cow==}

  '@emotion/unitless@0.7.5':
    resolution: {integrity: sha512-OWORNpfjMsSSUBVrRBVGECkhWcULOAJz9ZW8uK9qgxD+87M7jHRcvh/A96XXNhXTLmKcoYSQtBEX7lHMO7YRwg==}

  '@esbuild/aix-ppc64@0.24.2':
    resolution: {integrity: sha512-thpVCb/rhxE/BnMLQ7GReQLLN8q9qbHmI55F4489/ByVg2aQaQ6kbcLb6FHkocZzQhxc4gx0sCk0tJkKBFzDhA==}
    engines: {node: '>=18'}
    cpu: [ppc64]
    os: [aix]

  '@esbuild/android-arm64@0.24.2':
    resolution: {integrity: sha512-cNLgeqCqV8WxfcTIOeL4OAtSmL8JjcN6m09XIgro1Wi7cF4t/THaWEa7eL5CMoMBdjoHOTh/vwTO/o2TRXIyzg==}
    engines: {node: '>=18'}
    cpu: [arm64]
    os: [android]

  '@esbuild/android-arm@0.24.2':
    resolution: {integrity: sha512-tmwl4hJkCfNHwFB3nBa8z1Uy3ypZpxqxfTQOcHX+xRByyYgunVbZ9MzUUfb0RxaHIMnbHagwAxuTL+tnNM+1/Q==}
    engines: {node: '>=18'}
    cpu: [arm]
    os: [android]

  '@esbuild/android-x64@0.24.2':
    resolution: {integrity: sha512-B6Q0YQDqMx9D7rvIcsXfmJfvUYLoP722bgfBlO5cGvNVb5V/+Y7nhBE3mHV9OpxBf4eAS2S68KZztiPaWq4XYw==}
    engines: {node: '>=18'}
    cpu: [x64]
    os: [android]

  '@esbuild/darwin-arm64@0.24.2':
    resolution: {integrity: sha512-kj3AnYWc+CekmZnS5IPu9D+HWtUI49hbnyqk0FLEJDbzCIQt7hg7ucF1SQAilhtYpIujfaHr6O0UHlzzSPdOeA==}
    engines: {node: '>=18'}
    cpu: [arm64]
    os: [darwin]

  '@esbuild/darwin-x64@0.24.2':
    resolution: {integrity: sha512-WeSrmwwHaPkNR5H3yYfowhZcbriGqooyu3zI/3GGpF8AyUdsrrP0X6KumITGA9WOyiJavnGZUwPGvxvwfWPHIA==}
    engines: {node: '>=18'}
    cpu: [x64]
    os: [darwin]

  '@esbuild/freebsd-arm64@0.24.2':
    resolution: {integrity: sha512-UN8HXjtJ0k/Mj6a9+5u6+2eZ2ERD7Edt1Q9IZiB5UZAIdPnVKDoG7mdTVGhHJIeEml60JteamR3qhsr1r8gXvg==}
    engines: {node: '>=18'}
    cpu: [arm64]
    os: [freebsd]

  '@esbuild/freebsd-x64@0.24.2':
    resolution: {integrity: sha512-TvW7wE/89PYW+IevEJXZ5sF6gJRDY/14hyIGFXdIucxCsbRmLUcjseQu1SyTko+2idmCw94TgyaEZi9HUSOe3Q==}
    engines: {node: '>=18'}
    cpu: [x64]
    os: [freebsd]

  '@esbuild/linux-arm64@0.24.2':
    resolution: {integrity: sha512-7HnAD6074BW43YvvUmE/35Id9/NB7BeX5EoNkK9obndmZBUk8xmJJeU7DwmUeN7tkysslb2eSl6CTrYz6oEMQg==}
    engines: {node: '>=18'}
    cpu: [arm64]
    os: [linux]

  '@esbuild/linux-arm@0.24.2':
    resolution: {integrity: sha512-n0WRM/gWIdU29J57hJyUdIsk0WarGd6To0s+Y+LwvlC55wt+GT/OgkwoXCXvIue1i1sSNWblHEig00GBWiJgfA==}
    engines: {node: '>=18'}
    cpu: [arm]
    os: [linux]

  '@esbuild/linux-ia32@0.24.2':
    resolution: {integrity: sha512-sfv0tGPQhcZOgTKO3oBE9xpHuUqguHvSo4jl+wjnKwFpapx+vUDcawbwPNuBIAYdRAvIDBfZVvXprIj3HA+Ugw==}
    engines: {node: '>=18'}
    cpu: [ia32]
    os: [linux]

  '@esbuild/linux-loong64@0.24.2':
    resolution: {integrity: sha512-CN9AZr8kEndGooS35ntToZLTQLHEjtVB5n7dl8ZcTZMonJ7CCfStrYhrzF97eAecqVbVJ7APOEe18RPI4KLhwQ==}
    engines: {node: '>=18'}
    cpu: [loong64]
    os: [linux]

  '@esbuild/linux-mips64el@0.24.2':
    resolution: {integrity: sha512-iMkk7qr/wl3exJATwkISxI7kTcmHKE+BlymIAbHO8xanq/TjHaaVThFF6ipWzPHryoFsesNQJPE/3wFJw4+huw==}
    engines: {node: '>=18'}
    cpu: [mips64el]
    os: [linux]

  '@esbuild/linux-ppc64@0.24.2':
    resolution: {integrity: sha512-shsVrgCZ57Vr2L8mm39kO5PPIb+843FStGt7sGGoqiiWYconSxwTiuswC1VJZLCjNiMLAMh34jg4VSEQb+iEbw==}
    engines: {node: '>=18'}
    cpu: [ppc64]
    os: [linux]

  '@esbuild/linux-riscv64@0.24.2':
    resolution: {integrity: sha512-4eSFWnU9Hhd68fW16GD0TINewo1L6dRrB+oLNNbYyMUAeOD2yCK5KXGK1GH4qD/kT+bTEXjsyTCiJGHPZ3eM9Q==}
    engines: {node: '>=18'}
    cpu: [riscv64]
    os: [linux]

  '@esbuild/linux-s390x@0.24.2':
    resolution: {integrity: sha512-S0Bh0A53b0YHL2XEXC20bHLuGMOhFDO6GN4b3YjRLK//Ep3ql3erpNcPlEFed93hsQAjAQDNsvcK+hV90FubSw==}
    engines: {node: '>=18'}
    cpu: [s390x]
    os: [linux]

  '@esbuild/linux-x64@0.24.2':
    resolution: {integrity: sha512-8Qi4nQcCTbLnK9WoMjdC9NiTG6/E38RNICU6sUNqK0QFxCYgoARqVqxdFmWkdonVsvGqWhmm7MO0jyTqLqwj0Q==}
    engines: {node: '>=18'}
    cpu: [x64]
    os: [linux]

  '@esbuild/netbsd-arm64@0.24.2':
    resolution: {integrity: sha512-wuLK/VztRRpMt9zyHSazyCVdCXlpHkKm34WUyinD2lzK07FAHTq0KQvZZlXikNWkDGoT6x3TD51jKQ7gMVpopw==}
    engines: {node: '>=18'}
    cpu: [arm64]
    os: [netbsd]

  '@esbuild/netbsd-x64@0.24.2':
    resolution: {integrity: sha512-VefFaQUc4FMmJuAxmIHgUmfNiLXY438XrL4GDNV1Y1H/RW3qow68xTwjZKfj/+Plp9NANmzbH5R40Meudu8mmw==}
    engines: {node: '>=18'}
    cpu: [x64]
    os: [netbsd]

  '@esbuild/openbsd-arm64@0.24.2':
    resolution: {integrity: sha512-YQbi46SBct6iKnszhSvdluqDmxCJA+Pu280Av9WICNwQmMxV7nLRHZfjQzwbPs3jeWnuAhE9Jy0NrnJ12Oz+0A==}
    engines: {node: '>=18'}
    cpu: [arm64]
    os: [openbsd]

  '@esbuild/openbsd-x64@0.24.2':
    resolution: {integrity: sha512-+iDS6zpNM6EnJyWv0bMGLWSWeXGN/HTaF/LXHXHwejGsVi+ooqDfMCCTerNFxEkM3wYVcExkeGXNqshc9iMaOA==}
    engines: {node: '>=18'}
    cpu: [x64]
    os: [openbsd]

  '@esbuild/sunos-x64@0.24.2':
    resolution: {integrity: sha512-hTdsW27jcktEvpwNHJU4ZwWFGkz2zRJUz8pvddmXPtXDzVKTTINmlmga3ZzwcuMpUvLw7JkLy9QLKyGpD2Yxig==}
    engines: {node: '>=18'}
    cpu: [x64]
    os: [sunos]

  '@esbuild/win32-arm64@0.24.2':
    resolution: {integrity: sha512-LihEQ2BBKVFLOC9ZItT9iFprsE9tqjDjnbulhHoFxYQtQfai7qfluVODIYxt1PgdoyQkz23+01rzwNwYfutxUQ==}
    engines: {node: '>=18'}
    cpu: [arm64]
    os: [win32]

  '@esbuild/win32-ia32@0.24.2':
    resolution: {integrity: sha512-q+iGUwfs8tncmFC9pcnD5IvRHAzmbwQ3GPS5/ceCyHdjXubwQWI12MKWSNSMYLJMq23/IUCvJMS76PDqXe1fxA==}
    engines: {node: '>=18'}
    cpu: [ia32]
    os: [win32]

  '@esbuild/win32-x64@0.24.2':
    resolution: {integrity: sha512-7VTgWzgMGvup6aSqDPLiW5zHaxYJGTO4OokMjIlrCtf+VpEL+cXKtCvg723iguPYI5oaUNdS+/V7OU2gvXVWEg==}
    engines: {node: '>=18'}
    cpu: [x64]
    os: [win32]

  '@eslint-community/eslint-utils@4.4.1':
    resolution: {integrity: sha512-s3O3waFUrMV8P/XaF/+ZTp1X9XBZW1a4B97ZnjQF2KYWaFD2A8KyFBsrsfSjEmjn3RGWAIuvlneuZm3CUK3jbA==}
    engines: {node: ^12.22.0 || ^14.17.0 || >=16.0.0}
    peerDependencies:
      eslint: ^6.0.0 || ^7.0.0 || >=8.0.0

  '@eslint-community/regexpp@4.12.1':
    resolution: {integrity: sha512-CCZCDJuduB9OUkFkY2IgppNZMi2lBQgD2qzwXkEia16cge2pijY/aXi96CJMquDMn3nJdlPV1A5KrJEXwfLNzQ==}
    engines: {node: ^12.0.0 || ^14.0.0 || >=16.0.0}

  '@eslint/config-array@0.19.2':
    resolution: {integrity: sha512-GNKqxfHG2ySmJOBSHg7LxeUx4xpuCoFjacmlCoYWEbaPXLwvfIjixRI12xCQZeULksQb23uiA8F40w5TojpV7w==}
    engines: {node: ^18.18.0 || ^20.9.0 || >=21.1.0}

  '@eslint/core@0.10.0':
    resolution: {integrity: sha512-gFHJ+xBOo4G3WRlR1e/3G8A6/KZAH6zcE/hkLRCZTi/B9avAG365QhFA8uOGzTMqgTghpn7/fSnscW++dpMSAw==}
    engines: {node: ^18.18.0 || ^20.9.0 || >=21.1.0}

  '@eslint/core@0.11.0':
    resolution: {integrity: sha512-DWUB2pksgNEb6Bz2fggIy1wh6fGgZP4Xyy/Mt0QZPiloKKXerbqq9D3SBQTlCRYOrcRPu4vuz+CGjwdfqxnoWA==}
    engines: {node: ^18.18.0 || ^20.9.0 || >=21.1.0}

  '@eslint/eslintrc@3.2.0':
    resolution: {integrity: sha512-grOjVNN8P3hjJn/eIETF1wwd12DdnwFDoyceUJLYYdkpbwq3nLi+4fqrTAONx7XDALqlL220wC/RHSC/QTI/0w==}
    engines: {node: ^18.18.0 || ^20.9.0 || >=21.1.0}

  '@eslint/js@9.20.0':
    resolution: {integrity: sha512-iZA07H9io9Wn836aVTytRaNqh00Sad+EamwOVJT12GTLw1VGMFV/4JaME+JjLtr9fiGaoWgYnS54wrfWsSs4oQ==}
    engines: {node: ^18.18.0 || ^20.9.0 || >=21.1.0}

  '@eslint/object-schema@2.1.6':
    resolution: {integrity: sha512-RBMg5FRL0I0gs51M/guSAj5/e14VQ4tpZnQNWwuDT66P14I43ItmPfIZRhO9fUVIPOAQXU47atlywZ/czoqFPA==}
    engines: {node: ^18.18.0 || ^20.9.0 || >=21.1.0}

  '@eslint/plugin-kit@0.2.5':
    resolution: {integrity: sha512-lB05FkqEdUg2AA0xEbUz0SnkXT1LcCTa438W4IWTUh4hdOnVbQyOJ81OrDXsJk/LSiJHubgGEFoR5EHq1NsH1A==}
    engines: {node: ^18.18.0 || ^20.9.0 || >=21.1.0}

  '@humanfs/core@0.19.1':
    resolution: {integrity: sha512-5DyQ4+1JEUzejeK1JGICcideyfUbGixgS9jNgex5nqkW+cY7WZhxBigmieN5Qnw9ZosSNVC9KQKyb+GUaGyKUA==}
    engines: {node: '>=18.18.0'}

  '@humanfs/node@0.16.6':
    resolution: {integrity: sha512-YuI2ZHQL78Q5HbhDiBA1X4LmYdXCKCMQIfw0pw7piHJwyREFebJUvrQN4cMssyES6x+vfUbx1CIpaQUKYdQZOw==}
    engines: {node: '>=18.18.0'}

  '@humanwhocodes/module-importer@1.0.1':
    resolution: {integrity: sha512-bxveV4V8v5Yb4ncFTT3rPSgZBOpCkjfK0y4oVVVJwIuDVBRMDXrPyXRL988i5ap9m9bnyEEjWfm5WkBmtffLfA==}
    engines: {node: '>=12.22'}

  '@humanwhocodes/retry@0.3.1':
    resolution: {integrity: sha512-JBxkERygn7Bv/GbN5Rv8Ul6LVknS+5Bp6RgDC/O8gEBU/yeH5Ui5C/OlWrTb6qct7LjjfT6Re2NxB0ln0yYybA==}
    engines: {node: '>=18.18'}

  '@humanwhocodes/retry@0.4.1':
    resolution: {integrity: sha512-c7hNEllBlenFTHBky65mhq8WD2kbN9Q6gk0bTk8lSBvc554jpXSkST1iePudpt7+A/AQvuHs9EMqjHDXMY1lrA==}
    engines: {node: '>=18.18'}

  '@jridgewell/gen-mapping@0.3.8':
    resolution: {integrity: sha512-imAbBGkb+ebQyxKgzv5Hu2nmROxoDOXHh80evxdoXNOrvAnVx7zimzc1Oo5h9RlfV4vPXaE2iM5pOFbvOCClWA==}
    engines: {node: '>=6.0.0'}

  '@jridgewell/resolve-uri@3.1.2':
    resolution: {integrity: sha512-bRISgCIjP20/tbWSPWMEi54QVPRZExkuD9lJL+UIxUKtwVJA8wW1Trb1jMs1RFXo1CBTNZ/5hpC9QvmKWdopKw==}
    engines: {node: '>=6.0.0'}

  '@jridgewell/set-array@1.2.1':
    resolution: {integrity: sha512-R8gLRTZeyp03ymzP/6Lil/28tGeGEzhx1q2k703KGWRAI1VdvPIXdG70VJc2pAMw3NA6JKL5hhFu1sJX0Mnn/A==}
    engines: {node: '>=6.0.0'}

  '@jridgewell/sourcemap-codec@1.5.0':
    resolution: {integrity: sha512-gv3ZRaISU3fjPAgNsriBRqGWQL6quFx04YMPW/zD8XMLsU32mhCCbfbO6KZFLjvYpCZ8zyDEgqsgf+PwPaM7GQ==}

  '@jridgewell/trace-mapping@0.3.25':
    resolution: {integrity: sha512-vNk6aEwybGtawWmy/PzwnGDOjCkLWSD2wqvjGGAgOAwCGWySYXfYoxt00IJkTF+8Lb57DwOb3Aa0o9CApepiYQ==}

  '@nodelib/fs.scandir@2.1.5':
    resolution: {integrity: sha512-vq24Bq3ym5HEQm2NKCr3yXDwjc7vTsEThRDnkp2DK9p1uqLR+DHurm/NOTo0KG7HYHU7eppKZj3MyqYuMBf62g==}
    engines: {node: '>= 8'}

  '@nodelib/fs.stat@2.0.5':
    resolution: {integrity: sha512-RkhPPp2zrqDAQA/2jNhnztcPAlv64XdhIp7a7454A5ovI7Bukxgt7MX7udwAu3zg1DcpPU0rz3VV1SeaqvY4+A==}
    engines: {node: '>= 8'}

  '@nodelib/fs.walk@1.2.8':
    resolution: {integrity: sha512-oGB+UxlgWcgQkgwo8GcEGwemoTFt3FIO9ababBmaGwXIoBKZ+GTy0pP185beGg7Llih/NSHSV2XAs1lnznocSg==}
    engines: {node: '>= 8'}

  '@playwright/test@1.50.1':
    resolution: {integrity: sha512-Jii3aBg+CEDpgnuDxEp/h7BimHcUTDlpEtce89xEumlJ5ef2hqepZ+PWp1DDpYC/VO9fmWVI1IlEaoI5fK9FXQ==}
    engines: {node: '>=18'}
    hasBin: true

  '@rc-component/async-validator@5.0.4':
    resolution: {integrity: sha512-qgGdcVIF604M9EqjNF0hbUTz42bz/RDtxWdWuU5EQe3hi7M8ob54B6B35rOsvX5eSvIHIzT9iH1R3n+hk3CGfg==}
    engines: {node: '>=14.x'}

  '@rc-component/color-picker@2.0.1':
    resolution: {integrity: sha512-WcZYwAThV/b2GISQ8F+7650r5ZZJ043E57aVBFkQ+kSY4C6wdofXgB0hBx+GPGpIU0Z81eETNoDUJMr7oy/P8Q==}
    peerDependencies:
      react: '>=16.9.0'
      react-dom: '>=16.9.0'

  '@rc-component/context@1.4.0':
    resolution: {integrity: sha512-kFcNxg9oLRMoL3qki0OMxK+7g5mypjgaaJp/pkOis/6rVxma9nJBF/8kCIuTYHUQNr0ii7MxqE33wirPZLJQ2w==}
    peerDependencies:
      react: '>=16.9.0'
      react-dom: '>=16.9.0'

  '@rc-component/mini-decimal@1.1.0':
    resolution: {integrity: sha512-jS4E7T9Li2GuYwI6PyiVXmxTiM6b07rlD9Ge8uGZSCz3WlzcG5ZK7g5bbuKNeZ9pgUuPK/5guV781ujdVpm4HQ==}
    engines: {node: '>=8.x'}

  '@rc-component/mutate-observer@1.1.0':
    resolution: {integrity: sha512-QjrOsDXQusNwGZPf4/qRQasg7UFEj06XiCJ8iuiq/Io7CrHrgVi6Uuetw60WAMG1799v+aM8kyc+1L/GBbHSlw==}
    engines: {node: '>=8.x'}
    peerDependencies:
      react: '>=16.9.0'
      react-dom: '>=16.9.0'

  '@rc-component/portal@1.1.2':
    resolution: {integrity: sha512-6f813C0IsasTZms08kfA8kPAGxbbkYToa8ALaiDIGGECU4i9hj8Plgbx0sNJDrey3EtHO30hmdaxtT0138xZcg==}
    engines: {node: '>=8.x'}
    peerDependencies:
      react: '>=16.9.0'
      react-dom: '>=16.9.0'

  '@rc-component/qrcode@1.0.0':
    resolution: {integrity: sha512-L+rZ4HXP2sJ1gHMGHjsg9jlYBX/SLN2D6OxP9Zn3qgtpMWtO2vUfxVFwiogHpAIqs54FnALxraUy/BCO1yRIgg==}
    engines: {node: '>=8.x'}
    peerDependencies:
      react: '>=16.9.0'
      react-dom: '>=16.9.0'

  '@rc-component/tour@1.15.1':
    resolution: {integrity: sha512-Tr2t7J1DKZUpfJuDZWHxyxWpfmj8EZrqSgyMZ+BCdvKZ6r1UDsfU46M/iWAAFBy961Ssfom2kv5f3UcjIL2CmQ==}
    engines: {node: '>=8.x'}
    peerDependencies:
      react: '>=16.9.0'
      react-dom: '>=16.9.0'

  '@rc-component/trigger@2.2.6':
    resolution: {integrity: sha512-/9zuTnWwhQ3S3WT1T8BubuFTT46kvnXgaERR9f4BTKyn61/wpf/BvbImzYBubzJibU707FxwbKszLlHjcLiv1Q==}
    engines: {node: '>=8.x'}
    peerDependencies:
      react: '>=16.9.0'
      react-dom: '>=16.9.0'

  '@rollup/rollup-android-arm-eabi@4.34.6':
    resolution: {integrity: sha512-+GcCXtOQoWuC7hhX1P00LqjjIiS/iOouHXhMdiDSnq/1DGTox4SpUvO52Xm+div6+106r+TcvOeo/cxvyEyTgg==}
    cpu: [arm]
    os: [android]

  '@rollup/rollup-android-arm64@4.34.6':
    resolution: {integrity: sha512-E8+2qCIjciYUnCa1AiVF1BkRgqIGW9KzJeesQqVfyRITGQN+dFuoivO0hnro1DjT74wXLRZ7QF8MIbz+luGaJA==}
    cpu: [arm64]
    os: [android]

  '@rollup/rollup-darwin-arm64@4.34.6':
    resolution: {integrity: sha512-z9Ib+OzqN3DZEjX7PDQMHEhtF+t6Mi2z/ueChQPLS/qUMKY7Ybn5A2ggFoKRNRh1q1T03YTQfBTQCJZiepESAg==}
    cpu: [arm64]
    os: [darwin]

  '@rollup/rollup-darwin-x64@4.34.6':
    resolution: {integrity: sha512-PShKVY4u0FDAR7jskyFIYVyHEPCPnIQY8s5OcXkdU8mz3Y7eXDJPdyM/ZWjkYdR2m0izD9HHWA8sGcXn+Qrsyg==}
    cpu: [x64]
    os: [darwin]

  '@rollup/rollup-freebsd-arm64@4.34.6':
    resolution: {integrity: sha512-YSwyOqlDAdKqs0iKuqvRHLN4SrD2TiswfoLfvYXseKbL47ht1grQpq46MSiQAx6rQEN8o8URtpXARCpqabqxGQ==}
    cpu: [arm64]
    os: [freebsd]

  '@rollup/rollup-freebsd-x64@4.34.6':
    resolution: {integrity: sha512-HEP4CgPAY1RxXwwL5sPFv6BBM3tVeLnshF03HMhJYCNc6kvSqBgTMmsEjb72RkZBAWIqiPUyF1JpEBv5XT9wKQ==}
    cpu: [x64]
    os: [freebsd]

  '@rollup/rollup-linux-arm-gnueabihf@4.34.6':
    resolution: {integrity: sha512-88fSzjC5xeH9S2Vg3rPgXJULkHcLYMkh8faix8DX4h4TIAL65ekwuQMA/g2CXq8W+NJC43V6fUpYZNjaX3+IIg==}
    cpu: [arm]
    os: [linux]

  '@rollup/rollup-linux-arm-musleabihf@4.34.6':
    resolution: {integrity: sha512-wM4ztnutBqYFyvNeR7Av+reWI/enK9tDOTKNF+6Kk2Q96k9bwhDDOlnCUNRPvromlVXo04riSliMBs/Z7RteEg==}
    cpu: [arm]
    os: [linux]

  '@rollup/rollup-linux-arm64-gnu@4.34.6':
    resolution: {integrity: sha512-9RyprECbRa9zEjXLtvvshhw4CMrRa3K+0wcp3KME0zmBe1ILmvcVHnypZ/aIDXpRyfhSYSuN4EPdCCj5Du8FIA==}
    cpu: [arm64]
    os: [linux]

  '@rollup/rollup-linux-arm64-musl@4.34.6':
    resolution: {integrity: sha512-qTmklhCTyaJSB05S+iSovfo++EwnIEZxHkzv5dep4qoszUMX5Ca4WM4zAVUMbfdviLgCSQOu5oU8YoGk1s6M9Q==}
    cpu: [arm64]
    os: [linux]

  '@rollup/rollup-linux-loongarch64-gnu@4.34.6':
    resolution: {integrity: sha512-4Qmkaps9yqmpjY5pvpkfOerYgKNUGzQpFxV6rnS7c/JfYbDSU0y6WpbbredB5cCpLFGJEqYX40WUmxMkwhWCjw==}
    cpu: [loong64]
    os: [linux]

  '@rollup/rollup-linux-powerpc64le-gnu@4.34.6':
    resolution: {integrity: sha512-Zsrtux3PuaxuBTX/zHdLaFmcofWGzaWW1scwLU3ZbW/X+hSsFbz9wDIp6XvnT7pzYRl9MezWqEqKy7ssmDEnuQ==}
    cpu: [ppc64]
    os: [linux]

  '@rollup/rollup-linux-riscv64-gnu@4.34.6':
    resolution: {integrity: sha512-aK+Zp+CRM55iPrlyKiU3/zyhgzWBxLVrw2mwiQSYJRobCURb781+XstzvA8Gkjg/hbdQFuDw44aUOxVQFycrAg==}
    cpu: [riscv64]
    os: [linux]

  '@rollup/rollup-linux-s390x-gnu@4.34.6':
    resolution: {integrity: sha512-WoKLVrY9ogmaYPXwTH326+ErlCIgMmsoRSx6bO+l68YgJnlOXhygDYSZe/qbUJCSiCiZAQ+tKm88NcWuUXqOzw==}
    cpu: [s390x]
    os: [linux]

  '@rollup/rollup-linux-x64-gnu@4.34.6':
    resolution: {integrity: sha512-Sht4aFvmA4ToHd2vFzwMFaQCiYm2lDFho5rPcvPBT5pCdC+GwHG6CMch4GQfmWTQ1SwRKS0dhDYb54khSrjDWw==}
    cpu: [x64]
    os: [linux]

  '@rollup/rollup-linux-x64-musl@4.34.6':
    resolution: {integrity: sha512-zmmpOQh8vXc2QITsnCiODCDGXFC8LMi64+/oPpPx5qz3pqv0s6x46ps4xoycfUiVZps5PFn1gksZzo4RGTKT+A==}
    cpu: [x64]
    os: [linux]

  '@rollup/rollup-win32-arm64-msvc@4.34.6':
    resolution: {integrity: sha512-3/q1qUsO/tLqGBaD4uXsB6coVGB3usxw3qyeVb59aArCgedSF66MPdgRStUd7vbZOsko/CgVaY5fo2vkvPLWiA==}
    cpu: [arm64]
    os: [win32]

  '@rollup/rollup-win32-ia32-msvc@4.34.6':
    resolution: {integrity: sha512-oLHxuyywc6efdKVTxvc0135zPrRdtYVjtVD5GUm55I3ODxhU/PwkQFD97z16Xzxa1Fz0AEe4W/2hzRtd+IfpOA==}
    cpu: [ia32]
    os: [win32]

  '@rollup/rollup-win32-x64-msvc@4.34.6':
    resolution: {integrity: sha512-0PVwmgzZ8+TZ9oGBmdZoQVXflbvuwzN/HRclujpl4N/q3i+y0lqLw8n1bXA8ru3sApDjlmONaNAuYr38y1Kr9w==}
    cpu: [x64]
    os: [win32]

  '@standard-schema/spec@1.0.0-beta.4':
    resolution: {integrity: sha512-d3IxtzLo7P1oZ8s8YNvxzBUXRXojSut8pbPrTYtzsc5sn4+53jVqbk66pQerSZbZSJZQux6LkclB/+8IDordHg==}

  '@swc/core-darwin-arm64@1.10.15':
    resolution: {integrity: sha512-zFdZ6/yHqMCPk7OhLFqHy/MQ1EqJhcZMpNHd1gXYT7VRU3FaqvvKETrUlG3VYl65McPC7AhMRfXPyJ0JO/jARQ==}
    engines: {node: '>=10'}
    cpu: [arm64]
    os: [darwin]

  '@swc/core-darwin-x64@1.10.15':
    resolution: {integrity: sha512-8g4yiQwbr8fxOOjKXdot0dEkE5zgE8uNZudLy/ZyAhiwiZ8pbJ8/wVrDOu6dqbX7FBXAoDnvZ7fwN1jk4C8jdA==}
    engines: {node: '>=10'}
    cpu: [x64]
    os: [darwin]

  '@swc/core-linux-arm-gnueabihf@1.10.15':
    resolution: {integrity: sha512-rl+eVOltl2+7WXOnvmWBpMgh6aO13G5x0U0g8hjwlmD6ku3Y9iRcThpOhm7IytMEarUp5pQxItNoPq+VUGjVHg==}
    engines: {node: '>=10'}
    cpu: [arm]
    os: [linux]

  '@swc/core-linux-arm64-gnu@1.10.15':
    resolution: {integrity: sha512-qxWEQeyAJMWJqjaN4hi58WMpPdt3Tn0biSK9CYRegQtvZWCbewr6v2agtSu5AZ2rudeH6OfCWAMDQQeSgn6PJQ==}
    engines: {node: '>=10'}
    cpu: [arm64]
    os: [linux]

  '@swc/core-linux-arm64-musl@1.10.15':
    resolution: {integrity: sha512-QcELd9/+HjZx0WCxRrKcyKGWTiQ0485kFb5w8waxcSNd0d9Lgk4EFfWWVyvIb5gIHpDQmhrgzI/yRaWQX4YSZQ==}
    engines: {node: '>=10'}
    cpu: [arm64]
    os: [linux]

  '@swc/core-linux-x64-gnu@1.10.15':
    resolution: {integrity: sha512-S1+ZEEn3+a/MiMeQqQypbwTGoBG8/sPoCvpNbk+uValyygT+jSn3U0xVr45FbukpmMB+NhBMqfedMLqKA0QnJA==}
    engines: {node: '>=10'}
    cpu: [x64]
    os: [linux]

  '@swc/core-linux-x64-musl@1.10.15':
    resolution: {integrity: sha512-qW+H9g/2zTJ4jP7NDw4VAALY0ZlNEKzYsEoSj/HKi7k3tYEHjMzsxjfsY9I8WZCft23bBdV3RTCPoxCshaj1CQ==}
    engines: {node: '>=10'}
    cpu: [x64]
    os: [linux]

  '@swc/core-win32-arm64-msvc@1.10.15':
    resolution: {integrity: sha512-AhRB11aA6LxjIqut+mg7qsu/7soQDmbK6MKR9nP3hgBszpqtXbRba58lr24xIbBCMr+dpo6kgEapWt+t5Po6Zg==}
    engines: {node: '>=10'}
    cpu: [arm64]
    os: [win32]

  '@swc/core-win32-ia32-msvc@1.10.15':
    resolution: {integrity: sha512-UGdh430TQwbDn6KjgvRTg1fO022sbQ4yCCHUev0+5B8uoBwi9a89qAz3emy2m56C8TXxUoihW9Y9OMfaRwPXUw==}
    engines: {node: '>=10'}
    cpu: [ia32]
    os: [win32]

  '@swc/core-win32-x64-msvc@1.10.15':
    resolution: {integrity: sha512-XJzBCqO1m929qbJsOG7FZXQWX26TnEoMctS3QjuCoyBmkHxxQmZsy78KjMes1aomTcKHCyFYgrRGWgVmk7tT4Q==}
    engines: {node: '>=10'}
    cpu: [x64]
    os: [win32]

  '@swc/core@1.10.15':
    resolution: {integrity: sha512-/iFeQuNaGdK7mfJbQcObhAhsMqLT7qgMYl7jX2GEIO+VDTejESpzAyKwaMeYXExN8D6e5BRHBCe7M5YlsuzjDA==}
    engines: {node: '>=10'}
    peerDependencies:
      '@swc/helpers': '*'
    peerDependenciesMeta:
      '@swc/helpers':
        optional: true

  '@swc/counter@0.1.3':
    resolution: {integrity: sha512-e2BR4lsJkkRlKZ/qCHPw9ZaSxc0MVUd7gtbtaB7aMvHeJVYe8sOB8DBZkP2DtISHGSku9sCK6T6cnY0CtXrOCQ==}

  '@swc/types@0.1.17':
    resolution: {integrity: sha512-V5gRru+aD8YVyCOMAjMpWR1Ui577DD5KSJsHP8RAxopAH22jFz6GZd/qxqjO6MJHQhcsjvjOFXyDhyLQUnMveQ==}

  '@types/babel__core@7.20.5':
    resolution: {integrity: sha512-qoQprZvz5wQFJwMDqeseRXWv3rqMvhgpbXFfVyWhbx9X47POIA6i/+dXefEmZKoAgOaTdaIgNSMqMIU61yRyzA==}

  '@types/babel__generator@7.6.8':
    resolution: {integrity: sha512-ASsj+tpEDsEiFr1arWrlN6V3mdfjRMZt6LtK/Vp/kreFLnr5QH5+DhvD5nINYZXzwJvXeGq+05iUXcAzVrqWtw==}

  '@types/babel__template@7.4.4':
    resolution: {integrity: sha512-h/NUaSyG5EyxBIp8YRxo4RMe2/qQgvyowRwVMzhYhBCONbW8PUsg4lkFMrhgZhUe5z3L3MiLDuvyJ/CaPa2A8A==}

  '@types/babel__traverse@7.20.6':
    resolution: {integrity: sha512-r1bzfrm0tomOI8g1SzvCaQHo6Lcv6zu0EA+W2kHrt8dyrHQxGzBBL4kdkzIS+jBMV+EYcMAEAqXqYaLJq5rOZg==}

  '@types/cookie@0.6.0':
    resolution: {integrity: sha512-4Kh9a6B2bQciAhf7FSuMRRkUWecJgJu9nPnx3yzpsfXX/c50REIqpHY4C82bXP90qrLtXtkDxTZosYO3UpOwlA==}

  '@types/d3-array@3.2.1':
    resolution: {integrity: sha512-Y2Jn2idRrLzUfAKV2LyRImR+y4oa2AntrgID95SHJxuMUrkNXmanDSed71sRNZysveJVt1hLLemQZIady0FpEg==}

  '@types/d3-color@3.1.3':
    resolution: {integrity: sha512-iO90scth9WAbmgv7ogoq57O9YpKmFBbmoEoCHDB2xMBY0+/KVrqAaCDyCE16dUspeOvIxFFRI+0sEtqDqy2b4A==}

  '@types/d3-ease@3.0.2':
    resolution: {integrity: sha512-NcV1JjO5oDzoK26oMzbILE6HW7uVXOHLQvHshBUW4UMdZGfiY6v5BeQwh9a9tCzv+CeefZQHJt5SRgK154RtiA==}

  '@types/d3-interpolate@3.0.4':
    resolution: {integrity: sha512-mgLPETlrpVV1YRJIglr4Ez47g7Yxjl1lj7YKsiMCb27VJH9W8NVM6Bb9d8kkpG/uAQS5AmbA48q2IAolKKo1MA==}

  '@types/d3-path@3.1.1':
    resolution: {integrity: sha512-VMZBYyQvbGmWyWVea0EHs/BwLgxc+MKi1zLDCONksozI4YJMcTt8ZEuIR4Sb1MMTE8MMW49v0IwI5+b7RmfWlg==}

  '@types/d3-scale@4.0.9':
    resolution: {integrity: sha512-dLmtwB8zkAeO/juAMfnV+sItKjlsw2lKdZVVy6LRr0cBmegxSABiLEpGVmSJJ8O08i4+sGR6qQtb6WtuwJdvVw==}

  '@types/d3-shape@3.1.7':
    resolution: {integrity: sha512-VLvUQ33C+3J+8p+Daf+nYSOsjB4GXp19/S/aGo60m9h1v6XaxjiT82lKVWJCfzhtuZ3yD7i/TPeC/fuKLLOSmg==}

  '@types/d3-time@3.0.4':
    resolution: {integrity: sha512-yuzZug1nkAAaBlBBikKZTgzCeA+k1uy4ZFwWANOfKw5z5LRhV0gNA7gNkKm7HoK+HRN0wX3EkxGk0fpbWhmB7g==}

  '@types/d3-timer@3.0.2':
    resolution: {integrity: sha512-Ps3T8E8dZDam6fUyNiMkekK3XUsaUEik+idO9/YjPtfj2qruF8tFBXS7XhtE4iIXBLxhmLjP3SXpLhVf21I9Lw==}

  '@types/estree@1.0.6':
    resolution: {integrity: sha512-AYnb1nQyY49te+VRAVgmzfcgjYS91mY5P0TKUDCLEM+gNnA+3T6rWITXRLYCpahpqSQbN5cE+gHpnPyXjHWxcw==}

  '@types/json-schema@7.0.15':
    resolution: {integrity: sha512-5+fP8P8MFNC+AyZCDxrB2pkZFPGzqQWUzpSeuuVLvm8VMcorNYavBqoFcxK8bQz4Qsbn4oUEEem4wDLfcysGHA==}

  '@types/node@22.13.9':
    resolution: {integrity: sha512-acBjXdRJ3A6Pb3tqnw9HZmyR3Fiol3aGxRCK1x3d+6CDAMjl7I649wpSd+yNURCjbOUGu9tqtLKnTGxmK6CyGw==}

  '@types/react-dom@19.0.3':
    resolution: {integrity: sha512-0Knk+HJiMP/qOZgMyNFamlIjw9OFCsyC2ZbigmEEyXXixgre6IQpm/4V+r3qH4GC1JPvRJKInw+on2rV6YZLeA==}
    peerDependencies:
      '@types/react': ^19.0.0

  '@types/react@19.0.8':
    resolution: {integrity: sha512-9P/o1IGdfmQxrujGbIMDyYaaCykhLKc0NGCtYcECNUr9UAaDe4gwvV9bR6tvd5Br1SG0j+PBpbKr2UYY8CwqSw==}

  '@typescript-eslint/eslint-plugin@8.24.0':
    resolution: {integrity: sha512-aFcXEJJCI4gUdXgoo/j9udUYIHgF23MFkg09LFz2dzEmU0+1Plk4rQWv/IYKvPHAtlkkGoB3m5e6oUp+JPsNaQ==}
    engines: {node: ^18.18.0 || ^20.9.0 || >=21.1.0}
    peerDependencies:
      '@typescript-eslint/parser': ^8.0.0 || ^8.0.0-alpha.0
      eslint: ^8.57.0 || ^9.0.0
      typescript: '>=4.8.4 <5.8.0'

  '@typescript-eslint/parser@8.24.0':
    resolution: {integrity: sha512-MFDaO9CYiard9j9VepMNa9MTcqVvSny2N4hkY6roquzj8pdCBRENhErrteaQuu7Yjn1ppk0v1/ZF9CG3KIlrTA==}
    engines: {node: ^18.18.0 || ^20.9.0 || >=21.1.0}
    peerDependencies:
      eslint: ^8.57.0 || ^9.0.0
      typescript: '>=4.8.4 <5.8.0'

  '@typescript-eslint/scope-manager@8.24.0':
    resolution: {integrity: sha512-HZIX0UByphEtdVBKaQBgTDdn9z16l4aTUz8e8zPQnyxwHBtf5vtl1L+OhH+m1FGV9DrRmoDuYKqzVrvWDcDozw==}
    engines: {node: ^18.18.0 || ^20.9.0 || >=21.1.0}

  '@typescript-eslint/type-utils@8.24.0':
    resolution: {integrity: sha512-8fitJudrnY8aq0F1wMiPM1UUgiXQRJ5i8tFjq9kGfRajU+dbPyOuHbl0qRopLEidy0MwqgTHDt6CnSeXanNIwA==}
    engines: {node: ^18.18.0 || ^20.9.0 || >=21.1.0}
    peerDependencies:
      eslint: ^8.57.0 || ^9.0.0
      typescript: '>=4.8.4 <5.8.0'

  '@typescript-eslint/types@8.24.0':
    resolution: {integrity: sha512-VacJCBTyje7HGAw7xp11q439A+zeGG0p0/p2zsZwpnMzjPB5WteaWqt4g2iysgGFafrqvyLWqq6ZPZAOCoefCw==}
    engines: {node: ^18.18.0 || ^20.9.0 || >=21.1.0}

  '@typescript-eslint/typescript-estree@8.24.0':
    resolution: {integrity: sha512-ITjYcP0+8kbsvT9bysygfIfb+hBj6koDsu37JZG7xrCiy3fPJyNmfVtaGsgTUSEuTzcvME5YI5uyL5LD1EV5ZQ==}
    engines: {node: ^18.18.0 || ^20.9.0 || >=21.1.0}
    peerDependencies:
      typescript: '>=4.8.4 <5.8.0'

  '@typescript-eslint/utils@8.24.0':
    resolution: {integrity: sha512-07rLuUBElvvEb1ICnafYWr4hk8/U7X9RDCOqd9JcAMtjh/9oRmcfN4yGzbPVirgMR0+HLVHehmu19CWeh7fsmQ==}
    engines: {node: ^18.18.0 || ^20.9.0 || >=21.1.0}
    peerDependencies:
      eslint: ^8.57.0 || ^9.0.0
      typescript: '>=4.8.4 <5.8.0'

  '@typescript-eslint/visitor-keys@8.24.0':
    resolution: {integrity: sha512-kArLq83QxGLbuHrTMoOEWO+l2MwsNS2TGISEdx8xgqpkbytB07XmlQyQdNDrCc1ecSqx0cnmhGvpX+VBwqqSkg==}
    engines: {node: ^18.18.0 || ^20.9.0 || >=21.1.0}

  '@uploadthing/mime-types@0.3.4':
    resolution: {integrity: sha512-EB0o0a4y++UJFMLqS8LDVhSQgXUllG6t5fwl5cbmOM0Uay8YY5Nc/JjFwzJ8wccdIKz4oYwQW7EOSfUyaMPbfw==}

  '@uploadthing/react@7.3.0':
    resolution: {integrity: sha512-rSH9BpPy2/G7nZ3SEbZQANUFHkBCS5CwWiVzmOW9fzFNoqF+buqBvi5FDweffqMSwmr+/VS8Wpyj87/GYbV0Fw==}
    peerDependencies:
      next: '*'
      react: ^17.0.2 || ^18.0.0 || ^19.0.0
      uploadthing: ^7.2.0
    peerDependenciesMeta:
      next:
        optional: true

  '@uploadthing/shared@7.1.7':
    resolution: {integrity: sha512-VDvGmyHhdwaivC+eee77yZnOVvz59mOmLVbcuYFo4SkoNvPuc3AyPORqJJMBveQivTvELdrQcjlx6IPv98JkSA==}

  '@vitejs/plugin-react-swc@3.8.0':
    resolution: {integrity: sha512-T4sHPvS+DIqDP51ifPqa9XIRAz/kIvIi8oXcnOZZgHmMotgmmdxe/DD5tMFlt5nuIRzT0/QuiwmKlH0503Aapw==}
    peerDependencies:
      vite: ^4 || ^5 || ^6

  '@vitejs/plugin-react@4.3.4':
    resolution: {integrity: sha512-SCCPBJtYLdE8PX/7ZQAs1QAZ8Jqwih+0VBLum1EGqmCCQal+MIUqLCzj3ZUy8ufbC0cAM4LRlSTm7IQJwWT4ug==}
    engines: {node: ^14.18.0 || >=16.0.0}
    peerDependencies:
      vite: ^4.2.0 || ^5.0.0 || ^6.0.0

  acorn-jsx@5.3.2:
    resolution: {integrity: sha512-rq9s+JNhf0IChjtDXxllJ7g41oZk5SlXtp0LHwyA5cejwn7vKmKp4pPri6YEePv2PU65sAsegbXtIinmDFDXgQ==}
    peerDependencies:
      acorn: ^6.0.0 || ^7.0.0 || ^8.0.0

  acorn@8.14.0:
    resolution: {integrity: sha512-cl669nCJTZBsL97OF4kUQm5g5hC2uihk0NxY3WENAC0TYdILVkAyHymAntgxGkl7K+t0cXIrH5siy5S4XkFycA==}
    engines: {node: '>=0.4.0'}
    hasBin: true

  ajv@6.12.6:
    resolution: {integrity: sha512-j3fVLgvTo527anyYyJOGTYJbG+vnnQYvE0m5mmkc1TK+nxAppkCLMIL0aZ4dblVCNoGShhm+kzE4ZUykBoMg4g==}

  ansi-styles@4.3.0:
    resolution: {integrity: sha512-zbB9rCJAT1rbjiVDb2hqKFHNYLxgtk8NURxZ3IZwD3F6NtxbXZQCnnSi1Lkx+IDohdPlFp222wVALIheZJQSEg==}
    engines: {node: '>=8'}

  antd@5.24.2:
    resolution: {integrity: sha512-7Z9HsE3ZIK3sE/WuUqii3w7Gl1IJuRL21sDUTtkN95JS5KhRYP8ISv7m/HxsJ3Mn/yxgojBCgLPJ212+Dn+aPw==}
    peerDependencies:
      react: '>=16.9.0'
      react-dom: '>=16.9.0'

  argparse@2.0.1:
    resolution: {integrity: sha512-8+9WqebbFzpX9OR+Wa6O29asIogeRMzcGtAINdpMHHyAg10f05aSFVBbcEqGf/PXw1EjAZ+q2/bEBg3DvurK3Q==}

  asynckit@0.4.0:
    resolution: {integrity: sha512-Oei9OH4tRh0YqU3GxhX79dM/mwVgvbZJaSNaRk+bshkj0S5cfHcgYakreBjrHwatXKbz+IoIdYLxrKim2MjW0Q==}

  axios@1.7.9:
    resolution: {integrity: sha512-LhLcE7Hbiryz8oMDdDptSrWowmB4Bl6RCt6sIJKpRB4XtVf0iEgewX3au/pJqm+Py1kCASkb/FFKjxQaLtxJvw==}

  balanced-match@1.0.2:
    resolution: {integrity: sha512-3oSeUO0TMV67hN1AmbXsK4yaqU7tjiHlbxRDZOpH0KW9+CeX4bRAaX0Anxt0tx2MrpRpWwQaPwIlISEJhYU5Pw==}

  brace-expansion@1.1.11:
    resolution: {integrity: sha512-iCuPHDFgrHX7H2vEI/5xpz07zSHB00TpugqhmYtVmMO6518mCuRMoOYFldEBl0g187ufozdaHgWKcYFb61qGiA==}

  brace-expansion@2.0.1:
    resolution: {integrity: sha512-XnAIvQ8eM+kC6aULx6wuQiwVsnzsi9d3WxzV3FpWTGA19F621kwdbsAcFKXgKUHZWsy+mY6iL1sHTxWEFCytDA==}

  braces@3.0.3:
    resolution: {integrity: sha512-yQbXgO/OSZVD2IsiLlro+7Hf6Q18EJrKSEsdoMzKePKXct3gvD8oLcOQdIzGupr5Fj+EDe8gO/lxc1BzfMpxvA==}
    engines: {node: '>=8'}

  browserslist@4.24.4:
    resolution: {integrity: sha512-KDi1Ny1gSePi1vm0q4oxSF8b4DR44GF4BbmS2YdhPLOEqd8pDviZOGH/GsmRwoWJ2+5Lr085X7naowMwKHDG1A==}
    engines: {node: ^6 || ^7 || ^8 || ^9 || ^10 || ^11 || ^12 || >=13.7}
    hasBin: true

  call-bind-apply-helpers@1.0.2:
    resolution: {integrity: sha512-Sp1ablJ0ivDkSzjcaJdxEunN5/XvksFJ2sMBFfq6x0ryhQV/2b/KwFe21cMpmHtPOSij8K99/wSfoEuTObmuMQ==}
    engines: {node: '>= 0.4'}

  callsites@3.1.0:
    resolution: {integrity: sha512-P8BjAsXvZS+VIDUI11hHCQEv74YT67YUi5JJFNWIqL235sBmjX4+qx9Muvls5ivyNENctx46xQLQ3aTuE7ssaQ==}
    engines: {node: '>=6'}

  caniuse-lite@1.0.30001702:
    resolution: {integrity: sha512-LoPe/D7zioC0REI5W73PeR1e1MLCipRGq/VkovJnd6Df+QVqT+vT33OXCp8QUd7kA7RZrHWxb1B36OQKI/0gOA==}

  chalk@4.1.2:
    resolution: {integrity: sha512-oKnbhFyRIXpUuez8iBMmyEa4nbj4IOQyuhc/wy9kY7/WVPcwIO9VA668Pu8RkO7+0G76SLROeyw9CpQ061i4mA==}
    engines: {node: '>=10'}

  classnames@2.5.1:
    resolution: {integrity: sha512-saHYOzhIQs6wy2sVxTM6bUDsQO4F50V9RQ22qBpEdCW+I+/Wmke2HOl6lS6dTpdxVhb88/I6+Hs+438c3lfUow==}

  clsx@2.1.1:
    resolution: {integrity: sha512-eYm0QWBtUrBWZWG0d386OGAw16Z995PiOVo2B7bjWSbHedGl5e0ZWaq65kOGgUSNesEIDkB9ISbTg/JK9dhCZA==}
    engines: {node: '>=6'}

  color-convert@2.0.1:
    resolution: {integrity: sha512-RRECPsj7iu/xb5oKYcsFHSppFNnsj/52OVTRKb4zP5onXwVF3zVmmToNcOfGC+CRDpfK/U584fMg38ZHCaElKQ==}
    engines: {node: '>=7.0.0'}

  color-name@1.1.4:
    resolution: {integrity: sha512-dOy+3AuW3a2wNbZHIuMZpTcgjGuLU/uBL/ubcZF9OXbDo8ff4O8yVp5Bf0efS8uEoYo5q4Fx7dY9OgQGXgAsQA==}

  combined-stream@1.0.8:
    resolution: {integrity: sha512-FQN4MRfuJeHf7cBbBMJFXhKSDq+2kAArBlmRBvcvFE5BB1HZKXtSFASDhdlz9zOYwxh8lDdnvmMOe/+5cdoEdg==}
    engines: {node: '>= 0.8'}

  compute-scroll-into-view@3.1.1:
    resolution: {integrity: sha512-VRhuHOLoKYOy4UbilLbUzbYg93XLjv2PncJC50EuTWPA3gaja1UjBsUP/D/9/juV3vQFr6XBEzn9KCAHdUvOHw==}

  concat-map@0.0.1:
    resolution: {integrity: sha512-/Srv4dswyQNBfohGpz9o6Yb3Gz3SrUDqBH5rTuhGR7ahtlbYKnVxw2bCFMRljaA7EXHaXZ8wsHdodFvbkhKmqg==}

  convert-source-map@2.0.0:
    resolution: {integrity: sha512-Kvp459HrV2FEJ1CAsi1Ku+MY3kasH19TFykTz2xWmMeq6bk2NU3XXvfJ+Q61m0xktWwt+1HSYf3JZsTms3aRJg==}

  cookie@1.0.2:
    resolution: {integrity: sha512-9Kr/j4O16ISv8zBBhJoi4bXOYNTkFLOqSL3UDB0njXxCXNezjeyVrJyGOWtgfs/q2km1gwBcfH8q1yEGoMYunA==}
    engines: {node: '>=18'}

  copy-to-clipboard@3.3.3:
    resolution: {integrity: sha512-2KV8NhB5JqC3ky0r9PMCAZKbUHSwtEo4CwCs0KXgruG43gX5PMqDEBbVU4OUzw2MuAWUfsuFmWvEKG5QRfSnJA==}

  cross-spawn@7.0.6:
    resolution: {integrity: sha512-uV2QOWP2nWzsy2aMp8aRibhi9dlzF5Hgh5SHaB9OiTGEyDTiJJyx0uy51QXdyWbtAHNua4XJzUKca3OzKUd3vA==}
    engines: {node: '>= 8'}

  csstype@3.1.3:
    resolution: {integrity: sha512-M1uQkMl8rQK/szD0LNhtqxIPLpimGm8sOBwU7lLnCpSbTyY3yeU1Vc7l4KT5zT4s/yOxHH5O7tIuuLOCnLADRw==}

  d3-array@3.2.4:
    resolution: {integrity: sha512-tdQAmyA18i4J7wprpYq8ClcxZy3SC31QMeByyCFyRt7BVHdREQZ5lpzoe5mFEYZUWe+oq8HBvk9JjpibyEV4Jg==}
    engines: {node: '>=12'}

  d3-color@3.1.0:
    resolution: {integrity: sha512-zg/chbXyeBtMQ1LbD/WSoW2DpC3I0mpmPdW+ynRTj/x2DAWYrIY7qeZIHidozwV24m4iavr15lNwIwLxRmOxhA==}
    engines: {node: '>=12'}

  d3-ease@3.0.1:
    resolution: {integrity: sha512-wR/XK3D3XcLIZwpbvQwQ5fK+8Ykds1ip7A2Txe0yxncXSdq1L9skcG7blcedkOX+ZcgxGAmLX1FrRGbADwzi0w==}
    engines: {node: '>=12'}

  d3-format@3.1.0:
    resolution: {integrity: sha512-YyUI6AEuY/Wpt8KWLgZHsIU86atmikuoOmCfommt0LYHiQSPjvX2AcFc38PX0CBpr2RCyZhjex+NS/LPOv6YqA==}
    engines: {node: '>=12'}

  d3-interpolate@3.0.1:
    resolution: {integrity: sha512-3bYs1rOD33uo8aqJfKP3JWPAibgw8Zm2+L9vBKEHJ2Rg+viTR7o5Mmv5mZcieN+FRYaAOWX5SJATX6k1PWz72g==}
    engines: {node: '>=12'}

  d3-path@3.1.0:
    resolution: {integrity: sha512-p3KP5HCf/bvjBSSKuXid6Zqijx7wIfNW+J/maPs+iwR35at5JCbLUT0LzF1cnjbCHWhqzQTIN2Jpe8pRebIEFQ==}
    engines: {node: '>=12'}

  d3-scale@4.0.2:
    resolution: {integrity: sha512-GZW464g1SH7ag3Y7hXjf8RoUuAFIqklOAq3MRl4OaWabTFJY9PN/E1YklhXLh+OQ3fM9yS2nOkCoS+WLZ6kvxQ==}
    engines: {node: '>=12'}

  d3-shape@3.2.0:
    resolution: {integrity: sha512-SaLBuwGm3MOViRq2ABk3eLoxwZELpH6zhl3FbAoJ7Vm1gofKx6El1Ib5z23NUEhF9AsGl7y+dzLe5Cw2AArGTA==}
    engines: {node: '>=12'}

  d3-time-format@4.1.0:
    resolution: {integrity: sha512-dJxPBlzC7NugB2PDLwo9Q8JiTR3M3e4/XANkreKSUxF8vvXKqm1Yfq4Q5dl8budlunRVlUUaDUgFt7eA8D6NLg==}
    engines: {node: '>=12'}

  d3-time@3.1.0:
    resolution: {integrity: sha512-VqKjzBLejbSMT4IgbmVgDjpkYrNWUYJnbCGo874u7MMKIWsILRX+OpX/gTk8MqjpT1A/c6HY2dCA77ZN0lkQ2Q==}
    engines: {node: '>=12'}

  d3-timer@3.0.1:
    resolution: {integrity: sha512-ndfJ/JxxMd3nw31uyKoY2naivF+r29V+Lc0svZxe1JvvIRmi8hUsrMvdOwgS1o6uBHmiz91geQ0ylPP0aj1VUA==}
    engines: {node: '>=12'}

  dayjs@1.11.13:
    resolution: {integrity: sha512-oaMBel6gjolK862uaPQOVTA7q3TZhuSvuMQAAglQDOWYO9A91IrAOUJEyKVlqJlHE0vq5p5UXxzdPfMH/x6xNg==}

  debug@4.4.0:
    resolution: {integrity: sha512-6WTZ/IxCY/T6BALoZHaE4ctp9xm+Z5kY/pzYaCHRFeyVhojxlrm+46y68HA6hr0TcwEssoxNiDEUJQjfPZ/RYA==}
    engines: {node: '>=6.0'}
    peerDependencies:
      supports-color: '*'
    peerDependenciesMeta:
      supports-color:
        optional: true

  decimal.js-light@2.5.1:
    resolution: {integrity: sha512-qIMFpTMZmny+MMIitAB6D7iVPEorVw6YQRWkvarTkT4tBeSLLiHzcwj6q0MmYSFCiVpiqPJTJEYIrpcPzVEIvg==}

  deep-is@0.1.4:
    resolution: {integrity: sha512-oIPzksmTg4/MriiaYGO+okXDT7ztn/w3Eptv/+gSIdMdKsJo0u4CfYNFJPy+4SKMuCqGw2wxnA+URMg3t8a/bQ==}

  delayed-stream@1.0.0:
    resolution: {integrity: sha512-ZySD7Nf91aLB0RxL4KGrKHBXl7Eds1DAmEdcoVawXnLD7SDhpNgtuII2aAkg7a7QS41jxPSZ17p4VdGnMHk3MQ==}
    engines: {node: '>=0.4.0'}

  dom-helpers@5.2.1:
    resolution: {integrity: sha512-nRCa7CK3VTrM2NmGkIy4cbK7IZlgBE/PYMn55rrXefr5xXDP0LdtfPnblFDoVdcAfslJ7or6iqAUnx0CCGIWQA==}

  dunder-proto@1.0.1:
    resolution: {integrity: sha512-KIN/nDJBQRcXw0MLVhZE9iQHmG68qAVIBg9CqmUYjmQIhgij9U5MFvrqkUL5FbtyyzZuOeOt0zdeRe4UY7ct+A==}
    engines: {node: '>= 0.4'}

  effect@3.12.0:
    resolution: {integrity: sha512-b/u9s3b9HfTo0qygVouegP0hkbiuxRIeaCe1ppf8P88hPyl6lKCbErtn7Az4jG7LuU7f0Wgm4c8WXbMcL2j8+g==}

  electron-to-chromium@1.5.112:
    resolution: {integrity: sha512-oen93kVyqSb3l+ziUgzIOlWt/oOuy4zRmpwestMn4rhFWAoFJeFuCVte9F2fASjeZZo7l/Cif9TiyrdW4CwEMA==}

  es-define-property@1.0.1:
    resolution: {integrity: sha512-e3nRfgfUZ4rNGL232gUgX06QNyyez04KdjFrF+LTRoOXmrOgFKDg4BCdsjW8EnT69eqdYGmRpJwiPVYNrCaW3g==}
    engines: {node: '>= 0.4'}

  es-errors@1.3.0:
    resolution: {integrity: sha512-Zf5H2Kxt2xjTvbJvP2ZWLEICxA6j+hAmMzIlypy4xcBg1vKVnx89Wy0GbS+kf5cwCVFFzdCFh2XSCFNULS6csw==}
    engines: {node: '>= 0.4'}

  es-object-atoms@1.1.1:
    resolution: {integrity: sha512-FGgH2h8zKNim9ljj7dankFPcICIK9Cp5bm+c2gQSYePhpaG5+esrLODihIorn+Pe6FGJzWhXQotPv73jTaldXA==}
    engines: {node: '>= 0.4'}

  es-set-tostringtag@2.1.0:
    resolution: {integrity: sha512-j6vWzfrGVfyXxge+O0x5sh6cvxAog0a/4Rdd2K36zCMV5eJ+/+tOAngRO8cODMNWbVRdVlmGZQL2YS3yR8bIUA==}
    engines: {node: '>= 0.4'}

  esbuild@0.24.2:
    resolution: {integrity: sha512-+9egpBW8I3CD5XPe0n6BfT5fxLzxrlDzqydF3aviG+9ni1lDC/OvMHcxqEFV0+LANZG5R1bFMWfUrjVsdwxJvA==}
    engines: {node: '>=18'}
    hasBin: true

  escalade@3.2.0:
    resolution: {integrity: sha512-WUj2qlxaQtO4g6Pq5c29GTcWGDyd8itL8zTlipgECz3JesAiiOKotd8JU6otB3PACgG6xkJUyVhboMS+bje/jA==}
    engines: {node: '>=6'}

  escape-string-regexp@4.0.0:
    resolution: {integrity: sha512-TtpcNJ3XAzx3Gq8sWRzJaVajRs0uVxA2YAkdb1jm2YkPz4G6egUFAyA3n5vtEIZefPk5Wa4UXbKuS5fKkJWdgA==}
    engines: {node: '>=10'}

  eslint-plugin-react-hooks@5.1.0:
    resolution: {integrity: sha512-mpJRtPgHN2tNAvZ35AMfqeB3Xqeo273QxrHJsbBEPWODRM4r0yB6jfoROqKEYrOn27UtRPpcpHc2UqyBSuUNTw==}
    engines: {node: '>=10'}
    peerDependencies:
      eslint: ^3.0.0 || ^4.0.0 || ^5.0.0 || ^6.0.0 || ^7.0.0 || ^8.0.0-0 || ^9.0.0

  eslint-plugin-react-refresh@0.4.19:
    resolution: {integrity: sha512-eyy8pcr/YxSYjBoqIFSrlbn9i/xvxUFa8CjzAYo9cFjgGXqq1hyjihcpZvxRLalpaWmueWR81xn7vuKmAFijDQ==}
    peerDependencies:
      eslint: '>=8.40'

  eslint-scope@8.2.0:
    resolution: {integrity: sha512-PHlWUfG6lvPc3yvP5A4PNyBL1W8fkDUccmI21JUu/+GKZBoH/W5u6usENXUrWFRsyoW5ACUjFGgAFQp5gUlb/A==}
    engines: {node: ^18.18.0 || ^20.9.0 || >=21.1.0}

  eslint-visitor-keys@3.4.3:
    resolution: {integrity: sha512-wpc+LXeiyiisxPlEkUzU6svyS1frIO3Mgxj1fdy7Pm8Ygzguax2N3Fa/D/ag1WqbOprdI+uY6wMUl8/a2G+iag==}
    engines: {node: ^12.22.0 || ^14.17.0 || >=16.0.0}

  eslint-visitor-keys@4.2.0:
    resolution: {integrity: sha512-UyLnSehNt62FFhSwjZlHmeokpRK59rcz29j+F1/aDgbkbRTk7wIc9XzdoasMUbRNKDM0qQt/+BJ4BrpFeABemw==}
    engines: {node: ^18.18.0 || ^20.9.0 || >=21.1.0}

  eslint@9.20.0:
    resolution: {integrity: sha512-aL4F8167Hg4IvsW89ejnpTwx+B/UQRzJPGgbIOl+4XqffWsahVVsLEWoZvnrVuwpWmnRd7XeXmQI1zlKcFDteA==}
    engines: {node: ^18.18.0 || ^20.9.0 || >=21.1.0}
    hasBin: true
    peerDependencies:
      jiti: '*'
    peerDependenciesMeta:
      jiti:
        optional: true

  espree@10.3.0:
    resolution: {integrity: sha512-0QYC8b24HWY8zjRnDTL6RiHfDbAWn63qb4LMj1Z4b076A4une81+z03Kg7l7mn/48PUTqoLptSXez8oknU8Clg==}
    engines: {node: ^18.18.0 || ^20.9.0 || >=21.1.0}

  esquery@1.6.0:
    resolution: {integrity: sha512-ca9pw9fomFcKPvFLXhBKUK90ZvGibiGOvRJNbjljY7s7uq/5YO4BOzcYtJqExdx99rF6aAcnRxHmcUHcz6sQsg==}
    engines: {node: '>=0.10'}

  esrecurse@4.3.0:
    resolution: {integrity: sha512-KmfKL3b6G+RXvP8N1vr3Tq1kL/oCFgn2NYXEtqP8/L3pKapUA4G8cFVaoF3SU323CD4XypR/ffioHmkti6/Tag==}
    engines: {node: '>=4.0'}

  estraverse@5.3.0:
    resolution: {integrity: sha512-MMdARuVEQziNTeJD8DgMqmhwR11BRQ/cBP+pLtYdSTnf3MIO8fFeiINEbX36ZdNlfU/7A9f3gUw49B3oQsvwBA==}
    engines: {node: '>=4.0'}

  esutils@2.0.3:
    resolution: {integrity: sha512-kVscqXk4OCp68SZ0dkgEKVi6/8ij300KBWTJq32P/dYeWTSwK41WyTxalN1eRmA5Z9UU/LX9D7FWSmV9SAYx6g==}
    engines: {node: '>=0.10.0'}

  eventemitter3@4.0.7:
    resolution: {integrity: sha512-8guHBZCwKnFhYdHr2ysuRWErTwhoN2X8XELRlrRwpmfeY2jjuUN4taQMsULKUVo1K4DvZl+0pgfyoysHxvmvEw==}

  fast-check@3.23.2:
    resolution: {integrity: sha512-h5+1OzzfCC3Ef7VbtKdcv7zsstUQwUDlYpUTvjeUsJAssPgLn7QzbboPtL5ro04Mq0rPOsMzl7q5hIbRs2wD1A==}
    engines: {node: '>=8.0.0'}

  fast-deep-equal@3.1.3:
    resolution: {integrity: sha512-f3qQ9oQy9j2AhBe/H9VC91wLmKBCCU/gDOnKNAYG5hswO7BLKj09Hc5HYNz9cGI++xlpDCIgDaitVs03ATR84Q==}

  fast-equals@5.2.2:
    resolution: {integrity: sha512-V7/RktU11J3I36Nwq2JnZEM7tNm17eBJz+u25qdxBZeCKiX6BkVSZQjwWIr+IobgnZy+ag73tTZgZi7tr0LrBw==}
    engines: {node: '>=6.0.0'}

  fast-glob@3.3.3:
    resolution: {integrity: sha512-7MptL8U0cqcFdzIzwOTHoilX9x5BrNqye7Z/LuC7kCMRio1EMSyqRK3BEAUD7sXRq4iT4AzTVuZdhgQ2TCvYLg==}
    engines: {node: '>=8.6.0'}

  fast-json-stable-stringify@2.1.0:
    resolution: {integrity: sha512-lhd/wF+Lk98HZoTCtlVraHtfh5XYijIjalXck7saUtuanSDyLMxnHhSXEDJqHxD7msR8D0uCmqlkwjCV8xvwHw==}

  fast-levenshtein@2.0.6:
    resolution: {integrity: sha512-DCXu6Ifhqcks7TZKY3Hxp3y6qphY5SJZmrWMDrKcERSOXWQdMhU9Ig/PYrzyw/ul9jOIyh0N4M0tbC5hodg8dw==}

  fastq@1.19.0:
    resolution: {integrity: sha512-7SFSRCNjBQIZH/xZR3iy5iQYR8aGBE0h3VG6/cwlbrpdciNYBMotQav8c1XI3HjHH+NikUpP53nPdlZSdWmFzA==}

  file-entry-cache@8.0.0:
    resolution: {integrity: sha512-XXTUwCvisa5oacNGRP9SfNtYBNAMi+RPwBFmblZEF7N7swHYQS6/Zfk7SRwx4D5j3CH211YNRco1DEMNVfZCnQ==}
    engines: {node: '>=16.0.0'}

  file-selector@0.6.0:
    resolution: {integrity: sha512-QlZ5yJC0VxHxQQsQhXvBaC7VRJ2uaxTf+Tfpu4Z/OcVQJVpZO+DGU0rkoVW5ce2SccxugvpBJoMvUs59iILYdw==}
    engines: {node: '>= 12'}

  fill-range@7.1.1:
    resolution: {integrity: sha512-YsGpe3WHLK8ZYi4tWDg2Jy3ebRz2rXowDxnld4bkQB00cc/1Zw9AWnC0i9ztDJitivtQvaI9KaLyKrc+hBW0yg==}
    engines: {node: '>=8'}

  find-my-way-ts@0.1.5:
    resolution: {integrity: sha512-4GOTMrpGQVzsCH2ruUn2vmwzV/02zF4q+ybhCIrw/Rkt3L8KWcycdC6aJMctJzwN4fXD4SD5F/4B9Sksh5rE0A==}

  find-up@5.0.0:
    resolution: {integrity: sha512-78/PXT1wlLLDgTzDs7sjq9hzz0vXD+zn+7wypEe4fXQxCmdmqfGsEPQxmiCSQI3ajFV91bVSsvNtrJRiW6nGng==}
    engines: {node: '>=10'}

  flat-cache@4.0.1:
    resolution: {integrity: sha512-f7ccFPK3SXFHpx15UIGyRJ/FJQctuKZ0zVuN3frBo4HnK3cay9VEW0R6yPYFHC0AgqhukPzKjq22t5DmAyqGyw==}
    engines: {node: '>=16'}

  flatted@3.3.2:
    resolution: {integrity: sha512-AiwGJM8YcNOaobumgtng+6NHuOqC3A7MixFeDafM3X9cIUM+xUXoS5Vfgf+OihAYe20fxqNM9yPBXJzRtZ/4eA==}

  follow-redirects@1.15.9:
    resolution: {integrity: sha512-gew4GsXizNgdoRyqmyfMHyAmXsZDk6mHkSxZFCzW9gwlbtOW44CDtYavM+y+72qD/Vq2l550kMF52DT8fOLJqQ==}
    engines: {node: '>=4.0'}
    peerDependencies:
      debug: '*'
    peerDependenciesMeta:
      debug:
        optional: true

  form-data@4.0.2:
    resolution: {integrity: sha512-hGfm/slu0ZabnNt4oaRZ6uREyfCj6P4fT/n6A1rGV+Z0VdGXjfOhVUpkn6qVQONHGIFwmveGXyDs75+nr6FM8w==}
    engines: {node: '>= 6'}

  fsevents@2.3.2:
    resolution: {integrity: sha512-xiqMQR4xAeHTuB9uWm+fFRcIOgKBMiOBP+eXiyT7jsgVCq1bkVygt00oASowB7EdtpOHaaPgKt812P9ab+DDKA==}
    engines: {node: ^8.16.0 || ^10.6.0 || >=11.0.0}
    os: [darwin]

  fsevents@2.3.3:
    resolution: {integrity: sha512-5xoDfX+fL7faATnagmWPpbFtwh/R77WmMMqqHGS65C3vvB0YHrgF+B1YmZ3441tMj5n63k0212XNoJwzlhffQw==}
    engines: {node: ^8.16.0 || ^10.6.0 || >=11.0.0}
    os: [darwin]

  function-bind@1.1.2:
    resolution: {integrity: sha512-7XHNxH7qX9xG5mIwxkhumTox/MIRNcOgDrxWsMt2pAr23WHp6MrRlN7FBSFpCpr+oVO0F744iUgR82nJMfG2SA==}

  gensync@1.0.0-beta.2:
    resolution: {integrity: sha512-3hN7NaskYvMDLQY55gnW3NQ+mesEAepTqlg+VEbj7zzqEMBVNhzcGYYeqFo/TlYz6eQiFcp1HcsCZO+nGgS8zg==}
    engines: {node: '>=6.9.0'}

  get-intrinsic@1.2.7:
    resolution: {integrity: sha512-VW6Pxhsrk0KAOqs3WEd0klDiF/+V7gQOpAvY1jVU/LHmaD/kQO4523aiJuikX/QAKYiW6x8Jh+RJej1almdtCA==}
    engines: {node: '>= 0.4'}

  get-proto@1.0.1:
    resolution: {integrity: sha512-sTSfBjoXBp89JvIKIefqw7U2CCebsc74kiY6awiGogKtoSGbgjYE/G/+l9sF3MWFPNc9IcoOC4ODfKHfxFmp0g==}
    engines: {node: '>= 0.4'}

  glob-parent@5.1.2:
    resolution: {integrity: sha512-AOIgSQCepiJYwP3ARnGx+5VnTu2HBYdzbGP45eLw1vr3zB3vZLeyed1sC9hnbcOc9/SrMyM5RPQrkGz4aS9Zow==}
    engines: {node: '>= 6'}

  glob-parent@6.0.2:
    resolution: {integrity: sha512-XxwI8EOhVQgWp6iDL+3b0r86f4d6AX6zSU55HfB4ydCEuXLXc5FcYeOu+nnGftS4TEju/11rt4KJPTMgbfmv4A==}
    engines: {node: '>=10.13.0'}

  globals@11.12.0:
    resolution: {integrity: sha512-WOBp/EEGUiIsJSp7wcv/y6MO+lV9UoncWqxuFfm8eBwzWNgyfBd6Gz+IeKQ9jCmyhoH99g15M3T+QaVHFjizVA==}
    engines: {node: '>=4'}

  globals@14.0.0:
    resolution: {integrity: sha512-oahGvuMGQlPw/ivIYBjVSrWAfWLBeku5tpPE2fOPLi+WHffIWbuh2tCjhyQhTBPMf5E9jDEH4FOmTYgYwbKwtQ==}
    engines: {node: '>=18'}

  globals@15.14.0:
    resolution: {integrity: sha512-OkToC372DtlQeje9/zHIo5CT8lRP/FUgEOKBEhU4e0abL7J7CD24fD9ohiLN5hagG/kWCYj4K5oaxxtj2Z0Dig==}
    engines: {node: '>=18'}

  gopd@1.2.0:
    resolution: {integrity: sha512-ZUKRh6/kUFoAiTAtTYPZJ3hw9wNxx+BIBOijnlG9PnrJsCcSjs1wyyD6vJpaYtgnzDrKYRSqf3OO6Rfa93xsRg==}
    engines: {node: '>= 0.4'}

  graphemer@1.4.0:
    resolution: {integrity: sha512-EtKwoO6kxCL9WO5xipiHTZlSzBm7WLT627TqC/uVRd0HKmq8NXyebnNYxDoBi7wt8eTWrUrKXCOVaFq9x1kgag==}

  has-flag@4.0.0:
    resolution: {integrity: sha512-EykJT/Q1KjTWctppgIAgfSO0tKVuZUjhgMr17kqTumMl6Afv3EISleU7qZUzoXDFTAHTDC4NOoG/ZxU3EvlMPQ==}
    engines: {node: '>=8'}

  has-symbols@1.1.0:
    resolution: {integrity: sha512-1cDNdwJ2Jaohmb3sg4OmKaMBwuC48sYni5HUw2DvsC8LjGTLK9h+eb1X6RyuOHe4hT0ULCW68iomhjUoKUqlPQ==}
    engines: {node: '>= 0.4'}

  has-tostringtag@1.0.2:
    resolution: {integrity: sha512-NqADB8VjPFLM2V0VvHUewwwsw0ZWBaIdgo+ieHtK3hasLz4qeCRjYcqfB6AQrBggRKppKF8L52/VqdVsO47Dlw==}
    engines: {node: '>= 0.4'}

  hasown@2.0.2:
    resolution: {integrity: sha512-0hJU9SCPvmMzIBdZFqNPXWa6dqh7WdH0cII9y+CyS8rG3nL48Bclra9HmKhVVUHyPWNH5Y7xDwAB7bfgSjkUMQ==}
    engines: {node: '>= 0.4'}

  ignore@5.3.2:
    resolution: {integrity: sha512-hsBTNUqQTDwkWtcdYI2i06Y/nUBEsNEDJKjWdigLvegy8kDuJAS8uRlpkkcQpyEXL0Z/pjDy5HBmMjRCJ2gq+g==}
    engines: {node: '>= 4'}

  import-fresh@3.3.1:
    resolution: {integrity: sha512-TR3KfrTZTYLPB6jUjfx6MF9WcWrHL9su5TObK4ZkYgBdWKPOFoSoQIdEuTuR82pmtxH2spWG9h6etwfr1pLBqQ==}
    engines: {node: '>=6'}

  imurmurhash@0.1.4:
    resolution: {integrity: sha512-JmXMZ6wuvDmLiHEml9ykzqO6lwFbof0GG4IkcGaENdCRDDmMVnny7s5HsIgHCbaq0w2MyPhDqkhTUgS2LU2PHA==}
    engines: {node: '>=0.8.19'}

  install@0.13.0:
    resolution: {integrity: sha512-zDml/jzr2PKU9I8J/xyZBQn8rPCAY//UOYNmR01XwNwyfhEWObo2SWfSl1+0tm1u6PhxLwDnfsT/6jB7OUxqFA==}
    engines: {node: '>= 0.10'}

  internmap@2.0.3:
    resolution: {integrity: sha512-5Hh7Y1wQbvY5ooGgPbDaL5iYLAPzMTUrjMulskHLH6wnv/A+1q5rgEaiuqEjB+oxGXIVZs1FF+R/KPN3ZSQYYg==}
    engines: {node: '>=12'}

  is-extglob@2.1.1:
    resolution: {integrity: sha512-SbKbANkN603Vi4jEZv49LeVJMn4yGwsbzZworEoyEiutsN3nJYdbO36zfhGJ6QEDpOZIFkDtnq5JRxmvl3jsoQ==}
    engines: {node: '>=0.10.0'}

  is-glob@4.0.3:
    resolution: {integrity: sha512-xelSayHH36ZgE7ZWhli7pW34hNbNl8Ojv5KVmkJD4hBdD3th8Tfk9vYasLM+mXWOZhFkgZfxhLSnrwRr4elSSg==}
    engines: {node: '>=0.10.0'}

  is-number@7.0.0:
    resolution: {integrity: sha512-41Cifkg6e8TylSpdtTpeLVMqvSBEVzTttHvERD741+pnZ8ANv0004MRL43QKPDlK9cGvNp6NZWZUBlbGXYxxng==}
    engines: {node: '>=0.12.0'}

  isexe@2.0.0:
    resolution: {integrity: sha512-RHxMLp9lnKHGHRng9QFhRCMbYAcVpn69smSGcq3f36xjgVVWThj4qqLbTLlq7Ssj8B+fIQ1EuCEGI2lKsyQeIw==}

  js-tokens@4.0.0:
    resolution: {integrity: sha512-RdJUflcE3cUzKiMqQgsCu06FPu9UdIJO0beYbPhHN4k6apgJtifcoCtT9bcxOpYBtpD2kCM6Sbzg4CausW/PKQ==}

  js-yaml@4.1.0:
    resolution: {integrity: sha512-wpxZs9NoxZaJESJGIZTyDEaYpl0FKSA+FB9aJiyemKhMwkxQg63h4T1KJgUGHpTqPDNRcmmYLugrRjJlBtWvRA==}
    hasBin: true

  jsesc@3.1.0:
    resolution: {integrity: sha512-/sM3dO2FOzXjKQhJuo0Q173wf2KOo8t4I8vHy6lF9poUp7bKT0/NHE8fPX23PwfhnykfqnC2xRxOnVw5XuGIaA==}
    engines: {node: '>=6'}
    hasBin: true

  json-buffer@3.0.1:
    resolution: {integrity: sha512-4bV5BfR2mqfQTJm+V5tPPdf+ZpuhiIvTuAB5g8kcrXOZpTT/QwwVRWBywX1ozr6lEuPdbHxwaJlm9G6mI2sfSQ==}

  json-schema-traverse@0.4.1:
    resolution: {integrity: sha512-xbbCH5dCYU5T8LcEhhuh7HJ88HXuW3qsI3Y0zOZFKfZEHcpWiHU/Jxzk629Brsab/mMiHQti9wMP+845RPe3Vg==}

  json-stable-stringify-without-jsonify@1.0.1:
    resolution: {integrity: sha512-Bdboy+l7tA3OGW6FjyFHWkP5LuByj1Tk33Ljyq0axyzdk9//JSi2u3fP1QSmd1KNwq6VOKYGlAu87CisVir6Pw==}

  json2mq@0.2.0:
    resolution: {integrity: sha512-SzoRg7ux5DWTII9J2qkrZrqV1gt+rTaoufMxEzXbS26Uid0NwaJd123HcoB80TgubEppxxIGdNxCx50fEoEWQA==}

  json5@2.2.3:
    resolution: {integrity: sha512-XmOWe7eyHYH14cLdVPoyg+GOH3rYX++KpzrylJwSW98t3Nk+U8XOl8FWKOgwtzdb8lXGf6zYwDUzeHMWfxasyg==}
    engines: {node: '>=6'}
    hasBin: true

  keyv@4.5.4:
    resolution: {integrity: sha512-oxVHkHR/EJf2CNXnWxRLW6mg7JyCCUcG0DtEGmL2ctUo1PNTin1PUil+r/+4r5MpVgC/fn1kjsx7mjSujKqIpw==}

  levn@0.4.1:
    resolution: {integrity: sha512-+bT2uH4E5LGE7h/n3evcS/sQlJXCpIp6ym8OWJ5eV6+67Dsql/LaaT7qJBAt2rzfoa/5QBGBhxDix1dMt2kQKQ==}
    engines: {node: '>= 0.8.0'}

  locate-path@6.0.0:
    resolution: {integrity: sha512-iPZK6eYjbxRu3uB4/WZ3EsEIMJFMqAoopl3R+zuq0UjcAm/MO6KCweDgPfP3elTztoKP3KtnVHxTn2NHBSDVUw==}
    engines: {node: '>=10'}

  lodash.merge@4.6.2:
    resolution: {integrity: sha512-0KpjqXRVvrYyCsX1swR/XTK0va6VQkQM6MNo7PqW77ByjAhoARA8EfrP1N4+KlKj8YS0ZUCtRT/YUuhyYDujIQ==}

  lodash@4.17.21:
    resolution: {integrity: sha512-v2kDEe57lecTulaDIuNTPy3Ry4gLGJ6Z1O3vE1krgXZNrsQ+LFTGHVxVjcXPs17LhbZVGedAJv8XZ1tvj5FvSg==}

  loose-envify@1.4.0:
    resolution: {integrity: sha512-lyuxPGr/Wfhrlem2CL/UcnUc1zcqKAImBDzukY7Y5F/yQiNdko6+fRLevlw1HgMySw7f611UIY408EtxRSoK3Q==}
    hasBin: true

  lru-cache@5.1.1:
    resolution: {integrity: sha512-KpNARQA3Iwv+jTA0utUVVbrh+Jlrr1Fv0e56GGzAFOXN7dk/FviaDW8LHmK52DlcH4WP2n6gI8vN1aesBFgo9w==}

  lucide-react@0.475.0:
    resolution: {integrity: sha512-NJzvVu1HwFVeZ+Gwq2q00KygM1aBhy/ZrhY9FsAgJtpB+E4R7uxRk9M2iKvHa6/vNxZydIB59htha4c2vvwvVg==}
    peerDependencies:
      react: ^16.5.1 || ^17.0.0 || ^18.0.0 || ^19.0.0

  math-intrinsics@1.1.0:
    resolution: {integrity: sha512-/IXtbwEk5HTPyEwyKX6hGkYXxM9nbj64B+ilVJnC/R6B0pH5G4V3b0pVbL7DBj4tkhBAppbQUlf6F6Xl9LHu1g==}
    engines: {node: '>= 0.4'}

  merge2@1.4.1:
    resolution: {integrity: sha512-8q7VEgMJW4J8tcfVPy8g09NcQwZdbwFEqhe/WZkoIzjn/3TGDwtOCYtXGxA3O8tPzpczCCDgv+P2P5y00ZJOOg==}
    engines: {node: '>= 8'}

  micromatch@4.0.8:
    resolution: {integrity: sha512-PXwfBhYu0hBCPw8Dn0E+WDYb7af3dSLVWKi3HGv84IdF4TyFoC0ysxFd0Goxw7nSv4T/PzEJQxsYsEiFCKo2BA==}
    engines: {node: '>=8.6'}

  mime-db@1.52.0:
    resolution: {integrity: sha512-sPU4uV7dYlvtWJxwwxHD0PuihVNiE7TyAbQ5SWxDCB9mUYvOgroQOwYQQOKPJ8CIbE+1ETVlOoK1UC2nU3gYvg==}
    engines: {node: '>= 0.6'}

  mime-types@2.1.35:
    resolution: {integrity: sha512-ZDY+bPm5zTTF+YpCrAU9nK0UgICYPT0QtT1NZWFv4s++TNkcgVaT0g6+4R2uI4MjQjzysHB1zxuWL50hzaeXiw==}
    engines: {node: '>= 0.6'}

  minimatch@3.1.2:
    resolution: {integrity: sha512-J7p63hRiAjw1NDEww1W7i37+ByIrOWO5XQQAzZ3VOcL0PNybwpfmV/N05zFAzwQ9USyEcX6t3UO+K5aqBQOIHw==}

  minimatch@9.0.5:
    resolution: {integrity: sha512-G6T0ZX48xgozx7587koeX9Ys2NYy6Gmv//P89sEte9V9whIapMNF4idKxnW2QtCcLiTWlb/wfCabAtAFWhhBow==}
    engines: {node: '>=16 || 14 >=14.17'}

  ms@2.1.3:
    resolution: {integrity: sha512-6FlzubTLZG3J2a/NVCAleEhjzq5oxgHyaCU9yYXvcLsvoVaHJq/s5xXI6/XXP6tz7R9xAOtHnSO/tXtF3WRTlA==}

  multipasta@0.2.5:
    resolution: {integrity: sha512-c8eMDb1WwZcE02WVjHoOmUVk7fnKU/RmUcosHACglrWAuPQsEJv+E8430sXj6jNc1jHw0zrS16aCjQh4BcEb4A==}

  nanoid@3.3.8:
    resolution: {integrity: sha512-WNLf5Sd8oZxOm+TzppcYk8gVOgP+l58xNy58D0nbUnOxOWRWvlcCV4kUF7ltmI6PsrLl/BgKEyS4mqsGChFN0w==}
    engines: {node: ^10 || ^12 || ^13.7 || ^14 || >=15.0.1}
    hasBin: true

  natural-compare@1.4.0:
    resolution: {integrity: sha512-OWND8ei3VtNC9h7V60qff3SVobHr996CTwgxubgyQYEpg290h9J0buyECNNJexkFm5sOajh5G116RYA1c8ZMSw==}

  node-releases@2.0.19:
    resolution: {integrity: sha512-xxOWJsBKtzAq7DY0J+DTzuz58K8e7sJbdgwkbMWQe8UYB6ekmsQ45q0M/tJDsGaZmbC+l7n57UV8Hl5tHxO9uw==}

  object-assign@4.1.1:
    resolution: {integrity: sha512-rJgTQnkUnH1sFw8yT6VSU3zD3sWmu6sZhIseY8VX+GRu3P6F7Fu+JNDoXfklElbLJSnc3FUQHVe4cU5hj+BcUg==}
    engines: {node: '>=0.10.0'}

  optionator@0.9.4:
    resolution: {integrity: sha512-6IpQ7mKUxRcZNLIObR0hz7lxsapSSIYNZJwXPGeF0mTVqGKFIXj1DQcMoT22S3ROcLyY/rz0PWaWZ9ayWmad9g==}
    engines: {node: '>= 0.8.0'}

  p-limit@3.1.0:
    resolution: {integrity: sha512-TYOanM3wGwNGsZN2cVTYPArw454xnXj5qmWF1bEoAc4+cU/ol7GVh7odevjp1FNHduHc3KZMcFduxU5Xc6uJRQ==}
    engines: {node: '>=10'}

  p-locate@5.0.0:
    resolution: {integrity: sha512-LaNjtRWUBY++zB5nE/NwcaoMylSPk+S+ZHNB1TzdbMJMny6dynpAGt7X/tl/QYq3TIeE6nxHppbo2LGymrG5Pw==}
    engines: {node: '>=10'}

  parent-module@1.0.1:
    resolution: {integrity: sha512-GQ2EWRpQV8/o+Aw8YqtfZZPfNRWZYkbidE9k5rpl/hC3vtHHBfGm2Ifi6qWV+coDGkrUKZAxE3Lot5kcsRlh+g==}
    engines: {node: '>=6'}

  path-exists@4.0.0:
    resolution: {integrity: sha512-ak9Qy5Q7jYb2Wwcey5Fpvg2KoAc/ZIhLSLOSBmRmygPsGwkVVt0fZa0qrtMz+m6tJTAHfZQ8FnmB4MG4LWy7/w==}
    engines: {node: '>=8'}

  path-key@3.1.1:
    resolution: {integrity: sha512-ojmeN0qd+y0jszEtoY48r0Peq5dwMEkIlCOu6Q5f41lfkswXuKtYrhgoTpLnyIcHm24Uhqx+5Tqm2InSwLhE6Q==}
    engines: {node: '>=8'}

  picocolors@1.1.1:
    resolution: {integrity: sha512-xceH2snhtb5M9liqDsmEw56le376mTZkEX/jEb/RxNFyegNul7eNslCXP9FDj/Lcu0X8KEyMceP2ntpaHrDEVA==}

  picomatch@2.3.1:
    resolution: {integrity: sha512-JU3teHTNjmE2VCGFzuY8EXzCDVwEqB2a8fsIvwaStHhAWJEeVd1o1QD80CU6+ZdEXXSLbSsuLwJjkCBWqRQUVA==}
    engines: {node: '>=8.6'}

  playwright-core@1.50.1:
    resolution: {integrity: sha512-ra9fsNWayuYumt+NiM069M6OkcRb1FZSK8bgi66AtpFoWkg2+y0bJSNmkFrWhMbEBbVKC/EruAHH3g0zmtwGmQ==}
    engines: {node: '>=18'}
    hasBin: true

  playwright@1.50.1:
    resolution: {integrity: sha512-G8rwsOQJ63XG6BbKj2w5rHeavFjy5zynBA9zsJMMtBoe/Uf757oG12NXz6e6OirF7RCrTVAKFXbLmn1RbL7Qaw==}
    engines: {node: '>=18'}
    hasBin: true

  postcss@8.5.2:
    resolution: {integrity: sha512-MjOadfU3Ys9KYoX0AdkBlFEF1Vx37uCCeN4ZHnmwm9FfpbsGWMZeBLMmmpY+6Ocqod7mkdZ0DT31OlbsFrLlkA==}
    engines: {node: ^10 || ^12 || >=14}

  prelude-ls@1.2.1:
    resolution: {integrity: sha512-vkcDPrRZo1QZLbn5RLGPpg/WmIQ65qoWWhcGKf/b5eplkkarX0m9z8ppCat4mlOqUsWpyNuYgO3VRyrYHSzX5g==}
    engines: {node: '>= 0.8.0'}

  prop-types@15.8.1:
    resolution: {integrity: sha512-oj87CgZICdulUohogVAR7AjlC0327U4el4L6eAvOqCeudMDVU0NThNaV+b9Df4dXgSP1gXMTnPdhfe/2qDH5cg==}

  proxy-from-env@1.1.0:
    resolution: {integrity: sha512-D+zkORCbA9f1tdWRK0RaCR3GPv50cMxcrz4X8k5LTSUD1Dkw47mKJEZQNunItRTkWwgtaUSo1RVFRIG9ZXiFYg==}

  punycode@2.3.1:
    resolution: {integrity: sha512-vYt7UD1U9Wg6138shLtLOvdAu+8DsC/ilFtEVHcH+wydcSpNE20AfSOduf6MkRFahL5FY7X1oU7nKVZFtfq8Fg==}
    engines: {node: '>=6'}

  pure-rand@6.1.0:
    resolution: {integrity: sha512-bVWawvoZoBYpp6yIoQtQXHZjmz35RSVHnUOTefl8Vcjr8snTPY1wnpSPMWekcFwbxI6gtmT7rSYPFvz71ldiOA==}

  queue-microtask@1.2.3:
    resolution: {integrity: sha512-NuaNSa6flKT5JaSYQzJok04JzTL1CA6aGhv5rfLW3PgqA+M2ChpZQnAC8h8i4ZFkBS8X5RqkDBHA7r4hej3K9A==}

  rc-cascader@3.33.1:
    resolution: {integrity: sha512-Kyl4EJ7ZfCBuidmZVieegcbFw0RcU5bHHSbtEdmuLYd0fYHCAiYKZ6zon7fWAVyC6rWWOOib0XKdTSf7ElC9rg==}
    peerDependencies:
      react: '>=16.9.0'
      react-dom: '>=16.9.0'

  rc-checkbox@3.5.0:
    resolution: {integrity: sha512-aOAQc3E98HteIIsSqm6Xk2FPKIER6+5vyEFMZfo73TqM+VVAIqOkHoPjgKLqSNtVLWScoaM7vY2ZrGEheI79yg==}
    peerDependencies:
      react: '>=16.9.0'
      react-dom: '>=16.9.0'

  rc-collapse@3.9.0:
    resolution: {integrity: sha512-swDdz4QZ4dFTo4RAUMLL50qP0EY62N2kvmk2We5xYdRwcRn8WcYtuetCJpwpaCbUfUt5+huLpVxhvmnK+PHrkA==}
    peerDependencies:
      react: '>=16.9.0'
      react-dom: '>=16.9.0'

  rc-dialog@9.6.0:
    resolution: {integrity: sha512-ApoVi9Z8PaCQg6FsUzS8yvBEQy0ZL2PkuvAgrmohPkN3okps5WZ5WQWPc1RNuiOKaAYv8B97ACdsFU5LizzCqg==}
    peerDependencies:
      react: '>=16.9.0'
      react-dom: '>=16.9.0'

  rc-drawer@7.2.0:
    resolution: {integrity: sha512-9lOQ7kBekEJRdEpScHvtmEtXnAsy+NGDXiRWc2ZVC7QXAazNVbeT4EraQKYwCME8BJLa8Bxqxvs5swwyOepRwg==}
    peerDependencies:
      react: '>=16.9.0'
      react-dom: '>=16.9.0'

  rc-dropdown@4.2.1:
    resolution: {integrity: sha512-YDAlXsPv3I1n42dv1JpdM7wJ+gSUBfeyPK59ZpBD9jQhK9jVuxpjj3NmWQHOBceA1zEPVX84T2wbdb2SD0UjmA==}
    peerDependencies:
      react: '>=16.11.0'
      react-dom: '>=16.11.0'

  rc-field-form@2.7.0:
    resolution: {integrity: sha512-hgKsCay2taxzVnBPZl+1n4ZondsV78G++XVsMIJCAoioMjlMQR9YwAp7JZDIECzIu2Z66R+f4SFIRrO2DjDNAA==}
    engines: {node: '>=8.x'}
    peerDependencies:
      react: '>=16.9.0'
      react-dom: '>=16.9.0'

  rc-image@7.11.0:
    resolution: {integrity: sha512-aZkTEZXqeqfPZtnSdNUnKQA0N/3MbgR7nUnZ+/4MfSFWPFHZau4p5r5ShaI0KPEMnNjv4kijSCFq/9wtJpwykw==}
    peerDependencies:
      react: '>=16.9.0'
      react-dom: '>=16.9.0'

  rc-input-number@9.4.0:
    resolution: {integrity: sha512-Tiy4DcXcFXAf9wDhN8aUAyMeCLHJUHA/VA/t7Hj8ZEx5ETvxG7MArDOSE6psbiSCo+vJPm4E3fGN710ITVn6GA==}
    peerDependencies:
      react: '>=16.9.0'
      react-dom: '>=16.9.0'

  rc-input@1.7.3:
    resolution: {integrity: sha512-A5w4egJq8+4JzlQ55FfQjDnPvOaAbzwC3VLOAdOytyek3TboSOP9qxN+Gifup+shVXfvecBLBbWBpWxmk02SWQ==}
    peerDependencies:
      react: '>=16.0.0'
      react-dom: '>=16.0.0'

  rc-mentions@2.19.1:
    resolution: {integrity: sha512-KK3bAc/bPFI993J3necmaMXD2reZTzytZdlTvkeBbp50IGH1BDPDvxLdHDUrpQx2b2TGaVJsn+86BvYa03kGqA==}
    peerDependencies:
      react: '>=16.9.0'
      react-dom: '>=16.9.0'

  rc-menu@9.16.1:
    resolution: {integrity: sha512-ghHx6/6Dvp+fw8CJhDUHFHDJ84hJE3BXNCzSgLdmNiFErWSOaZNsihDAsKq9ByTALo/xkNIwtDFGIl6r+RPXBg==}
    peerDependencies:
      react: '>=16.9.0'
      react-dom: '>=16.9.0'

  rc-motion@2.9.5:
    resolution: {integrity: sha512-w+XTUrfh7ArbYEd2582uDrEhmBHwK1ZENJiSJVb7uRxdE7qJSYjbO2eksRXmndqyKqKoYPc9ClpPh5242mV1vA==}
    peerDependencies:
      react: '>=16.9.0'
      react-dom: '>=16.9.0'

  rc-notification@5.6.3:
    resolution: {integrity: sha512-42szwnn8VYQoT6GnjO00i1iwqV9D1TTMvxObWsuLwgl0TsOokzhkYiufdtQBsJMFjJravS1hfDKVMHLKLcPE4g==}
    engines: {node: '>=8.x'}
    peerDependencies:
      react: '>=16.9.0'
      react-dom: '>=16.9.0'

  rc-overflow@1.4.1:
    resolution: {integrity: sha512-3MoPQQPV1uKyOMVNd6SZfONi+f3st0r8PksexIdBTeIYbMX0Jr+k7pHEDvsXtR4BpCv90/Pv2MovVNhktKrwvw==}
    peerDependencies:
      react: '>=16.9.0'
      react-dom: '>=16.9.0'

  rc-pagination@5.1.0:
    resolution: {integrity: sha512-8416Yip/+eclTFdHXLKTxZvn70duYVGTvUUWbckCCZoIl3jagqke3GLsFrMs0bsQBikiYpZLD9206Ej4SOdOXQ==}
    peerDependencies:
      react: '>=16.9.0'
      react-dom: '>=16.9.0'

  rc-picker@4.11.3:
    resolution: {integrity: sha512-MJ5teb7FlNE0NFHTncxXQ62Y5lytq6sh5nUw0iH8OkHL/TjARSEvSHpr940pWgjGANpjCwyMdvsEV55l5tYNSg==}
    engines: {node: '>=8.x'}
    peerDependencies:
      date-fns: '>= 2.x'
      dayjs: '>= 1.x'
      luxon: '>= 3.x'
      moment: '>= 2.x'
      react: '>=16.9.0'
      react-dom: '>=16.9.0'
    peerDependenciesMeta:
      date-fns:
        optional: true
      dayjs:
        optional: true
      luxon:
        optional: true
      moment:
        optional: true

  rc-progress@4.0.0:
    resolution: {integrity: sha512-oofVMMafOCokIUIBnZLNcOZFsABaUw8PPrf1/y0ZBvKZNpOiu5h4AO9vv11Sw0p4Hb3D0yGWuEattcQGtNJ/aw==}
    peerDependencies:
      react: '>=16.9.0'
      react-dom: '>=16.9.0'

  rc-rate@2.13.1:
    resolution: {integrity: sha512-QUhQ9ivQ8Gy7mtMZPAjLbxBt5y9GRp65VcUyGUMF3N3fhiftivPHdpuDIaWIMOTEprAjZPC08bls1dQB+I1F2Q==}
    engines: {node: '>=8.x'}
    peerDependencies:
      react: '>=16.9.0'
      react-dom: '>=16.9.0'

  rc-resize-observer@1.4.3:
    resolution: {integrity: sha512-YZLjUbyIWox8E9i9C3Tm7ia+W7euPItNWSPX5sCcQTYbnwDb5uNpnLHQCG1f22oZWUhLw4Mv2tFmeWe68CDQRQ==}
    peerDependencies:
      react: '>=16.9.0'
      react-dom: '>=16.9.0'

  rc-segmented@2.7.0:
    resolution: {integrity: sha512-liijAjXz+KnTRVnxxXG2sYDGd6iLL7VpGGdR8gwoxAXy2KglviKCxLWZdjKYJzYzGSUwKDSTdYk8brj54Bn5BA==}
    peerDependencies:
      react: '>=16.0.0'
      react-dom: '>=16.0.0'

  rc-select@14.16.6:
    resolution: {integrity: sha512-YPMtRPqfZWOm2XGTbx5/YVr1HT0vn//8QS77At0Gjb3Lv+Lbut0IORJPKLWu1hQ3u4GsA0SrDzs7nI8JG7Zmyg==}
    engines: {node: '>=8.x'}
    peerDependencies:
      react: '*'
      react-dom: '*'

  rc-slider@11.1.8:
    resolution: {integrity: sha512-2gg/72YFSpKP+Ja5AjC5DPL1YnV8DEITDQrcc1eASrUYjl0esptaBVJBh5nLTXCCp15eD8EuGjwezVGSHhs9tQ==}
    engines: {node: '>=8.x'}
    peerDependencies:
      react: '>=16.9.0'
      react-dom: '>=16.9.0'

  rc-steps@6.0.1:
    resolution: {integrity: sha512-lKHL+Sny0SeHkQKKDJlAjV5oZ8DwCdS2hFhAkIjuQt1/pB81M0cA0ErVFdHq9+jmPmFw1vJB2F5NBzFXLJxV+g==}
    engines: {node: '>=8.x'}
    peerDependencies:
      react: '>=16.9.0'
      react-dom: '>=16.9.0'

  rc-switch@4.1.0:
    resolution: {integrity: sha512-TI8ufP2Az9oEbvyCeVE4+90PDSljGyuwix3fV58p7HV2o4wBnVToEyomJRVyTaZeqNPAp+vqeo4Wnj5u0ZZQBg==}
    peerDependencies:
      react: '>=16.9.0'
      react-dom: '>=16.9.0'

  rc-table@7.50.3:
    resolution: {integrity: sha512-Z4/zNCzjv7f/XzPRecb+vJU0DJKdsYt4YRkDzNl4G05m7JmxrKGYC2KqN1Ew6jw2zJq7cxVv3z39qyZOHMuf7A==}
    engines: {node: '>=8.x'}
    peerDependencies:
      react: '>=16.9.0'
      react-dom: '>=16.9.0'

  rc-tabs@15.5.1:
    resolution: {integrity: sha512-yiWivLAjEo5d1v2xlseB2dQocsOhkoVSfo1krS8v8r+02K+TBUjSjXIf7dgyVSxp6wRIPv5pMi5hanNUlQMgUA==}
    engines: {node: '>=8.x'}
    peerDependencies:
      react: '>=16.9.0'
      react-dom: '>=16.9.0'

  rc-textarea@1.9.0:
    resolution: {integrity: sha512-dQW/Bc/MriPBTugj2Kx9PMS5eXCCGn2cxoIaichjbNvOiARlaHdI99j4DTxLl/V8+PIfW06uFy7kjfUIDDKyxQ==}
    peerDependencies:
      react: '>=16.9.0'
      react-dom: '>=16.9.0'

  rc-tooltip@6.4.0:
    resolution: {integrity: sha512-kqyivim5cp8I5RkHmpsp1Nn/Wk+1oeloMv9c7LXNgDxUpGm+RbXJGL+OPvDlcRnx9DBeOe4wyOIl4OKUERyH1g==}
    peerDependencies:
      react: '>=16.9.0'
      react-dom: '>=16.9.0'

  rc-tree-select@5.27.0:
    resolution: {integrity: sha512-2qTBTzwIT7LRI1o7zLyrCzmo5tQanmyGbSaGTIf7sYimCklAToVVfpMC6OAldSKolcnjorBYPNSKQqJmN3TCww==}
    peerDependencies:
      react: '*'
      react-dom: '*'

  rc-tree@5.13.1:
    resolution: {integrity: sha512-FNhIefhftobCdUJshO7M8uZTA9F4OPGVXqGfZkkD/5soDeOhwO06T/aKTrg0WD8gRg/pyfq+ql3aMymLHCTC4A==}
    engines: {node: '>=10.x'}
    peerDependencies:
      react: '*'
      react-dom: '*'

  rc-upload@4.8.1:
    resolution: {integrity: sha512-toEAhwl4hjLAI1u8/CgKWt30BR06ulPa4iGQSMvSXoHzO88gPCslxqV/mnn4gJU7PDoltGIC9Eh+wkeudqgHyw==}
    peerDependencies:
      react: '>=16.9.0'
      react-dom: '>=16.9.0'

  rc-util@5.44.4:
    resolution: {integrity: sha512-resueRJzmHG9Q6rI/DfK6Kdv9/Lfls05vzMs1Sk3M2P+3cJa+MakaZyWY8IPfehVuhPJFKrIY1IK4GqbiaiY5w==}
    peerDependencies:
      react: '>=16.9.0'
      react-dom: '>=16.9.0'

  rc-virtual-list@3.18.2:
    resolution: {integrity: sha512-SkPabqstOQgJ2Q2Ob3eDPIHsNrDzQZFl8mzHiXuNablyYwddVU33Ws6oxoA7Fi/6pZeEYonrLEUiJGr/6aBVaw==}
    engines: {node: '>=8.x'}
    peerDependencies:
      react: '>=16.9.0'
      react-dom: '>=16.9.0'

  react-dom@19.0.0:
    resolution: {integrity: sha512-4GV5sHFG0e/0AD4X+ySy6UJd3jVl1iNsNHdpad0qhABJ11twS3TTBnseqsKurKcsNqCEFeGL3uLpVChpIO3QfQ==}
    peerDependencies:
      react: ^19.0.0

  react-is@16.13.1:
    resolution: {integrity: sha512-24e6ynE2H+OKt4kqsOvNd8kBpV65zoxbA4BVsEOB3ARVWQki/DHzaUoC5KuON/BiccDaCCTZBuOcfZs70kR8bQ==}

  react-is@18.3.1:
    resolution: {integrity: sha512-/LLMVyas0ljjAtoYiPqYiL8VWXzUUdThrmU5+n20DZv+a+ClRoevUzw5JxU+Ieh5/c87ytoTBV9G1FiKfNJdmg==}

  react-refresh@0.14.2:
    resolution: {integrity: sha512-jCvmsr+1IUSMUyzOkRcvnVbX3ZYC6g9TDrDbFuFmRDq7PD4yaGbLKNQL6k2jnArV8hjYxh7hVhAZB6s9HDGpZA==}
    engines: {node: '>=0.10.0'}

  react-router-dom@7.2.0:
    resolution: {integrity: sha512-cU7lTxETGtQRQbafJubvZKHEn5izNABxZhBY0Jlzdv0gqQhCPQt2J8aN5ZPjS6mQOXn5NnirWNh+FpE8TTYN0Q==}
    engines: {node: '>=20.0.0'}
    peerDependencies:
      react: '>=18'
      react-dom: '>=18'

  react-router@7.2.0:
    resolution: {integrity: sha512-fXyqzPgCPZbqhrk7k3hPcCpYIlQ2ugIXDboHUzhJISFVy2DEPsmHgN588MyGmkIOv3jDgNfUE3kJi83L28s/LQ==}
    engines: {node: '>=20.0.0'}
    peerDependencies:
      react: '>=18'
      react-dom: '>=18'
    peerDependenciesMeta:
      react-dom:
        optional: true

  react-smooth@4.0.4:
    resolution: {integrity: sha512-gnGKTpYwqL0Iii09gHobNolvX4Kiq4PKx6eWBCYYix+8cdw+cGo3do906l1NBPKkSWx1DghC1dlWG9L2uGd61Q==}
    peerDependencies:
      react: ^16.8.0 || ^17.0.0 || ^18.0.0 || ^19.0.0
      react-dom: ^16.8.0 || ^17.0.0 || ^18.0.0 || ^19.0.0

  react-transition-group@4.4.5:
    resolution: {integrity: sha512-pZcd1MCJoiKiBR2NRxeCRg13uCXbydPnmB4EOeRrY7480qNWO8IIgQG6zlDkm6uRMsURXPuKq0GWtiM59a5Q6g==}
    peerDependencies:
      react: '>=16.6.0'
      react-dom: '>=16.6.0'

  react@19.0.0:
    resolution: {integrity: sha512-V8AVnmPIICiWpGfm6GLzCR/W5FXLchHop40W4nXBmdlEceh16rCN8O8LNWm5bh5XUX91fh7KpA+W0TgMKmgTpQ==}
    engines: {node: '>=0.10.0'}

  recharts-scale@0.4.5:
    resolution: {integrity: sha512-kivNFO+0OcUNu7jQquLXAxz1FIwZj8nrj+YkOKc5694NbjCvcT6aSZiIzNzd2Kul4o4rTto8QVR9lMNtxD4G1w==}

  recharts@2.15.1:
    resolution: {integrity: sha512-v8PUTUlyiDe56qUj82w/EDVuzEFXwEHp9/xOowGAZwfLjB9uAy3GllQVIYMWF6nU+qibx85WF75zD7AjqoT54Q==}
    engines: {node: '>=14'}
    peerDependencies:
      react: ^16.0.0 || ^17.0.0 || ^18.0.0 || ^19.0.0
      react-dom: ^16.0.0 || ^17.0.0 || ^18.0.0 || ^19.0.0

  regenerator-runtime@0.14.1:
    resolution: {integrity: sha512-dYnhHh0nJoMfnkZs6GmmhFknAGRrLznOu5nc9ML+EJxGvrx6H7teuevqVqCuPcPK//3eDrrjQhehXVx9cnkGdw==}

  resize-observer-polyfill@1.5.1:
    resolution: {integrity: sha512-LwZrotdHOo12nQuZlHEmtuXdqGoOD0OhaxopaNFxWzInpEgaLWoVuAMbTzixuosCx2nEG58ngzW3vxdWoxIgdg==}

  resolve-from@4.0.0:
    resolution: {integrity: sha512-pb/MYmXstAkysRFx8piNI1tGFNQIFA3vkE3Gq4EuA1dF6gHp/+vgZqsCGJapvy8N3Q+4o7FwvquPJcnZ7RYy4g==}
    engines: {node: '>=4'}

  reusify@1.0.4:
    resolution: {integrity: sha512-U9nH88a3fc/ekCF1l0/UP1IosiuIjyTh7hBvXVMHYgVcfGvt897Xguj2UOLDeI5BG2m7/uwyaLVT6fbtCwTyzw==}
    engines: {iojs: '>=1.0.0', node: '>=0.10.0'}

  rollup@4.34.6:
    resolution: {integrity: sha512-wc2cBWqJgkU3Iz5oztRkQbfVkbxoz5EhnCGOrnJvnLnQ7O0WhQUYyv18qQI79O8L7DdHrrlJNeCHd4VGpnaXKQ==}
    engines: {node: '>=18.0.0', npm: '>=8.0.0'}
    hasBin: true

  run-parallel@1.2.0:
    resolution: {integrity: sha512-5l4VyZR86LZ/lDxZTR6jqL8AFE2S0IFLMP26AbjsLVADxHdhB/c0GUsH+y39UfCi3dzz8OlQuPmnaJOMoDHQBA==}

  scheduler@0.25.0:
    resolution: {integrity: sha512-xFVuu11jh+xcO7JOAGJNOXld8/TcEHK/4CituBUeUb5hqxJLj9YuemAEuvm9gQ/+pgXYfbQuqAkiYu+u7YEsNA==}

  scroll-into-view-if-needed@3.1.0:
    resolution: {integrity: sha512-49oNpRjWRvnU8NyGVmUaYG4jtTkNonFZI86MmGRDqBphEK2EXT9gdEUoQPZhuBM8yWHxCWbobltqYO5M4XrUvQ==}

  semver@6.3.1:
    resolution: {integrity: sha512-BR7VvDCVHO+q2xBEWskxS6DJE1qRnb7DxzUrogb71CWoSficBxYsiAGd+Kl0mmq/MprG9yArRkyrQxTO6XjMzA==}
    hasBin: true

  semver@7.7.1:
    resolution: {integrity: sha512-hlq8tAfn0m/61p4BVRcPzIGr6LKiMwo4VM6dGi6pt4qcRkmNzTcWq6eCEjEh+qXjkMDvPlOFFSGwQjoEa6gyMA==}
    engines: {node: '>=10'}
    hasBin: true

  set-cookie-parser@2.7.1:
    resolution: {integrity: sha512-IOc8uWeOZgnb3ptbCURJWNjWUPcO3ZnTTdzsurqERrP6nPyv+paC55vJM0LpOlT2ne+Ix+9+CRG1MNLlyZ4GjQ==}

  shebang-command@2.0.0:
    resolution: {integrity: sha512-kHxr2zZpYtdmrN1qDjrrX/Z1rR1kG8Dx+gkpK1G4eXmvXswmcE1hTWBWYUzlraYw1/yZp6YuDY77YtvbN0dmDA==}
    engines: {node: '>=8'}

  shebang-regex@3.0.0:
    resolution: {integrity: sha512-7++dFhtcx3353uBaq8DDR4NuxBetBzC7ZQOhmTQInHEd6bSrXdiEyzCvG07Z44UYdLShWUyXt5M/yhz8ekcb1A==}
    engines: {node: '>=8'}

  source-map-js@1.2.1:
    resolution: {integrity: sha512-UXWMKhLOwVKb728IUtQPXxfYU+usdybtUrK/8uGE8CQMvrhOpwvzDBwj0QhSL7MQc7vIsISBG8VQ8+IDQxpfQA==}
    engines: {node: '>=0.10.0'}

  sqids@0.3.0:
    resolution: {integrity: sha512-lOQK1ucVg+W6n3FhRwwSeUijxe93b51Bfz5PMRMihVf1iVkl82ePQG7V5vwrhzB11v0NtsR25PSZRGiSomJaJw==}

  string-convert@0.2.1:
    resolution: {integrity: sha512-u/1tdPl4yQnPBjnVrmdLo9gtuLvELKsAoRapekWggdiQNvvvum+jYF329d84NAa660KQw7pB2n36KrIKVoXa3A==}

  strip-json-comments@3.1.1:
    resolution: {integrity: sha512-6fPc+R4ihwqP6N/aIv2f1gMH8lOVtWQHoqC4yK6oSDVVocumAsfCqjkXnqiYMhmMwS/mEHLp7Vehlt3ql6lEig==}
    engines: {node: '>=8'}

  stylis@4.3.6:
    resolution: {integrity: sha512-yQ3rwFWRfwNUY7H5vpU0wfdkNSnvnJinhF9830Swlaxl03zsOjCfmX0ugac+3LtK0lYSgwL/KXc8oYL3mG4YFQ==}

  supports-color@7.2.0:
    resolution: {integrity: sha512-qpCAvRl9stuOHveKsn7HncJRvv501qIacKzQlO/+Lwxc9+0q2wLyv4Dfvt80/DPn2pqOBsJdDiogXGR9+OvwRw==}
    engines: {node: '>=8'}

  throttle-debounce@5.0.2:
    resolution: {integrity: sha512-B71/4oyj61iNH0KeCamLuE2rmKuTO5byTOSVwECM5FA7TiAiAW+UqTKZ9ERueC4qvgSttUhdmq1mXC3kJqGX7A==}
    engines: {node: '>=12.22'}

  tiny-invariant@1.3.3:
    resolution: {integrity: sha512-+FbBPE1o9QAYvviau/qC5SE3caw21q3xkvWKBtja5vgqOWIHHJ3ioaq1VPfn/Szqctz2bU/oYeKd9/z5BL+PVg==}

  to-regex-range@5.0.1:
    resolution: {integrity: sha512-65P7iz6X5yEr1cwcgvQxbbIw7Uk3gOy5dIdtZ4rDveLqhrdJP+Li/Hx6tyK0NEb+2GCyneCMJiGqrADCSNk8sQ==}
    engines: {node: '>=8.0'}

  toggle-selection@1.0.6:
    resolution: {integrity: sha512-BiZS+C1OS8g/q2RRbJmy59xpyghNBqrr6k5L/uKBGRsTfxmu3ffiRnd8mlGPUVayg8pvfi5urfnu8TU7DVOkLQ==}

  ts-api-utils@2.0.1:
    resolution: {integrity: sha512-dnlgjFSVetynI8nzgJ+qF62efpglpWRk8isUEWZGWlJYySCTD6aKvbUDu+zbPeDakk3bg5H4XpitHukgfL1m9w==}
    engines: {node: '>=18.12'}
    peerDependencies:
      typescript: '>=4.8.4'

  tslib@2.8.1:
    resolution: {integrity: sha512-oJFu94HQb+KVduSUQL7wnpmqnfmLsOA/nAh6b6EH0wCEoK0/mPeXU6c3wKDV83MkOuHPRHtSXKKU99IBazS/2w==}

  turbo-stream@2.4.0:
    resolution: {integrity: sha512-FHncC10WpBd2eOmGwpmQsWLDoK4cqsA/UT/GqNoaKOQnT8uzhtCbg3EoUDMvqpOSAI0S26mr0rkjzbOO6S3v1g==}

  type-check@0.4.0:
    resolution: {integrity: sha512-XleUoc9uwGXqjWwXaUTZAmzMcFZ5858QA2vvx1Ur5xIcixXIP+8LnFDgRplU30us6teqdlskFfu+ae4K79Ooew==}
    engines: {node: '>= 0.8.0'}

  typescript-eslint@8.24.0:
    resolution: {integrity: sha512-/lmv4366en/qbB32Vz5+kCNZEMf6xYHwh1z48suBwZvAtnXKbP+YhGe8OLE2BqC67LMqKkCNLtjejdwsdW6uOQ==}
    engines: {node: ^18.18.0 || ^20.9.0 || >=21.1.0}
    peerDependencies:
      eslint: ^8.57.0 || ^9.0.0
      typescript: '>=4.8.4 <5.8.0'

  typescript@5.7.3:
    resolution: {integrity: sha512-84MVSjMEHP+FQRPy3pX9sTVV/INIex71s9TL2Gm5FG/WG1SqXeKyZ0k7/blY/4FdOzI12CBy1vGc4og/eus0fw==}
    engines: {node: '>=14.17'}
    hasBin: true

<<<<<<< HEAD
  update-browserslist-db@1.1.3:
    resolution: {integrity: sha512-UxhIZQ+QInVdunkDAaiazvvT/+fXL5Osr0JZlJulepYu6Jd7qJtDZjlur0emRlT71EN3ScPoE7gvsuIKKNavKw==}
    hasBin: true
    peerDependencies:
      browserslist: '>= 4.21.0'
=======
  undici-types@6.20.0:
    resolution: {integrity: sha512-Ny6QZ2Nju20vw1SRHe3d9jVu6gJ+4e3+MMpqu7pqE5HT6WsTSlce++GQmK5UXS8mzV8DSYHrQH+Xrf2jVcuKNg==}
>>>>>>> 7f0910e5

  uploadthing@7.5.2:
    resolution: {integrity: sha512-hrvsVXgu6cYYJW97UuFLd3U2+TrPGyMBtPYSkqSTVq45Orkq9qFk095qkXYIW4EA/DyvCo78VV25HfSXT3EH7w==}
    engines: {node: '>=18.13.0'}
    peerDependencies:
      express: '*'
      fastify: '*'
      h3: '*'
      next: '*'
      tailwindcss: ^3.0.0 || ^4.0.0-beta.0
    peerDependenciesMeta:
      express:
        optional: true
      fastify:
        optional: true
      h3:
        optional: true
      next:
        optional: true
      tailwindcss:
        optional: true

  uri-js@4.4.1:
    resolution: {integrity: sha512-7rKUyy33Q1yc98pQ1DAmLtwX109F7TIfWlW1Ydo8Wl1ii1SeHieeh0HHfPeL2fMXK6z0s8ecKs9frCuLJvndBg==}

  victory-vendor@36.9.2:
    resolution: {integrity: sha512-PnpQQMuxlwYdocC8fIJqVXvkeViHYzotI+NJrCuav0ZYFoq912ZHBk3mCeuj+5/VpodOjPe1z0Fk2ihgzlXqjQ==}

  vite@6.1.0:
    resolution: {integrity: sha512-RjjMipCKVoR4hVfPY6GQTgveinjNuyLw+qruksLDvA5ktI1150VmcMBKmQaEWJhg/j6Uaf6dNCNA0AfdzUb/hQ==}
    engines: {node: ^18.0.0 || ^20.0.0 || >=22.0.0}
    hasBin: true
    peerDependencies:
      '@types/node': ^18.0.0 || ^20.0.0 || >=22.0.0
      jiti: '>=1.21.0'
      less: '*'
      lightningcss: ^1.21.0
      sass: '*'
      sass-embedded: '*'
      stylus: '*'
      sugarss: '*'
      terser: ^5.16.0
      tsx: ^4.8.1
      yaml: ^2.4.2
    peerDependenciesMeta:
      '@types/node':
        optional: true
      jiti:
        optional: true
      less:
        optional: true
      lightningcss:
        optional: true
      sass:
        optional: true
      sass-embedded:
        optional: true
      stylus:
        optional: true
      sugarss:
        optional: true
      terser:
        optional: true
      tsx:
        optional: true
      yaml:
        optional: true

  which@2.0.2:
    resolution: {integrity: sha512-BLI3Tl1TW3Pvl70l3yq3Y64i+awpwXqsGBYWkkqMtnbXgrMD+yj7rhW0kuEDxzJaYXGjEW5ogapKNMEKNMjibA==}
    engines: {node: '>= 8'}
    hasBin: true

  word-wrap@1.2.5:
    resolution: {integrity: sha512-BN22B5eaMMI9UMtjrGd5g5eCYPpCPDUy0FJXbYsaT5zYxjFOckS53SQDE3pWkVoWpHXVb3BrYcEN4Twa55B5cA==}
    engines: {node: '>=0.10.0'}

  yallist@3.1.1:
    resolution: {integrity: sha512-a4UGQaWPH59mOXUYnAG2ewncQS4i4F43Tv3JoAM+s2VDAmS9NsK8GpDMLrCHPksFT7h3K6TOoUNn2pb7RoXx4g==}

  yocto-queue@0.1.0:
    resolution: {integrity: sha512-rVksvsnNCdJ/ohGc6xgPwyN8eheCxsiLM8mxuE/t/mOVqJewPuO1miLpTHQiRgTKCLexL4MeAFVagts7HmNZ2Q==}
    engines: {node: '>=10'}

snapshots:

  '@ampproject/remapping@2.3.0':
    dependencies:
      '@jridgewell/gen-mapping': 0.3.8
      '@jridgewell/trace-mapping': 0.3.25

  '@ant-design/colors@7.2.0':
    dependencies:
      '@ant-design/fast-color': 2.0.6

  '@ant-design/cssinjs-utils@1.1.3(react-dom@19.0.0(react@19.0.0))(react@19.0.0)':
    dependencies:
      '@ant-design/cssinjs': 1.23.0(react-dom@19.0.0(react@19.0.0))(react@19.0.0)
      '@babel/runtime': 7.26.9
      rc-util: 5.44.4(react-dom@19.0.0(react@19.0.0))(react@19.0.0)
      react: 19.0.0
      react-dom: 19.0.0(react@19.0.0)

  '@ant-design/cssinjs@1.23.0(react-dom@19.0.0(react@19.0.0))(react@19.0.0)':
    dependencies:
      '@babel/runtime': 7.26.9
      '@emotion/hash': 0.8.0
      '@emotion/unitless': 0.7.5
      classnames: 2.5.1
      csstype: 3.1.3
      rc-util: 5.44.4(react-dom@19.0.0(react@19.0.0))(react@19.0.0)
      react: 19.0.0
      react-dom: 19.0.0(react@19.0.0)
      stylis: 4.3.6

  '@ant-design/fast-color@2.0.6':
    dependencies:
      '@babel/runtime': 7.26.9

  '@ant-design/icons-svg@4.4.2': {}

  '@ant-design/icons@5.6.1(react-dom@19.0.0(react@19.0.0))(react@19.0.0)':
    dependencies:
      '@ant-design/colors': 7.2.0
      '@ant-design/icons-svg': 4.4.2
      '@babel/runtime': 7.26.9
      classnames: 2.5.1
      rc-util: 5.44.4(react-dom@19.0.0(react@19.0.0))(react@19.0.0)
      react: 19.0.0
      react-dom: 19.0.0(react@19.0.0)

  '@ant-design/react-slick@1.1.2(react@19.0.0)':
    dependencies:
      '@babel/runtime': 7.26.9
      classnames: 2.5.1
      json2mq: 0.2.0
      react: 19.0.0
      resize-observer-polyfill: 1.5.1
      throttle-debounce: 5.0.2

  '@ant-design/v5-patch-for-react-19@1.0.3(antd@5.24.2(react-dom@19.0.0(react@19.0.0))(react@19.0.0))(react-dom@19.0.0(react@19.0.0))(react@19.0.0)':
    dependencies:
      antd: 5.24.2(react-dom@19.0.0(react@19.0.0))(react@19.0.0)
      react: 19.0.0
      react-dom: 19.0.0(react@19.0.0)

  '@babel/code-frame@7.26.2':
    dependencies:
      '@babel/helper-validator-identifier': 7.25.9
      js-tokens: 4.0.0
      picocolors: 1.1.1

  '@babel/compat-data@7.26.8': {}

  '@babel/core@7.26.9':
    dependencies:
      '@ampproject/remapping': 2.3.0
      '@babel/code-frame': 7.26.2
      '@babel/generator': 7.26.9
      '@babel/helper-compilation-targets': 7.26.5
      '@babel/helper-module-transforms': 7.26.0(@babel/core@7.26.9)
      '@babel/helpers': 7.26.9
      '@babel/parser': 7.26.9
      '@babel/template': 7.26.9
      '@babel/traverse': 7.26.9
      '@babel/types': 7.26.9
      convert-source-map: 2.0.0
      debug: 4.4.0
      gensync: 1.0.0-beta.2
      json5: 2.2.3
      semver: 6.3.1
    transitivePeerDependencies:
      - supports-color

  '@babel/generator@7.26.9':
    dependencies:
      '@babel/parser': 7.26.9
      '@babel/types': 7.26.9
      '@jridgewell/gen-mapping': 0.3.8
      '@jridgewell/trace-mapping': 0.3.25
      jsesc: 3.1.0

  '@babel/helper-compilation-targets@7.26.5':
    dependencies:
      '@babel/compat-data': 7.26.8
      '@babel/helper-validator-option': 7.25.9
      browserslist: 4.24.4
      lru-cache: 5.1.1
      semver: 6.3.1

  '@babel/helper-module-imports@7.25.9':
    dependencies:
      '@babel/traverse': 7.26.9
      '@babel/types': 7.26.9
    transitivePeerDependencies:
      - supports-color

  '@babel/helper-module-transforms@7.26.0(@babel/core@7.26.9)':
    dependencies:
      '@babel/core': 7.26.9
      '@babel/helper-module-imports': 7.25.9
      '@babel/helper-validator-identifier': 7.25.9
      '@babel/traverse': 7.26.9
    transitivePeerDependencies:
      - supports-color

  '@babel/helper-plugin-utils@7.26.5': {}

  '@babel/helper-string-parser@7.25.9': {}

  '@babel/helper-validator-identifier@7.25.9': {}

  '@babel/helper-validator-option@7.25.9': {}

  '@babel/helpers@7.26.9':
    dependencies:
      '@babel/template': 7.26.9
      '@babel/types': 7.26.9

  '@babel/parser@7.26.9':
    dependencies:
      '@babel/types': 7.26.9

  '@babel/plugin-transform-react-jsx-self@7.25.9(@babel/core@7.26.9)':
    dependencies:
      '@babel/core': 7.26.9
      '@babel/helper-plugin-utils': 7.26.5

  '@babel/plugin-transform-react-jsx-source@7.25.9(@babel/core@7.26.9)':
    dependencies:
      '@babel/core': 7.26.9
      '@babel/helper-plugin-utils': 7.26.5

  '@babel/runtime@7.26.9':
    dependencies:
      regenerator-runtime: 0.14.1

  '@babel/template@7.26.9':
    dependencies:
      '@babel/code-frame': 7.26.2
      '@babel/parser': 7.26.9
      '@babel/types': 7.26.9

  '@babel/traverse@7.26.9':
    dependencies:
      '@babel/code-frame': 7.26.2
      '@babel/generator': 7.26.9
      '@babel/parser': 7.26.9
      '@babel/template': 7.26.9
      '@babel/types': 7.26.9
      debug: 4.4.0
      globals: 11.12.0
    transitivePeerDependencies:
      - supports-color

  '@babel/types@7.26.9':
    dependencies:
      '@babel/helper-string-parser': 7.25.9
      '@babel/helper-validator-identifier': 7.25.9

  '@effect/platform@0.72.0(effect@3.12.0)':
    dependencies:
      effect: 3.12.0
      find-my-way-ts: 0.1.5
      multipasta: 0.2.5

  '@emotion/hash@0.8.0': {}

  '@emotion/unitless@0.7.5': {}

  '@esbuild/aix-ppc64@0.24.2':
    optional: true

  '@esbuild/android-arm64@0.24.2':
    optional: true

  '@esbuild/android-arm@0.24.2':
    optional: true

  '@esbuild/android-x64@0.24.2':
    optional: true

  '@esbuild/darwin-arm64@0.24.2':
    optional: true

  '@esbuild/darwin-x64@0.24.2':
    optional: true

  '@esbuild/freebsd-arm64@0.24.2':
    optional: true

  '@esbuild/freebsd-x64@0.24.2':
    optional: true

  '@esbuild/linux-arm64@0.24.2':
    optional: true

  '@esbuild/linux-arm@0.24.2':
    optional: true

  '@esbuild/linux-ia32@0.24.2':
    optional: true

  '@esbuild/linux-loong64@0.24.2':
    optional: true

  '@esbuild/linux-mips64el@0.24.2':
    optional: true

  '@esbuild/linux-ppc64@0.24.2':
    optional: true

  '@esbuild/linux-riscv64@0.24.2':
    optional: true

  '@esbuild/linux-s390x@0.24.2':
    optional: true

  '@esbuild/linux-x64@0.24.2':
    optional: true

  '@esbuild/netbsd-arm64@0.24.2':
    optional: true

  '@esbuild/netbsd-x64@0.24.2':
    optional: true

  '@esbuild/openbsd-arm64@0.24.2':
    optional: true

  '@esbuild/openbsd-x64@0.24.2':
    optional: true

  '@esbuild/sunos-x64@0.24.2':
    optional: true

  '@esbuild/win32-arm64@0.24.2':
    optional: true

  '@esbuild/win32-ia32@0.24.2':
    optional: true

  '@esbuild/win32-x64@0.24.2':
    optional: true

  '@eslint-community/eslint-utils@4.4.1(eslint@9.20.0)':
    dependencies:
      eslint: 9.20.0
      eslint-visitor-keys: 3.4.3

  '@eslint-community/regexpp@4.12.1': {}

  '@eslint/config-array@0.19.2':
    dependencies:
      '@eslint/object-schema': 2.1.6
      debug: 4.4.0
      minimatch: 3.1.2
    transitivePeerDependencies:
      - supports-color

  '@eslint/core@0.10.0':
    dependencies:
      '@types/json-schema': 7.0.15

  '@eslint/core@0.11.0':
    dependencies:
      '@types/json-schema': 7.0.15

  '@eslint/eslintrc@3.2.0':
    dependencies:
      ajv: 6.12.6
      debug: 4.4.0
      espree: 10.3.0
      globals: 14.0.0
      ignore: 5.3.2
      import-fresh: 3.3.1
      js-yaml: 4.1.0
      minimatch: 3.1.2
      strip-json-comments: 3.1.1
    transitivePeerDependencies:
      - supports-color

  '@eslint/js@9.20.0': {}

  '@eslint/object-schema@2.1.6': {}

  '@eslint/plugin-kit@0.2.5':
    dependencies:
      '@eslint/core': 0.10.0
      levn: 0.4.1

  '@humanfs/core@0.19.1': {}

  '@humanfs/node@0.16.6':
    dependencies:
      '@humanfs/core': 0.19.1
      '@humanwhocodes/retry': 0.3.1

  '@humanwhocodes/module-importer@1.0.1': {}

  '@humanwhocodes/retry@0.3.1': {}

  '@humanwhocodes/retry@0.4.1': {}

  '@jridgewell/gen-mapping@0.3.8':
    dependencies:
      '@jridgewell/set-array': 1.2.1
      '@jridgewell/sourcemap-codec': 1.5.0
      '@jridgewell/trace-mapping': 0.3.25

  '@jridgewell/resolve-uri@3.1.2': {}

  '@jridgewell/set-array@1.2.1': {}

  '@jridgewell/sourcemap-codec@1.5.0': {}

  '@jridgewell/trace-mapping@0.3.25':
    dependencies:
      '@jridgewell/resolve-uri': 3.1.2
      '@jridgewell/sourcemap-codec': 1.5.0

  '@nodelib/fs.scandir@2.1.5':
    dependencies:
      '@nodelib/fs.stat': 2.0.5
      run-parallel: 1.2.0

  '@nodelib/fs.stat@2.0.5': {}

  '@nodelib/fs.walk@1.2.8':
    dependencies:
      '@nodelib/fs.scandir': 2.1.5
      fastq: 1.19.0

  '@playwright/test@1.50.1':
    dependencies:
      playwright: 1.50.1

  '@rc-component/async-validator@5.0.4':
    dependencies:
      '@babel/runtime': 7.26.9

  '@rc-component/color-picker@2.0.1(react-dom@19.0.0(react@19.0.0))(react@19.0.0)':
    dependencies:
      '@ant-design/fast-color': 2.0.6
      '@babel/runtime': 7.26.9
      classnames: 2.5.1
      rc-util: 5.44.4(react-dom@19.0.0(react@19.0.0))(react@19.0.0)
      react: 19.0.0
      react-dom: 19.0.0(react@19.0.0)

  '@rc-component/context@1.4.0(react-dom@19.0.0(react@19.0.0))(react@19.0.0)':
    dependencies:
      '@babel/runtime': 7.26.9
      rc-util: 5.44.4(react-dom@19.0.0(react@19.0.0))(react@19.0.0)
      react: 19.0.0
      react-dom: 19.0.0(react@19.0.0)

  '@rc-component/mini-decimal@1.1.0':
    dependencies:
      '@babel/runtime': 7.26.9

  '@rc-component/mutate-observer@1.1.0(react-dom@19.0.0(react@19.0.0))(react@19.0.0)':
    dependencies:
      '@babel/runtime': 7.26.9
      classnames: 2.5.1
      rc-util: 5.44.4(react-dom@19.0.0(react@19.0.0))(react@19.0.0)
      react: 19.0.0
      react-dom: 19.0.0(react@19.0.0)

  '@rc-component/portal@1.1.2(react-dom@19.0.0(react@19.0.0))(react@19.0.0)':
    dependencies:
      '@babel/runtime': 7.26.9
      classnames: 2.5.1
      rc-util: 5.44.4(react-dom@19.0.0(react@19.0.0))(react@19.0.0)
      react: 19.0.0
      react-dom: 19.0.0(react@19.0.0)

  '@rc-component/qrcode@1.0.0(react-dom@19.0.0(react@19.0.0))(react@19.0.0)':
    dependencies:
      '@babel/runtime': 7.26.9
      classnames: 2.5.1
      rc-util: 5.44.4(react-dom@19.0.0(react@19.0.0))(react@19.0.0)
      react: 19.0.0
      react-dom: 19.0.0(react@19.0.0)

  '@rc-component/tour@1.15.1(react-dom@19.0.0(react@19.0.0))(react@19.0.0)':
    dependencies:
      '@babel/runtime': 7.26.9
      '@rc-component/portal': 1.1.2(react-dom@19.0.0(react@19.0.0))(react@19.0.0)
      '@rc-component/trigger': 2.2.6(react-dom@19.0.0(react@19.0.0))(react@19.0.0)
      classnames: 2.5.1
      rc-util: 5.44.4(react-dom@19.0.0(react@19.0.0))(react@19.0.0)
      react: 19.0.0
      react-dom: 19.0.0(react@19.0.0)

  '@rc-component/trigger@2.2.6(react-dom@19.0.0(react@19.0.0))(react@19.0.0)':
    dependencies:
      '@babel/runtime': 7.26.9
      '@rc-component/portal': 1.1.2(react-dom@19.0.0(react@19.0.0))(react@19.0.0)
      classnames: 2.5.1
      rc-motion: 2.9.5(react-dom@19.0.0(react@19.0.0))(react@19.0.0)
      rc-resize-observer: 1.4.3(react-dom@19.0.0(react@19.0.0))(react@19.0.0)
      rc-util: 5.44.4(react-dom@19.0.0(react@19.0.0))(react@19.0.0)
      react: 19.0.0
      react-dom: 19.0.0(react@19.0.0)

  '@rollup/rollup-android-arm-eabi@4.34.6':
    optional: true

  '@rollup/rollup-android-arm64@4.34.6':
    optional: true

  '@rollup/rollup-darwin-arm64@4.34.6':
    optional: true

  '@rollup/rollup-darwin-x64@4.34.6':
    optional: true

  '@rollup/rollup-freebsd-arm64@4.34.6':
    optional: true

  '@rollup/rollup-freebsd-x64@4.34.6':
    optional: true

  '@rollup/rollup-linux-arm-gnueabihf@4.34.6':
    optional: true

  '@rollup/rollup-linux-arm-musleabihf@4.34.6':
    optional: true

  '@rollup/rollup-linux-arm64-gnu@4.34.6':
    optional: true

  '@rollup/rollup-linux-arm64-musl@4.34.6':
    optional: true

  '@rollup/rollup-linux-loongarch64-gnu@4.34.6':
    optional: true

  '@rollup/rollup-linux-powerpc64le-gnu@4.34.6':
    optional: true

  '@rollup/rollup-linux-riscv64-gnu@4.34.6':
    optional: true

  '@rollup/rollup-linux-s390x-gnu@4.34.6':
    optional: true

  '@rollup/rollup-linux-x64-gnu@4.34.6':
    optional: true

  '@rollup/rollup-linux-x64-musl@4.34.6':
    optional: true

  '@rollup/rollup-win32-arm64-msvc@4.34.6':
    optional: true

  '@rollup/rollup-win32-ia32-msvc@4.34.6':
    optional: true

  '@rollup/rollup-win32-x64-msvc@4.34.6':
    optional: true

  '@standard-schema/spec@1.0.0-beta.4': {}

  '@swc/core-darwin-arm64@1.10.15':
    optional: true

  '@swc/core-darwin-x64@1.10.15':
    optional: true

  '@swc/core-linux-arm-gnueabihf@1.10.15':
    optional: true

  '@swc/core-linux-arm64-gnu@1.10.15':
    optional: true

  '@swc/core-linux-arm64-musl@1.10.15':
    optional: true

  '@swc/core-linux-x64-gnu@1.10.15':
    optional: true

  '@swc/core-linux-x64-musl@1.10.15':
    optional: true

  '@swc/core-win32-arm64-msvc@1.10.15':
    optional: true

  '@swc/core-win32-ia32-msvc@1.10.15':
    optional: true

  '@swc/core-win32-x64-msvc@1.10.15':
    optional: true

  '@swc/core@1.10.15':
    dependencies:
      '@swc/counter': 0.1.3
      '@swc/types': 0.1.17
    optionalDependencies:
      '@swc/core-darwin-arm64': 1.10.15
      '@swc/core-darwin-x64': 1.10.15
      '@swc/core-linux-arm-gnueabihf': 1.10.15
      '@swc/core-linux-arm64-gnu': 1.10.15
      '@swc/core-linux-arm64-musl': 1.10.15
      '@swc/core-linux-x64-gnu': 1.10.15
      '@swc/core-linux-x64-musl': 1.10.15
      '@swc/core-win32-arm64-msvc': 1.10.15
      '@swc/core-win32-ia32-msvc': 1.10.15
      '@swc/core-win32-x64-msvc': 1.10.15

  '@swc/counter@0.1.3': {}

  '@swc/types@0.1.17':
    dependencies:
      '@swc/counter': 0.1.3

  '@types/babel__core@7.20.5':
    dependencies:
      '@babel/parser': 7.26.9
      '@babel/types': 7.26.9
      '@types/babel__generator': 7.6.8
      '@types/babel__template': 7.4.4
      '@types/babel__traverse': 7.20.6

  '@types/babel__generator@7.6.8':
    dependencies:
      '@babel/types': 7.26.9

  '@types/babel__template@7.4.4':
    dependencies:
      '@babel/parser': 7.26.9
      '@babel/types': 7.26.9

  '@types/babel__traverse@7.20.6':
    dependencies:
      '@babel/types': 7.26.9

  '@types/cookie@0.6.0': {}

  '@types/d3-array@3.2.1': {}

  '@types/d3-color@3.1.3': {}

  '@types/d3-ease@3.0.2': {}

  '@types/d3-interpolate@3.0.4':
    dependencies:
      '@types/d3-color': 3.1.3

  '@types/d3-path@3.1.1': {}

  '@types/d3-scale@4.0.9':
    dependencies:
      '@types/d3-time': 3.0.4

  '@types/d3-shape@3.1.7':
    dependencies:
      '@types/d3-path': 3.1.1

  '@types/d3-time@3.0.4': {}

  '@types/d3-timer@3.0.2': {}

  '@types/estree@1.0.6': {}

  '@types/json-schema@7.0.15': {}

  '@types/node@22.13.9':
    dependencies:
      undici-types: 6.20.0

  '@types/react-dom@19.0.3(@types/react@19.0.8)':
    dependencies:
      '@types/react': 19.0.8

  '@types/react@19.0.8':
    dependencies:
      csstype: 3.1.3

  '@typescript-eslint/eslint-plugin@8.24.0(@typescript-eslint/parser@8.24.0(eslint@9.20.0)(typescript@5.7.3))(eslint@9.20.0)(typescript@5.7.3)':
    dependencies:
      '@eslint-community/regexpp': 4.12.1
      '@typescript-eslint/parser': 8.24.0(eslint@9.20.0)(typescript@5.7.3)
      '@typescript-eslint/scope-manager': 8.24.0
      '@typescript-eslint/type-utils': 8.24.0(eslint@9.20.0)(typescript@5.7.3)
      '@typescript-eslint/utils': 8.24.0(eslint@9.20.0)(typescript@5.7.3)
      '@typescript-eslint/visitor-keys': 8.24.0
      eslint: 9.20.0
      graphemer: 1.4.0
      ignore: 5.3.2
      natural-compare: 1.4.0
      ts-api-utils: 2.0.1(typescript@5.7.3)
      typescript: 5.7.3
    transitivePeerDependencies:
      - supports-color

  '@typescript-eslint/parser@8.24.0(eslint@9.20.0)(typescript@5.7.3)':
    dependencies:
      '@typescript-eslint/scope-manager': 8.24.0
      '@typescript-eslint/types': 8.24.0
      '@typescript-eslint/typescript-estree': 8.24.0(typescript@5.7.3)
      '@typescript-eslint/visitor-keys': 8.24.0
      debug: 4.4.0
      eslint: 9.20.0
      typescript: 5.7.3
    transitivePeerDependencies:
      - supports-color

  '@typescript-eslint/scope-manager@8.24.0':
    dependencies:
      '@typescript-eslint/types': 8.24.0
      '@typescript-eslint/visitor-keys': 8.24.0

  '@typescript-eslint/type-utils@8.24.0(eslint@9.20.0)(typescript@5.7.3)':
    dependencies:
      '@typescript-eslint/typescript-estree': 8.24.0(typescript@5.7.3)
      '@typescript-eslint/utils': 8.24.0(eslint@9.20.0)(typescript@5.7.3)
      debug: 4.4.0
      eslint: 9.20.0
      ts-api-utils: 2.0.1(typescript@5.7.3)
      typescript: 5.7.3
    transitivePeerDependencies:
      - supports-color

  '@typescript-eslint/types@8.24.0': {}

  '@typescript-eslint/typescript-estree@8.24.0(typescript@5.7.3)':
    dependencies:
      '@typescript-eslint/types': 8.24.0
      '@typescript-eslint/visitor-keys': 8.24.0
      debug: 4.4.0
      fast-glob: 3.3.3
      is-glob: 4.0.3
      minimatch: 9.0.5
      semver: 7.7.1
      ts-api-utils: 2.0.1(typescript@5.7.3)
      typescript: 5.7.3
    transitivePeerDependencies:
      - supports-color

  '@typescript-eslint/utils@8.24.0(eslint@9.20.0)(typescript@5.7.3)':
    dependencies:
      '@eslint-community/eslint-utils': 4.4.1(eslint@9.20.0)
      '@typescript-eslint/scope-manager': 8.24.0
      '@typescript-eslint/types': 8.24.0
      '@typescript-eslint/typescript-estree': 8.24.0(typescript@5.7.3)
      eslint: 9.20.0
      typescript: 5.7.3
    transitivePeerDependencies:
      - supports-color

  '@typescript-eslint/visitor-keys@8.24.0':
    dependencies:
      '@typescript-eslint/types': 8.24.0
      eslint-visitor-keys: 4.2.0

  '@uploadthing/mime-types@0.3.4': {}

  '@uploadthing/react@7.3.0(react@19.0.0)(uploadthing@7.5.2)':
    dependencies:
      '@uploadthing/shared': 7.1.7
      file-selector: 0.6.0
      react: 19.0.0
      uploadthing: 7.5.2

  '@uploadthing/shared@7.1.7':
    dependencies:
      '@uploadthing/mime-types': 0.3.4
      effect: 3.12.0
      sqids: 0.3.0

  '@vitejs/plugin-react-swc@3.8.0(vite@6.1.0(@types/node@22.13.9))':
    dependencies:
      '@swc/core': 1.10.15
      vite: 6.1.0(@types/node@22.13.9)
    transitivePeerDependencies:
      - '@swc/helpers'

  '@vitejs/plugin-react@4.3.4(vite@6.1.0)':
    dependencies:
      '@babel/core': 7.26.9
      '@babel/plugin-transform-react-jsx-self': 7.25.9(@babel/core@7.26.9)
      '@babel/plugin-transform-react-jsx-source': 7.25.9(@babel/core@7.26.9)
      '@types/babel__core': 7.20.5
      react-refresh: 0.14.2
      vite: 6.1.0
    transitivePeerDependencies:
      - supports-color

  acorn-jsx@5.3.2(acorn@8.14.0):
    dependencies:
      acorn: 8.14.0

  acorn@8.14.0: {}

  ajv@6.12.6:
    dependencies:
      fast-deep-equal: 3.1.3
      fast-json-stable-stringify: 2.1.0
      json-schema-traverse: 0.4.1
      uri-js: 4.4.1

  ansi-styles@4.3.0:
    dependencies:
      color-convert: 2.0.1

  antd@5.24.2(react-dom@19.0.0(react@19.0.0))(react@19.0.0):
    dependencies:
      '@ant-design/colors': 7.2.0
      '@ant-design/cssinjs': 1.23.0(react-dom@19.0.0(react@19.0.0))(react@19.0.0)
      '@ant-design/cssinjs-utils': 1.1.3(react-dom@19.0.0(react@19.0.0))(react@19.0.0)
      '@ant-design/fast-color': 2.0.6
      '@ant-design/icons': 5.6.1(react-dom@19.0.0(react@19.0.0))(react@19.0.0)
      '@ant-design/react-slick': 1.1.2(react@19.0.0)
      '@babel/runtime': 7.26.9
      '@rc-component/color-picker': 2.0.1(react-dom@19.0.0(react@19.0.0))(react@19.0.0)
      '@rc-component/mutate-observer': 1.1.0(react-dom@19.0.0(react@19.0.0))(react@19.0.0)
      '@rc-component/qrcode': 1.0.0(react-dom@19.0.0(react@19.0.0))(react@19.0.0)
      '@rc-component/tour': 1.15.1(react-dom@19.0.0(react@19.0.0))(react@19.0.0)
      '@rc-component/trigger': 2.2.6(react-dom@19.0.0(react@19.0.0))(react@19.0.0)
      classnames: 2.5.1
      copy-to-clipboard: 3.3.3
      dayjs: 1.11.13
      rc-cascader: 3.33.1(react-dom@19.0.0(react@19.0.0))(react@19.0.0)
      rc-checkbox: 3.5.0(react-dom@19.0.0(react@19.0.0))(react@19.0.0)
      rc-collapse: 3.9.0(react-dom@19.0.0(react@19.0.0))(react@19.0.0)
      rc-dialog: 9.6.0(react-dom@19.0.0(react@19.0.0))(react@19.0.0)
      rc-drawer: 7.2.0(react-dom@19.0.0(react@19.0.0))(react@19.0.0)
      rc-dropdown: 4.2.1(react-dom@19.0.0(react@19.0.0))(react@19.0.0)
      rc-field-form: 2.7.0(react-dom@19.0.0(react@19.0.0))(react@19.0.0)
      rc-image: 7.11.0(react-dom@19.0.0(react@19.0.0))(react@19.0.0)
      rc-input: 1.7.3(react-dom@19.0.0(react@19.0.0))(react@19.0.0)
      rc-input-number: 9.4.0(react-dom@19.0.0(react@19.0.0))(react@19.0.0)
      rc-mentions: 2.19.1(react-dom@19.0.0(react@19.0.0))(react@19.0.0)
      rc-menu: 9.16.1(react-dom@19.0.0(react@19.0.0))(react@19.0.0)
      rc-motion: 2.9.5(react-dom@19.0.0(react@19.0.0))(react@19.0.0)
      rc-notification: 5.6.3(react-dom@19.0.0(react@19.0.0))(react@19.0.0)
      rc-pagination: 5.1.0(react-dom@19.0.0(react@19.0.0))(react@19.0.0)
      rc-picker: 4.11.3(dayjs@1.11.13)(react-dom@19.0.0(react@19.0.0))(react@19.0.0)
      rc-progress: 4.0.0(react-dom@19.0.0(react@19.0.0))(react@19.0.0)
      rc-rate: 2.13.1(react-dom@19.0.0(react@19.0.0))(react@19.0.0)
      rc-resize-observer: 1.4.3(react-dom@19.0.0(react@19.0.0))(react@19.0.0)
      rc-segmented: 2.7.0(react-dom@19.0.0(react@19.0.0))(react@19.0.0)
      rc-select: 14.16.6(react-dom@19.0.0(react@19.0.0))(react@19.0.0)
      rc-slider: 11.1.8(react-dom@19.0.0(react@19.0.0))(react@19.0.0)
      rc-steps: 6.0.1(react-dom@19.0.0(react@19.0.0))(react@19.0.0)
      rc-switch: 4.1.0(react-dom@19.0.0(react@19.0.0))(react@19.0.0)
      rc-table: 7.50.3(react-dom@19.0.0(react@19.0.0))(react@19.0.0)
      rc-tabs: 15.5.1(react-dom@19.0.0(react@19.0.0))(react@19.0.0)
      rc-textarea: 1.9.0(react-dom@19.0.0(react@19.0.0))(react@19.0.0)
      rc-tooltip: 6.4.0(react-dom@19.0.0(react@19.0.0))(react@19.0.0)
      rc-tree: 5.13.1(react-dom@19.0.0(react@19.0.0))(react@19.0.0)
      rc-tree-select: 5.27.0(react-dom@19.0.0(react@19.0.0))(react@19.0.0)
      rc-upload: 4.8.1(react-dom@19.0.0(react@19.0.0))(react@19.0.0)
      rc-util: 5.44.4(react-dom@19.0.0(react@19.0.0))(react@19.0.0)
      react: 19.0.0
      react-dom: 19.0.0(react@19.0.0)
      scroll-into-view-if-needed: 3.1.0
      throttle-debounce: 5.0.2
    transitivePeerDependencies:
      - date-fns
      - luxon
      - moment

  argparse@2.0.1: {}

  asynckit@0.4.0: {}

  axios@1.7.9:
    dependencies:
      follow-redirects: 1.15.9
      form-data: 4.0.2
      proxy-from-env: 1.1.0
    transitivePeerDependencies:
      - debug

  balanced-match@1.0.2: {}

  brace-expansion@1.1.11:
    dependencies:
      balanced-match: 1.0.2
      concat-map: 0.0.1

  brace-expansion@2.0.1:
    dependencies:
      balanced-match: 1.0.2

  braces@3.0.3:
    dependencies:
      fill-range: 7.1.1

  browserslist@4.24.4:
    dependencies:
      caniuse-lite: 1.0.30001702
      electron-to-chromium: 1.5.112
      node-releases: 2.0.19
      update-browserslist-db: 1.1.3(browserslist@4.24.4)

  call-bind-apply-helpers@1.0.2:
    dependencies:
      es-errors: 1.3.0
      function-bind: 1.1.2

  callsites@3.1.0: {}

  caniuse-lite@1.0.30001702: {}

  chalk@4.1.2:
    dependencies:
      ansi-styles: 4.3.0
      supports-color: 7.2.0

  classnames@2.5.1: {}

  clsx@2.1.1: {}

  color-convert@2.0.1:
    dependencies:
      color-name: 1.1.4

  color-name@1.1.4: {}

  combined-stream@1.0.8:
    dependencies:
      delayed-stream: 1.0.0

  compute-scroll-into-view@3.1.1: {}

  concat-map@0.0.1: {}

  convert-source-map@2.0.0: {}

  cookie@1.0.2: {}

  copy-to-clipboard@3.3.3:
    dependencies:
      toggle-selection: 1.0.6

  cross-spawn@7.0.6:
    dependencies:
      path-key: 3.1.1
      shebang-command: 2.0.0
      which: 2.0.2

  csstype@3.1.3: {}

  d3-array@3.2.4:
    dependencies:
      internmap: 2.0.3

  d3-color@3.1.0: {}

  d3-ease@3.0.1: {}

  d3-format@3.1.0: {}

  d3-interpolate@3.0.1:
    dependencies:
      d3-color: 3.1.0

  d3-path@3.1.0: {}

  d3-scale@4.0.2:
    dependencies:
      d3-array: 3.2.4
      d3-format: 3.1.0
      d3-interpolate: 3.0.1
      d3-time: 3.1.0
      d3-time-format: 4.1.0

  d3-shape@3.2.0:
    dependencies:
      d3-path: 3.1.0

  d3-time-format@4.1.0:
    dependencies:
      d3-time: 3.1.0

  d3-time@3.1.0:
    dependencies:
      d3-array: 3.2.4

  d3-timer@3.0.1: {}

  dayjs@1.11.13: {}

  debug@4.4.0:
    dependencies:
      ms: 2.1.3

  decimal.js-light@2.5.1: {}

  deep-is@0.1.4: {}

  delayed-stream@1.0.0: {}

  dom-helpers@5.2.1:
    dependencies:
      '@babel/runtime': 7.26.9
      csstype: 3.1.3

  dunder-proto@1.0.1:
    dependencies:
      call-bind-apply-helpers: 1.0.2
      es-errors: 1.3.0
      gopd: 1.2.0

  effect@3.12.0:
    dependencies:
      fast-check: 3.23.2

  electron-to-chromium@1.5.112: {}

  es-define-property@1.0.1: {}

  es-errors@1.3.0: {}

  es-object-atoms@1.1.1:
    dependencies:
      es-errors: 1.3.0

  es-set-tostringtag@2.1.0:
    dependencies:
      es-errors: 1.3.0
      get-intrinsic: 1.2.7
      has-tostringtag: 1.0.2
      hasown: 2.0.2

  esbuild@0.24.2:
    optionalDependencies:
      '@esbuild/aix-ppc64': 0.24.2
      '@esbuild/android-arm': 0.24.2
      '@esbuild/android-arm64': 0.24.2
      '@esbuild/android-x64': 0.24.2
      '@esbuild/darwin-arm64': 0.24.2
      '@esbuild/darwin-x64': 0.24.2
      '@esbuild/freebsd-arm64': 0.24.2
      '@esbuild/freebsd-x64': 0.24.2
      '@esbuild/linux-arm': 0.24.2
      '@esbuild/linux-arm64': 0.24.2
      '@esbuild/linux-ia32': 0.24.2
      '@esbuild/linux-loong64': 0.24.2
      '@esbuild/linux-mips64el': 0.24.2
      '@esbuild/linux-ppc64': 0.24.2
      '@esbuild/linux-riscv64': 0.24.2
      '@esbuild/linux-s390x': 0.24.2
      '@esbuild/linux-x64': 0.24.2
      '@esbuild/netbsd-arm64': 0.24.2
      '@esbuild/netbsd-x64': 0.24.2
      '@esbuild/openbsd-arm64': 0.24.2
      '@esbuild/openbsd-x64': 0.24.2
      '@esbuild/sunos-x64': 0.24.2
      '@esbuild/win32-arm64': 0.24.2
      '@esbuild/win32-ia32': 0.24.2
      '@esbuild/win32-x64': 0.24.2

  escalade@3.2.0: {}

  escape-string-regexp@4.0.0: {}

  eslint-plugin-react-hooks@5.1.0(eslint@9.20.0):
    dependencies:
      eslint: 9.20.0

  eslint-plugin-react-refresh@0.4.19(eslint@9.20.0):
    dependencies:
      eslint: 9.20.0

  eslint-scope@8.2.0:
    dependencies:
      esrecurse: 4.3.0
      estraverse: 5.3.0

  eslint-visitor-keys@3.4.3: {}

  eslint-visitor-keys@4.2.0: {}

  eslint@9.20.0:
    dependencies:
      '@eslint-community/eslint-utils': 4.4.1(eslint@9.20.0)
      '@eslint-community/regexpp': 4.12.1
      '@eslint/config-array': 0.19.2
      '@eslint/core': 0.11.0
      '@eslint/eslintrc': 3.2.0
      '@eslint/js': 9.20.0
      '@eslint/plugin-kit': 0.2.5
      '@humanfs/node': 0.16.6
      '@humanwhocodes/module-importer': 1.0.1
      '@humanwhocodes/retry': 0.4.1
      '@types/estree': 1.0.6
      '@types/json-schema': 7.0.15
      ajv: 6.12.6
      chalk: 4.1.2
      cross-spawn: 7.0.6
      debug: 4.4.0
      escape-string-regexp: 4.0.0
      eslint-scope: 8.2.0
      eslint-visitor-keys: 4.2.0
      espree: 10.3.0
      esquery: 1.6.0
      esutils: 2.0.3
      fast-deep-equal: 3.1.3
      file-entry-cache: 8.0.0
      find-up: 5.0.0
      glob-parent: 6.0.2
      ignore: 5.3.2
      imurmurhash: 0.1.4
      is-glob: 4.0.3
      json-stable-stringify-without-jsonify: 1.0.1
      lodash.merge: 4.6.2
      minimatch: 3.1.2
      natural-compare: 1.4.0
      optionator: 0.9.4
    transitivePeerDependencies:
      - supports-color

  espree@10.3.0:
    dependencies:
      acorn: 8.14.0
      acorn-jsx: 5.3.2(acorn@8.14.0)
      eslint-visitor-keys: 4.2.0

  esquery@1.6.0:
    dependencies:
      estraverse: 5.3.0

  esrecurse@4.3.0:
    dependencies:
      estraverse: 5.3.0

  estraverse@5.3.0: {}

  esutils@2.0.3: {}

  eventemitter3@4.0.7: {}

  fast-check@3.23.2:
    dependencies:
      pure-rand: 6.1.0

  fast-deep-equal@3.1.3: {}

  fast-equals@5.2.2: {}

  fast-glob@3.3.3:
    dependencies:
      '@nodelib/fs.stat': 2.0.5
      '@nodelib/fs.walk': 1.2.8
      glob-parent: 5.1.2
      merge2: 1.4.1
      micromatch: 4.0.8

  fast-json-stable-stringify@2.1.0: {}

  fast-levenshtein@2.0.6: {}

  fastq@1.19.0:
    dependencies:
      reusify: 1.0.4

  file-entry-cache@8.0.0:
    dependencies:
      flat-cache: 4.0.1

  file-selector@0.6.0:
    dependencies:
      tslib: 2.8.1

  fill-range@7.1.1:
    dependencies:
      to-regex-range: 5.0.1

  find-my-way-ts@0.1.5: {}

  find-up@5.0.0:
    dependencies:
      locate-path: 6.0.0
      path-exists: 4.0.0

  flat-cache@4.0.1:
    dependencies:
      flatted: 3.3.2
      keyv: 4.5.4

  flatted@3.3.2: {}

  follow-redirects@1.15.9: {}

  form-data@4.0.2:
    dependencies:
      asynckit: 0.4.0
      combined-stream: 1.0.8
      es-set-tostringtag: 2.1.0
      mime-types: 2.1.35

  fsevents@2.3.2:
    optional: true

  fsevents@2.3.3:
    optional: true

  function-bind@1.1.2: {}

  gensync@1.0.0-beta.2: {}

  get-intrinsic@1.2.7:
    dependencies:
      call-bind-apply-helpers: 1.0.2
      es-define-property: 1.0.1
      es-errors: 1.3.0
      es-object-atoms: 1.1.1
      function-bind: 1.1.2
      get-proto: 1.0.1
      gopd: 1.2.0
      has-symbols: 1.1.0
      hasown: 2.0.2
      math-intrinsics: 1.1.0

  get-proto@1.0.1:
    dependencies:
      dunder-proto: 1.0.1
      es-object-atoms: 1.1.1

  glob-parent@5.1.2:
    dependencies:
      is-glob: 4.0.3

  glob-parent@6.0.2:
    dependencies:
      is-glob: 4.0.3

  globals@11.12.0: {}

  globals@14.0.0: {}

  globals@15.14.0: {}

  gopd@1.2.0: {}

  graphemer@1.4.0: {}

  has-flag@4.0.0: {}

  has-symbols@1.1.0: {}

  has-tostringtag@1.0.2:
    dependencies:
      has-symbols: 1.1.0

  hasown@2.0.2:
    dependencies:
      function-bind: 1.1.2

  ignore@5.3.2: {}

  import-fresh@3.3.1:
    dependencies:
      parent-module: 1.0.1
      resolve-from: 4.0.0

  imurmurhash@0.1.4: {}

  install@0.13.0: {}

  internmap@2.0.3: {}

  is-extglob@2.1.1: {}

  is-glob@4.0.3:
    dependencies:
      is-extglob: 2.1.1

  is-number@7.0.0: {}

  isexe@2.0.0: {}

  js-tokens@4.0.0: {}

  js-yaml@4.1.0:
    dependencies:
      argparse: 2.0.1

  jsesc@3.1.0: {}

  json-buffer@3.0.1: {}

  json-schema-traverse@0.4.1: {}

  json-stable-stringify-without-jsonify@1.0.1: {}

  json2mq@0.2.0:
    dependencies:
      string-convert: 0.2.1

  json5@2.2.3: {}

  keyv@4.5.4:
    dependencies:
      json-buffer: 3.0.1

  levn@0.4.1:
    dependencies:
      prelude-ls: 1.2.1
      type-check: 0.4.0

  locate-path@6.0.0:
    dependencies:
      p-locate: 5.0.0

  lodash.merge@4.6.2: {}

  lodash@4.17.21: {}

  loose-envify@1.4.0:
    dependencies:
      js-tokens: 4.0.0

  lru-cache@5.1.1:
    dependencies:
      yallist: 3.1.1

  lucide-react@0.475.0(react@19.0.0):
    dependencies:
      react: 19.0.0

  math-intrinsics@1.1.0: {}

  merge2@1.4.1: {}

  micromatch@4.0.8:
    dependencies:
      braces: 3.0.3
      picomatch: 2.3.1

  mime-db@1.52.0: {}

  mime-types@2.1.35:
    dependencies:
      mime-db: 1.52.0

  minimatch@3.1.2:
    dependencies:
      brace-expansion: 1.1.11

  minimatch@9.0.5:
    dependencies:
      brace-expansion: 2.0.1

  ms@2.1.3: {}

  multipasta@0.2.5: {}

  nanoid@3.3.8: {}

  natural-compare@1.4.0: {}

  node-releases@2.0.19: {}

  object-assign@4.1.1: {}

  optionator@0.9.4:
    dependencies:
      deep-is: 0.1.4
      fast-levenshtein: 2.0.6
      levn: 0.4.1
      prelude-ls: 1.2.1
      type-check: 0.4.0
      word-wrap: 1.2.5

  p-limit@3.1.0:
    dependencies:
      yocto-queue: 0.1.0

  p-locate@5.0.0:
    dependencies:
      p-limit: 3.1.0

  parent-module@1.0.1:
    dependencies:
      callsites: 3.1.0

  path-exists@4.0.0: {}

  path-key@3.1.1: {}

  picocolors@1.1.1: {}

  picomatch@2.3.1: {}

  playwright-core@1.50.1: {}

  playwright@1.50.1:
    dependencies:
      playwright-core: 1.50.1
    optionalDependencies:
      fsevents: 2.3.2

  postcss@8.5.2:
    dependencies:
      nanoid: 3.3.8
      picocolors: 1.1.1
      source-map-js: 1.2.1

  prelude-ls@1.2.1: {}

  prop-types@15.8.1:
    dependencies:
      loose-envify: 1.4.0
      object-assign: 4.1.1
      react-is: 16.13.1

  proxy-from-env@1.1.0: {}

  punycode@2.3.1: {}

  pure-rand@6.1.0: {}

  queue-microtask@1.2.3: {}

  rc-cascader@3.33.1(react-dom@19.0.0(react@19.0.0))(react@19.0.0):
    dependencies:
      '@babel/runtime': 7.26.9
      classnames: 2.5.1
      rc-select: 14.16.6(react-dom@19.0.0(react@19.0.0))(react@19.0.0)
      rc-tree: 5.13.1(react-dom@19.0.0(react@19.0.0))(react@19.0.0)
      rc-util: 5.44.4(react-dom@19.0.0(react@19.0.0))(react@19.0.0)
      react: 19.0.0
      react-dom: 19.0.0(react@19.0.0)

  rc-checkbox@3.5.0(react-dom@19.0.0(react@19.0.0))(react@19.0.0):
    dependencies:
      '@babel/runtime': 7.26.9
      classnames: 2.5.1
      rc-util: 5.44.4(react-dom@19.0.0(react@19.0.0))(react@19.0.0)
      react: 19.0.0
      react-dom: 19.0.0(react@19.0.0)

  rc-collapse@3.9.0(react-dom@19.0.0(react@19.0.0))(react@19.0.0):
    dependencies:
      '@babel/runtime': 7.26.9
      classnames: 2.5.1
      rc-motion: 2.9.5(react-dom@19.0.0(react@19.0.0))(react@19.0.0)
      rc-util: 5.44.4(react-dom@19.0.0(react@19.0.0))(react@19.0.0)
      react: 19.0.0
      react-dom: 19.0.0(react@19.0.0)

  rc-dialog@9.6.0(react-dom@19.0.0(react@19.0.0))(react@19.0.0):
    dependencies:
      '@babel/runtime': 7.26.9
      '@rc-component/portal': 1.1.2(react-dom@19.0.0(react@19.0.0))(react@19.0.0)
      classnames: 2.5.1
      rc-motion: 2.9.5(react-dom@19.0.0(react@19.0.0))(react@19.0.0)
      rc-util: 5.44.4(react-dom@19.0.0(react@19.0.0))(react@19.0.0)
      react: 19.0.0
      react-dom: 19.0.0(react@19.0.0)

  rc-drawer@7.2.0(react-dom@19.0.0(react@19.0.0))(react@19.0.0):
    dependencies:
      '@babel/runtime': 7.26.9
      '@rc-component/portal': 1.1.2(react-dom@19.0.0(react@19.0.0))(react@19.0.0)
      classnames: 2.5.1
      rc-motion: 2.9.5(react-dom@19.0.0(react@19.0.0))(react@19.0.0)
      rc-util: 5.44.4(react-dom@19.0.0(react@19.0.0))(react@19.0.0)
      react: 19.0.0
      react-dom: 19.0.0(react@19.0.0)

  rc-dropdown@4.2.1(react-dom@19.0.0(react@19.0.0))(react@19.0.0):
    dependencies:
      '@babel/runtime': 7.26.9
      '@rc-component/trigger': 2.2.6(react-dom@19.0.0(react@19.0.0))(react@19.0.0)
      classnames: 2.5.1
      rc-util: 5.44.4(react-dom@19.0.0(react@19.0.0))(react@19.0.0)
      react: 19.0.0
      react-dom: 19.0.0(react@19.0.0)

  rc-field-form@2.7.0(react-dom@19.0.0(react@19.0.0))(react@19.0.0):
    dependencies:
      '@babel/runtime': 7.26.9
      '@rc-component/async-validator': 5.0.4
      rc-util: 5.44.4(react-dom@19.0.0(react@19.0.0))(react@19.0.0)
      react: 19.0.0
      react-dom: 19.0.0(react@19.0.0)

  rc-image@7.11.0(react-dom@19.0.0(react@19.0.0))(react@19.0.0):
    dependencies:
      '@babel/runtime': 7.26.9
      '@rc-component/portal': 1.1.2(react-dom@19.0.0(react@19.0.0))(react@19.0.0)
      classnames: 2.5.1
      rc-dialog: 9.6.0(react-dom@19.0.0(react@19.0.0))(react@19.0.0)
      rc-motion: 2.9.5(react-dom@19.0.0(react@19.0.0))(react@19.0.0)
      rc-util: 5.44.4(react-dom@19.0.0(react@19.0.0))(react@19.0.0)
      react: 19.0.0
      react-dom: 19.0.0(react@19.0.0)

  rc-input-number@9.4.0(react-dom@19.0.0(react@19.0.0))(react@19.0.0):
    dependencies:
      '@babel/runtime': 7.26.9
      '@rc-component/mini-decimal': 1.1.0
      classnames: 2.5.1
      rc-input: 1.7.3(react-dom@19.0.0(react@19.0.0))(react@19.0.0)
      rc-util: 5.44.4(react-dom@19.0.0(react@19.0.0))(react@19.0.0)
      react: 19.0.0
      react-dom: 19.0.0(react@19.0.0)

  rc-input@1.7.3(react-dom@19.0.0(react@19.0.0))(react@19.0.0):
    dependencies:
      '@babel/runtime': 7.26.9
      classnames: 2.5.1
      rc-util: 5.44.4(react-dom@19.0.0(react@19.0.0))(react@19.0.0)
      react: 19.0.0
      react-dom: 19.0.0(react@19.0.0)

  rc-mentions@2.19.1(react-dom@19.0.0(react@19.0.0))(react@19.0.0):
    dependencies:
      '@babel/runtime': 7.26.9
      '@rc-component/trigger': 2.2.6(react-dom@19.0.0(react@19.0.0))(react@19.0.0)
      classnames: 2.5.1
      rc-input: 1.7.3(react-dom@19.0.0(react@19.0.0))(react@19.0.0)
      rc-menu: 9.16.1(react-dom@19.0.0(react@19.0.0))(react@19.0.0)
      rc-textarea: 1.9.0(react-dom@19.0.0(react@19.0.0))(react@19.0.0)
      rc-util: 5.44.4(react-dom@19.0.0(react@19.0.0))(react@19.0.0)
      react: 19.0.0
      react-dom: 19.0.0(react@19.0.0)

  rc-menu@9.16.1(react-dom@19.0.0(react@19.0.0))(react@19.0.0):
    dependencies:
      '@babel/runtime': 7.26.9
      '@rc-component/trigger': 2.2.6(react-dom@19.0.0(react@19.0.0))(react@19.0.0)
      classnames: 2.5.1
      rc-motion: 2.9.5(react-dom@19.0.0(react@19.0.0))(react@19.0.0)
      rc-overflow: 1.4.1(react-dom@19.0.0(react@19.0.0))(react@19.0.0)
      rc-util: 5.44.4(react-dom@19.0.0(react@19.0.0))(react@19.0.0)
      react: 19.0.0
      react-dom: 19.0.0(react@19.0.0)

  rc-motion@2.9.5(react-dom@19.0.0(react@19.0.0))(react@19.0.0):
    dependencies:
      '@babel/runtime': 7.26.9
      classnames: 2.5.1
      rc-util: 5.44.4(react-dom@19.0.0(react@19.0.0))(react@19.0.0)
      react: 19.0.0
      react-dom: 19.0.0(react@19.0.0)

  rc-notification@5.6.3(react-dom@19.0.0(react@19.0.0))(react@19.0.0):
    dependencies:
      '@babel/runtime': 7.26.9
      classnames: 2.5.1
      rc-motion: 2.9.5(react-dom@19.0.0(react@19.0.0))(react@19.0.0)
      rc-util: 5.44.4(react-dom@19.0.0(react@19.0.0))(react@19.0.0)
      react: 19.0.0
      react-dom: 19.0.0(react@19.0.0)

  rc-overflow@1.4.1(react-dom@19.0.0(react@19.0.0))(react@19.0.0):
    dependencies:
      '@babel/runtime': 7.26.9
      classnames: 2.5.1
      rc-resize-observer: 1.4.3(react-dom@19.0.0(react@19.0.0))(react@19.0.0)
      rc-util: 5.44.4(react-dom@19.0.0(react@19.0.0))(react@19.0.0)
      react: 19.0.0
      react-dom: 19.0.0(react@19.0.0)

  rc-pagination@5.1.0(react-dom@19.0.0(react@19.0.0))(react@19.0.0):
    dependencies:
      '@babel/runtime': 7.26.9
      classnames: 2.5.1
      rc-util: 5.44.4(react-dom@19.0.0(react@19.0.0))(react@19.0.0)
      react: 19.0.0
      react-dom: 19.0.0(react@19.0.0)

  rc-picker@4.11.3(dayjs@1.11.13)(react-dom@19.0.0(react@19.0.0))(react@19.0.0):
    dependencies:
      '@babel/runtime': 7.26.9
      '@rc-component/trigger': 2.2.6(react-dom@19.0.0(react@19.0.0))(react@19.0.0)
      classnames: 2.5.1
      rc-overflow: 1.4.1(react-dom@19.0.0(react@19.0.0))(react@19.0.0)
      rc-resize-observer: 1.4.3(react-dom@19.0.0(react@19.0.0))(react@19.0.0)
      rc-util: 5.44.4(react-dom@19.0.0(react@19.0.0))(react@19.0.0)
      react: 19.0.0
      react-dom: 19.0.0(react@19.0.0)
    optionalDependencies:
      dayjs: 1.11.13

  rc-progress@4.0.0(react-dom@19.0.0(react@19.0.0))(react@19.0.0):
    dependencies:
      '@babel/runtime': 7.26.9
      classnames: 2.5.1
      rc-util: 5.44.4(react-dom@19.0.0(react@19.0.0))(react@19.0.0)
      react: 19.0.0
      react-dom: 19.0.0(react@19.0.0)

  rc-rate@2.13.1(react-dom@19.0.0(react@19.0.0))(react@19.0.0):
    dependencies:
      '@babel/runtime': 7.26.9
      classnames: 2.5.1
      rc-util: 5.44.4(react-dom@19.0.0(react@19.0.0))(react@19.0.0)
      react: 19.0.0
      react-dom: 19.0.0(react@19.0.0)

  rc-resize-observer@1.4.3(react-dom@19.0.0(react@19.0.0))(react@19.0.0):
    dependencies:
      '@babel/runtime': 7.26.9
      classnames: 2.5.1
      rc-util: 5.44.4(react-dom@19.0.0(react@19.0.0))(react@19.0.0)
      react: 19.0.0
      react-dom: 19.0.0(react@19.0.0)
      resize-observer-polyfill: 1.5.1

  rc-segmented@2.7.0(react-dom@19.0.0(react@19.0.0))(react@19.0.0):
    dependencies:
      '@babel/runtime': 7.26.9
      classnames: 2.5.1
      rc-motion: 2.9.5(react-dom@19.0.0(react@19.0.0))(react@19.0.0)
      rc-util: 5.44.4(react-dom@19.0.0(react@19.0.0))(react@19.0.0)
      react: 19.0.0
      react-dom: 19.0.0(react@19.0.0)

  rc-select@14.16.6(react-dom@19.0.0(react@19.0.0))(react@19.0.0):
    dependencies:
      '@babel/runtime': 7.26.9
      '@rc-component/trigger': 2.2.6(react-dom@19.0.0(react@19.0.0))(react@19.0.0)
      classnames: 2.5.1
      rc-motion: 2.9.5(react-dom@19.0.0(react@19.0.0))(react@19.0.0)
      rc-overflow: 1.4.1(react-dom@19.0.0(react@19.0.0))(react@19.0.0)
      rc-util: 5.44.4(react-dom@19.0.0(react@19.0.0))(react@19.0.0)
      rc-virtual-list: 3.18.2(react-dom@19.0.0(react@19.0.0))(react@19.0.0)
      react: 19.0.0
      react-dom: 19.0.0(react@19.0.0)

  rc-slider@11.1.8(react-dom@19.0.0(react@19.0.0))(react@19.0.0):
    dependencies:
      '@babel/runtime': 7.26.9
      classnames: 2.5.1
      rc-util: 5.44.4(react-dom@19.0.0(react@19.0.0))(react@19.0.0)
      react: 19.0.0
      react-dom: 19.0.0(react@19.0.0)

  rc-steps@6.0.1(react-dom@19.0.0(react@19.0.0))(react@19.0.0):
    dependencies:
      '@babel/runtime': 7.26.9
      classnames: 2.5.1
      rc-util: 5.44.4(react-dom@19.0.0(react@19.0.0))(react@19.0.0)
      react: 19.0.0
      react-dom: 19.0.0(react@19.0.0)

  rc-switch@4.1.0(react-dom@19.0.0(react@19.0.0))(react@19.0.0):
    dependencies:
      '@babel/runtime': 7.26.9
      classnames: 2.5.1
      rc-util: 5.44.4(react-dom@19.0.0(react@19.0.0))(react@19.0.0)
      react: 19.0.0
      react-dom: 19.0.0(react@19.0.0)

  rc-table@7.50.3(react-dom@19.0.0(react@19.0.0))(react@19.0.0):
    dependencies:
      '@babel/runtime': 7.26.9
      '@rc-component/context': 1.4.0(react-dom@19.0.0(react@19.0.0))(react@19.0.0)
      classnames: 2.5.1
      rc-resize-observer: 1.4.3(react-dom@19.0.0(react@19.0.0))(react@19.0.0)
      rc-util: 5.44.4(react-dom@19.0.0(react@19.0.0))(react@19.0.0)
      rc-virtual-list: 3.18.2(react-dom@19.0.0(react@19.0.0))(react@19.0.0)
      react: 19.0.0
      react-dom: 19.0.0(react@19.0.0)

  rc-tabs@15.5.1(react-dom@19.0.0(react@19.0.0))(react@19.0.0):
    dependencies:
      '@babel/runtime': 7.26.9
      classnames: 2.5.1
      rc-dropdown: 4.2.1(react-dom@19.0.0(react@19.0.0))(react@19.0.0)
      rc-menu: 9.16.1(react-dom@19.0.0(react@19.0.0))(react@19.0.0)
      rc-motion: 2.9.5(react-dom@19.0.0(react@19.0.0))(react@19.0.0)
      rc-resize-observer: 1.4.3(react-dom@19.0.0(react@19.0.0))(react@19.0.0)
      rc-util: 5.44.4(react-dom@19.0.0(react@19.0.0))(react@19.0.0)
      react: 19.0.0
      react-dom: 19.0.0(react@19.0.0)

  rc-textarea@1.9.0(react-dom@19.0.0(react@19.0.0))(react@19.0.0):
    dependencies:
      '@babel/runtime': 7.26.9
      classnames: 2.5.1
      rc-input: 1.7.3(react-dom@19.0.0(react@19.0.0))(react@19.0.0)
      rc-resize-observer: 1.4.3(react-dom@19.0.0(react@19.0.0))(react@19.0.0)
      rc-util: 5.44.4(react-dom@19.0.0(react@19.0.0))(react@19.0.0)
      react: 19.0.0
      react-dom: 19.0.0(react@19.0.0)

  rc-tooltip@6.4.0(react-dom@19.0.0(react@19.0.0))(react@19.0.0):
    dependencies:
      '@babel/runtime': 7.26.9
      '@rc-component/trigger': 2.2.6(react-dom@19.0.0(react@19.0.0))(react@19.0.0)
      classnames: 2.5.1
      rc-util: 5.44.4(react-dom@19.0.0(react@19.0.0))(react@19.0.0)
      react: 19.0.0
      react-dom: 19.0.0(react@19.0.0)

  rc-tree-select@5.27.0(react-dom@19.0.0(react@19.0.0))(react@19.0.0):
    dependencies:
      '@babel/runtime': 7.26.9
      classnames: 2.5.1
      rc-select: 14.16.6(react-dom@19.0.0(react@19.0.0))(react@19.0.0)
      rc-tree: 5.13.1(react-dom@19.0.0(react@19.0.0))(react@19.0.0)
      rc-util: 5.44.4(react-dom@19.0.0(react@19.0.0))(react@19.0.0)
      react: 19.0.0
      react-dom: 19.0.0(react@19.0.0)

  rc-tree@5.13.1(react-dom@19.0.0(react@19.0.0))(react@19.0.0):
    dependencies:
      '@babel/runtime': 7.26.9
      classnames: 2.5.1
      rc-motion: 2.9.5(react-dom@19.0.0(react@19.0.0))(react@19.0.0)
      rc-util: 5.44.4(react-dom@19.0.0(react@19.0.0))(react@19.0.0)
      rc-virtual-list: 3.18.2(react-dom@19.0.0(react@19.0.0))(react@19.0.0)
      react: 19.0.0
      react-dom: 19.0.0(react@19.0.0)

  rc-upload@4.8.1(react-dom@19.0.0(react@19.0.0))(react@19.0.0):
    dependencies:
      '@babel/runtime': 7.26.9
      classnames: 2.5.1
      rc-util: 5.44.4(react-dom@19.0.0(react@19.0.0))(react@19.0.0)
      react: 19.0.0
      react-dom: 19.0.0(react@19.0.0)

  rc-util@5.44.4(react-dom@19.0.0(react@19.0.0))(react@19.0.0):
    dependencies:
      '@babel/runtime': 7.26.9
      react: 19.0.0
      react-dom: 19.0.0(react@19.0.0)
      react-is: 18.3.1

  rc-virtual-list@3.18.2(react-dom@19.0.0(react@19.0.0))(react@19.0.0):
    dependencies:
      '@babel/runtime': 7.26.9
      classnames: 2.5.1
      rc-resize-observer: 1.4.3(react-dom@19.0.0(react@19.0.0))(react@19.0.0)
      rc-util: 5.44.4(react-dom@19.0.0(react@19.0.0))(react@19.0.0)
      react: 19.0.0
      react-dom: 19.0.0(react@19.0.0)

  react-dom@19.0.0(react@19.0.0):
    dependencies:
      react: 19.0.0
      scheduler: 0.25.0

  react-is@16.13.1: {}

  react-is@18.3.1: {}

  react-refresh@0.14.2: {}

  react-router-dom@7.2.0(react-dom@19.0.0(react@19.0.0))(react@19.0.0):
    dependencies:
      react: 19.0.0
      react-dom: 19.0.0(react@19.0.0)
      react-router: 7.2.0(react-dom@19.0.0(react@19.0.0))(react@19.0.0)

  react-router@7.2.0(react-dom@19.0.0(react@19.0.0))(react@19.0.0):
    dependencies:
      '@types/cookie': 0.6.0
      cookie: 1.0.2
      react: 19.0.0
      set-cookie-parser: 2.7.1
      turbo-stream: 2.4.0
    optionalDependencies:
      react-dom: 19.0.0(react@19.0.0)

  react-smooth@4.0.4(react-dom@19.0.0(react@19.0.0))(react@19.0.0):
    dependencies:
      fast-equals: 5.2.2
      prop-types: 15.8.1
      react: 19.0.0
      react-dom: 19.0.0(react@19.0.0)
      react-transition-group: 4.4.5(react-dom@19.0.0(react@19.0.0))(react@19.0.0)

  react-transition-group@4.4.5(react-dom@19.0.0(react@19.0.0))(react@19.0.0):
    dependencies:
      '@babel/runtime': 7.26.9
      dom-helpers: 5.2.1
      loose-envify: 1.4.0
      prop-types: 15.8.1
      react: 19.0.0
      react-dom: 19.0.0(react@19.0.0)

  react@19.0.0: {}

  recharts-scale@0.4.5:
    dependencies:
      decimal.js-light: 2.5.1

  recharts@2.15.1(react-dom@19.0.0(react@19.0.0))(react@19.0.0):
    dependencies:
      clsx: 2.1.1
      eventemitter3: 4.0.7
      lodash: 4.17.21
      react: 19.0.0
      react-dom: 19.0.0(react@19.0.0)
      react-is: 18.3.1
      react-smooth: 4.0.4(react-dom@19.0.0(react@19.0.0))(react@19.0.0)
      recharts-scale: 0.4.5
      tiny-invariant: 1.3.3
      victory-vendor: 36.9.2

  regenerator-runtime@0.14.1: {}

  resize-observer-polyfill@1.5.1: {}

  resolve-from@4.0.0: {}

  reusify@1.0.4: {}

  rollup@4.34.6:
    dependencies:
      '@types/estree': 1.0.6
    optionalDependencies:
      '@rollup/rollup-android-arm-eabi': 4.34.6
      '@rollup/rollup-android-arm64': 4.34.6
      '@rollup/rollup-darwin-arm64': 4.34.6
      '@rollup/rollup-darwin-x64': 4.34.6
      '@rollup/rollup-freebsd-arm64': 4.34.6
      '@rollup/rollup-freebsd-x64': 4.34.6
      '@rollup/rollup-linux-arm-gnueabihf': 4.34.6
      '@rollup/rollup-linux-arm-musleabihf': 4.34.6
      '@rollup/rollup-linux-arm64-gnu': 4.34.6
      '@rollup/rollup-linux-arm64-musl': 4.34.6
      '@rollup/rollup-linux-loongarch64-gnu': 4.34.6
      '@rollup/rollup-linux-powerpc64le-gnu': 4.34.6
      '@rollup/rollup-linux-riscv64-gnu': 4.34.6
      '@rollup/rollup-linux-s390x-gnu': 4.34.6
      '@rollup/rollup-linux-x64-gnu': 4.34.6
      '@rollup/rollup-linux-x64-musl': 4.34.6
      '@rollup/rollup-win32-arm64-msvc': 4.34.6
      '@rollup/rollup-win32-ia32-msvc': 4.34.6
      '@rollup/rollup-win32-x64-msvc': 4.34.6
      fsevents: 2.3.3

  run-parallel@1.2.0:
    dependencies:
      queue-microtask: 1.2.3

  scheduler@0.25.0: {}

  scroll-into-view-if-needed@3.1.0:
    dependencies:
      compute-scroll-into-view: 3.1.1

  semver@6.3.1: {}

  semver@7.7.1: {}

  set-cookie-parser@2.7.1: {}

  shebang-command@2.0.0:
    dependencies:
      shebang-regex: 3.0.0

  shebang-regex@3.0.0: {}

  source-map-js@1.2.1: {}

  sqids@0.3.0: {}

  string-convert@0.2.1: {}

  strip-json-comments@3.1.1: {}

  stylis@4.3.6: {}

  supports-color@7.2.0:
    dependencies:
      has-flag: 4.0.0

  throttle-debounce@5.0.2: {}

  tiny-invariant@1.3.3: {}

  to-regex-range@5.0.1:
    dependencies:
      is-number: 7.0.0

  toggle-selection@1.0.6: {}

  ts-api-utils@2.0.1(typescript@5.7.3):
    dependencies:
      typescript: 5.7.3

  tslib@2.8.1: {}

  turbo-stream@2.4.0: {}

  type-check@0.4.0:
    dependencies:
      prelude-ls: 1.2.1

  typescript-eslint@8.24.0(eslint@9.20.0)(typescript@5.7.3):
    dependencies:
      '@typescript-eslint/eslint-plugin': 8.24.0(@typescript-eslint/parser@8.24.0(eslint@9.20.0)(typescript@5.7.3))(eslint@9.20.0)(typescript@5.7.3)
      '@typescript-eslint/parser': 8.24.0(eslint@9.20.0)(typescript@5.7.3)
      '@typescript-eslint/utils': 8.24.0(eslint@9.20.0)(typescript@5.7.3)
      eslint: 9.20.0
      typescript: 5.7.3
    transitivePeerDependencies:
      - supports-color

  typescript@5.7.3: {}

<<<<<<< HEAD
  update-browserslist-db@1.1.3(browserslist@4.24.4):
    dependencies:
      browserslist: 4.24.4
      escalade: 3.2.0
      picocolors: 1.1.1
=======
  undici-types@6.20.0: {}
>>>>>>> 7f0910e5

  uploadthing@7.5.2:
    dependencies:
      '@effect/platform': 0.72.0(effect@3.12.0)
      '@standard-schema/spec': 1.0.0-beta.4
      '@uploadthing/mime-types': 0.3.4
      '@uploadthing/shared': 7.1.7
      effect: 3.12.0

  uri-js@4.4.1:
    dependencies:
      punycode: 2.3.1

  victory-vendor@36.9.2:
    dependencies:
      '@types/d3-array': 3.2.1
      '@types/d3-ease': 3.0.2
      '@types/d3-interpolate': 3.0.4
      '@types/d3-scale': 4.0.9
      '@types/d3-shape': 3.1.7
      '@types/d3-time': 3.0.4
      '@types/d3-timer': 3.0.2
      d3-array: 3.2.4
      d3-ease: 3.0.1
      d3-interpolate: 3.0.1
      d3-scale: 4.0.2
      d3-shape: 3.2.0
      d3-time: 3.1.0
      d3-timer: 3.0.1

  vite@6.1.0(@types/node@22.13.9):
    dependencies:
      esbuild: 0.24.2
      postcss: 8.5.2
      rollup: 4.34.6
    optionalDependencies:
      '@types/node': 22.13.9
      fsevents: 2.3.3

  which@2.0.2:
    dependencies:
      isexe: 2.0.0

  word-wrap@1.2.5: {}

  yallist@3.1.1: {}

  yocto-queue@0.1.0: {}<|MERGE_RESOLUTION|>--- conflicted
+++ resolved
@@ -1838,16 +1838,16 @@
     engines: {node: '>=14.17'}
     hasBin: true
 
-<<<<<<< HEAD
+
   update-browserslist-db@1.1.3:
     resolution: {integrity: sha512-UxhIZQ+QInVdunkDAaiazvvT/+fXL5Osr0JZlJulepYu6Jd7qJtDZjlur0emRlT71EN3ScPoE7gvsuIKKNavKw==}
     hasBin: true
     peerDependencies:
       browserslist: '>= 4.21.0'
-=======
+
+
   undici-types@6.20.0:
     resolution: {integrity: sha512-Ny6QZ2Nju20vw1SRHe3d9jVu6gJ+4e3+MMpqu7pqE5HT6WsTSlce++GQmK5UXS8mzV8DSYHrQH+Xrf2jVcuKNg==}
->>>>>>> 7f0910e5
 
   uploadthing@7.5.2:
     resolution: {integrity: sha512-hrvsVXgu6cYYJW97UuFLd3U2+TrPGyMBtPYSkqSTVq45Orkq9qFk095qkXYIW4EA/DyvCo78VV25HfSXT3EH7w==}
@@ -3753,15 +3753,15 @@
 
   typescript@5.7.3: {}
 
-<<<<<<< HEAD
+
   update-browserslist-db@1.1.3(browserslist@4.24.4):
     dependencies:
       browserslist: 4.24.4
       escalade: 3.2.0
       picocolors: 1.1.1
-=======
+
   undici-types@6.20.0: {}
->>>>>>> 7f0910e5
+
 
   uploadthing@7.5.2:
     dependencies:
