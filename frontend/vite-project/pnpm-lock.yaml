--- conflicted
+++ resolved
@@ -20,12 +20,9 @@
   axios:
     specifier: ^1.7.9
     version: 1.7.9
-<<<<<<< HEAD
       cors:
         specifier: ^2.8.5
         version: 2.8.5
-=======
->>>>>>> 4c0d2cd7
   install:
     specifier: ^0.13.0
     version: 0.13.0
@@ -53,11 +50,7 @@
     specifier: ^9.19.0
     version: 9.20.0
   '@playwright/test':
-<<<<<<< HEAD
-    specifier: ^1.50.1
-=======
     specifier: ^1.51.1
->>>>>>> 4c0d2cd7
     version: 1.51.1
   '@types/node':
     specifier: ^22.13.9
@@ -1662,13 +1655,10 @@
       toggle-selection: 1.0.6
     dev: false
 
-<<<<<<< HEAD
   cors@2.8.5:
     resolution: {integrity: sha512-KIHbLJqu73RGr/hnbrO9uBeixNGuvSQjul/jdFvS/KFSIH1hWVd1ng7zOHx+YrEfInLG7q4n6GHQ9cDtxv/P6g==}
     engines: {node: '>= 0.10'}
 
-=======
->>>>>>> 4c0d2cd7
   /cross-spawn@7.0.6:
     resolution: {integrity: sha512-uV2QOWP2nWzsy2aMp8aRibhi9dlzF5Hgh5SHaB9OiTGEyDTiJJyx0uy51QXdyWbtAHNua4XJzUKca3OzKUd3vA==}
     engines: {node: '>= 8'}
@@ -3385,13 +3375,10 @@
       punycode: 2.3.1
     dev: true
 
-<<<<<<< HEAD
   vary@1.1.2:
     resolution: {integrity: sha512-BNGbWLfd0eUPabhkXUVm0j8uuvREyTh5ovRa/dyow/BqAbZJyC+5fU+IzQOzmAKzYqYRAISoRhdQr3eIZ/PXqg==}
     engines: {node: '>= 0.8'}
 
-=======
->>>>>>> 4c0d2cd7
   /victory-vendor@36.9.2:
     resolution: {integrity: sha512-PnpQQMuxlwYdocC8fIJqVXvkeViHYzotI+NJrCuav0ZYFoq912ZHBk3mCeuj+5/VpodOjPe1z0Fk2ihgzlXqjQ==}
     dependencies:
@@ -3479,7 +3466,6 @@
   /yocto-queue@0.1.0:
     resolution: {integrity: sha512-rVksvsnNCdJ/ohGc6xgPwyN8eheCxsiLM8mxuE/t/mOVqJewPuO1miLpTHQiRgTKCLexL4MeAFVagts7HmNZ2Q==}
     engines: {node: '>=10'}
-<<<<<<< HEAD
 
 snapshots:
 
@@ -5363,7 +5349,4 @@
 
   yallist@3.1.1: {}
 
-  yocto-queue@0.1.0: {}
-=======
-    dev: true
->>>>>>> 4c0d2cd7
+  yocto-queue@0.1.0: {}